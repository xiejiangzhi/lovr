#include "physics.h"
#include "core/maf.h"
#include "util.h"
#include <ode/ode.h>
#include <stdatomic.h>
#include <stdlib.h>

struct World {
  uint32_t ref;
  dWorldID id;
  dSpaceID space;
  dJointGroupID contactGroup;
  arr_t(Shape*) overlaps;
  char* tags[MAX_TAGS];
  uint32_t masks[MAX_TAGS];
  Collider* head;
};

struct Collider {
  uint32_t ref;
  dBodyID body;
  World* world;
  Collider* prev;
  Collider* next;
  uint32_t tag;
  Shape* shape;
  arr_t(Joint*) joints;
  float friction;
  float restitution;
  bool sensor;
};

struct Shape {
  uint32_t ref;
  ShapeType type;
  dGeomID id;
  Collider* collider;
  void* vertices;
  void* indices;
};

struct Joint {
  uint32_t ref;
  JointType type;
  dJointID id;
};

static void defaultNearCallback(void* data, dGeomID a, dGeomID b) {
  lovrWorldCollide((World*) data, dGeomGetData(a), dGeomGetData(b), -1, -1);
}

static void customNearCallback(void* data, dGeomID a, dGeomID b) {
  World* world = data;
  Shape* shapeA = dGeomGetData(a);
  Shape* shapeB = dGeomGetData(b);
  Collider* colliderA = shapeA->collider;
  Collider* colliderB = shapeB->collider;
  uint32_t i = colliderA->tag;
  uint32_t j = colliderB->tag;
  if (i != NO_TAG && j != NO_TAG && !((world->masks[i] & (1 << j)) && (world->masks[j] & (1 << i)))) {
    return;
  }
  arr_push(&world->overlaps, shapeA);
  arr_push(&world->overlaps, shapeB);
}

typedef struct {
  RaycastCallback callback;
  void* userdata;
  bool shouldStop;
  uint32_t tag;
} RaycastData;

static void raycastCallback(void* d, dGeomID a, dGeomID b) {
  RaycastData* data = d;
  if (data->shouldStop) return;
  RaycastCallback callback = data->callback;
  void* userdata = data->userdata;
  Shape* shape = dGeomGetData(b);
  Collider* collider = dBodyGetData(dGeomGetBody(b));

  if (!shape || !collider) {
    return;
  }
  if (data->tag != NO_TAG) {
    Collider* collider = shape->collider;
    uint32_t i = data->tag;
    uint32_t j = collider->tag;
    World* world = collider->world;

    if (j != NO_TAG && !((world->masks[i] & (1 << j)) && (world->masks[j] & (1 << i)))) {
      return;
    }
  }

  dContact contact[MAX_CONTACTS];
  int count = dCollide(a, b, MAX_CONTACTS, &contact->geom, sizeof(dContact));
  for (int i = 0; i < count; i++) {
    dContactGeom g = contact[i].geom;
    data->shouldStop = callback(collider, g.pos, g.normal, 0, userdata);
  }
}

typedef struct {
  QueryCallback callback;
  void* userdata;
  bool called;
  bool shouldStop;
  uint32_t tag;
} QueryData;

static void queryCallback(void* d, dGeomID a, dGeomID b) {
  QueryData* data = d;
  if (data->shouldStop) return;

  Shape* shape = dGeomGetData(b);
  Collider* collider = dBodyGetData(dGeomGetBody(b));
  if (!shape || !collider) {
    return;
  }
  if (shape->collider && data->tag != NO_TAG) {
    Collider* collider = shape->collider;
    uint32_t i = data->tag;
    uint32_t j = collider->tag;
    World* world = collider->world;

    if (j != NO_TAG && !((world->masks[i] & (1 << j)) && (world->masks[j] & (1 << i)))) {
      return;
    }
  }

  dContactGeom contact;
  if (dCollide(a, b, 1 | CONTACTS_UNIMPORTANT, &contact, sizeof(contact))) {
    if (data->callback) {
      data->shouldStop = data->callback(collider, 0, data->userdata);
    } else {
      data->shouldStop = true;
    }
    data->called = true;
  }
}

// XXX slow, but probably fine (tag names are not on any critical path), could switch to hashing if needed
static uint32_t findTag(World* world, const char* name) {
  if (name) {
    for (uint32_t i = 0; i < MAX_TAGS && world->tags[i]; i++) {
      if (!strcmp(world->tags[i], name)) {
        return i;
      }
    }
  }
  return NO_TAG;
}

static void onErrorMessage(int num, const char* format, va_list args) {
  char message[1024];
  vsnprintf(message, 1024, format, args);
  lovrLog(LOG_ERROR, "PHY", message);
}

static void onDebugMessage(int num, const char* format, va_list args) {
  char message[1024];
  vsnprintf(message, 1024, format, args);
  lovrLog(LOG_DEBUG, "PHY", message);
}

static void onInfoMessage(int num, const char* format, va_list args) {
  char message[1024];
  vsnprintf(message, 1024, format, args);
  lovrLog(LOG_INFO, "PHY", message);
}

static uint32_t ref;

bool lovrPhysicsInit(void) {
  if (atomic_fetch_add(&ref, 1)) return false;
  dInitODE();
  dSetErrorHandler(onErrorMessage);
  dSetDebugHandler(onDebugMessage);
  dSetMessageHandler(onInfoMessage);
  return true;
}

void lovrPhysicsDestroy(void) {
  if (atomic_fetch_sub(&ref, 1) != 1) return;
  dCloseODE();
}

World* lovrWorldCreate(WorldInfo* info) {
  World* world = lovrCalloc(sizeof(World));
  world->ref = 1;
  world->id = dWorldCreate();
  world->space = dHashSpaceCreate(0);
  dHashSpaceSetLevels(world->space, -4, 8);
  world->contactGroup = dJointGroupCreate(0);
  arr_init(&world->overlaps);
  lovrWorldSetSleepingAllowed(world, info->allowSleep);
  for (uint32_t i = 0; i < info->tagCount; i++) {
    size_t size = strlen(info->tags[i]) + 1;
    world->tags[i] = lovrMalloc(size);
    memcpy(world->tags[i], info->tags[i], size);
  }
  memset(world->masks, 0xffff, sizeof(world->masks));
  return world;
}

void lovrWorldDestroy(void* ref) {
  World* world = ref;
  lovrWorldDestroyData(world);
  arr_free(&world->overlaps);
  for (uint32_t i = 0; i < MAX_TAGS && world->tags[i]; i++) {
    lovrFree(world->tags[i]);
  }
  lovrFree(world);
}

void lovrWorldDestroyData(World* world) {
  while (world->head) {
    Collider* next = world->head->next;
    lovrColliderDestroyData(world->head);
    world->head = next;
  }

  if (world->contactGroup) {
    dJointGroupDestroy(world->contactGroup);
    world->contactGroup = NULL;
  }

  if (world->space) {
    dSpaceDestroy(world->space);
    world->space = NULL;
  }

  if (world->id) {
    dWorldDestroy(world->id);
    world->id = NULL;
  }
}

uint32_t lovrWorldGetColliderCount(World* world) {
  Collider* collider = world->head;
  uint32_t count = 0;
  while (collider) {
    collider = collider->next;
    count++;
  }
  return count;
}

uint32_t lovrWorldGetJointCount(World* world) {
  return 0;
}

Collider* lovrWorldGetColliders(World* world, Collider* collider) {
  return collider ? collider->next : world->head;
}

Joint* lovrWorldGetJoints(World* world, Joint* joint) {
  return NULL;
}

void lovrWorldUpdate(World* world, float dt, CollisionResolver resolver, void* userdata) {
  if (resolver) {
    resolver(world, userdata);
  } else {
    dSpaceCollide(world->space, world, defaultNearCallback);
  }

  if (dt > 0) {
    dWorldQuickStep(world->id, dt);
  }

  dJointGroupEmpty(world->contactGroup);
}

int lovrWorldGetStepCount(World* world) {
  return dWorldGetQuickStepNumIterations(world->id);
}

void lovrWorldSetStepCount(World* world, int iterations) {
  dWorldSetQuickStepNumIterations(world->id, iterations);
}

void lovrWorldComputeOverlaps(World* world) {
  arr_clear(&world->overlaps);
  dSpaceCollide(world->space, world, customNearCallback);
}

int lovrWorldGetNextOverlap(World* world, Shape** a, Shape** b) {
  if (world->overlaps.length == 0) {
    *a = *b = NULL;
    return 0;
  }

  *a = arr_pop(&world->overlaps);
  *b = arr_pop(&world->overlaps);
  return 1;
}

int lovrWorldCollide(World* world, Shape* a, Shape* b, float friction, float restitution) {
  if (!a || !b) {
    return false;
  }

  Collider* colliderA = a->collider;
  Collider* colliderB = b->collider;
  uint32_t i = colliderA->tag;
  uint32_t j = colliderB->tag;

  if (i != NO_TAG && j != NO_TAG && !((world->masks[i] & (1 << j)) && (world->masks[j] & (1 << i)))) {
    return false;
  }

  if (friction < 0.f) {
    friction = sqrtf(colliderA->friction * colliderB->friction);
  }

  if (restitution < 0.f) {
    restitution = MAX(colliderA->restitution, colliderB->restitution);
  }

  dContact contacts[MAX_CONTACTS];
  for (int c = 0; c < MAX_CONTACTS; c++) {
    contacts[c].surface.mode = 0;
    contacts[c].surface.mu = friction;
    contacts[c].surface.bounce = restitution;

    if (restitution > 0) {
      contacts[c].surface.mode |= dContactBounce;
    }
  }

  int contactCount = dCollide(a->id, b->id, MAX_CONTACTS, &contacts[0].geom, sizeof(dContact));

  if (!colliderA->sensor && !colliderB->sensor) {
    for (int c = 0; c < contactCount; c++) {
      dJointID joint = dJointCreateContact(world->id, world->contactGroup, &contacts[c]);
      dJointAttach(joint, colliderA->body, colliderB->body);
    }
  }

  return contactCount;
}

void lovrWorldGetContacts(World* world, Shape* a, Shape* b, Contact contacts[MAX_CONTACTS], uint32_t* count) {
  dContactGeom info[MAX_CONTACTS];
  int c = *count = dCollide(a->id, b->id, MAX_CONTACTS, info, sizeof(info[0]));
  for (int i = 0; i < c; i++) {
    contacts[i] = (Contact) {
      .x = info[i].pos[0],
      .y = info[i].pos[1],
      .z = info[i].pos[2],
      .nx = info[i].normal[0],
      .ny = info[i].normal[1],
      .nz = info[i].normal[2],
      .depth = info[i].depth
    };
  }
}

<<<<<<< HEAD
void lovrWorldRaycast(World* world, float start[3], float end[3], const char* tag, RaycastCallback callback, void* userdata) {
  RaycastData data = { .callback = callback, .userdata = userdata, .shouldStop = false, .tag = findTag(world, tag) };
  float dx = end[0] - start[0];
  float dy = end[1] - start[1];
  float dz = end[2] - start[2];
  float length = sqrtf(dx * dx + dy * dy + dz * dz);
  dGeomID ray = dCreateRay(world->space, length);
  dGeomRaySet(ray, start[0], start[1], start[2], dx, dy, dz);
=======
void lovrWorldRaycast(World* world, float start[3], float end[3], RaycastCallback callback, void* userdata) {
  RaycastData data = { .callback = callback, .userdata = userdata, .shouldStop = false };
  float dx = start[0] - end[0];
  float dy = start[1] - end[1];
  float dz = start[2] - end[2];
  float length = sqrtf(dx * dx + dy * dy + dz * dz);
  dGeomID ray = dCreateRay(world->space, length);
  dGeomRaySet(ray, start[0], start[1], start[2], end[0], end[1], end[2]);
>>>>>>> aef71192
  dSpaceCollide2(ray, (dGeomID) world->space, &data, raycastCallback);
  dGeomDestroy(ray);
}

bool lovrWorldQueryBox(World* world, float position[3], float size[3], const char* tag, QueryCallback callback, void* userdata) {
  QueryData data = {
    .callback = callback, .userdata = userdata, .called = false,.shouldStop = false, .tag = findTag(world, tag)
  };
  dGeomID box = dCreateBox(world->space, fabsf(size[0]), fabsf(size[1]), fabsf(size[2]));
  dGeomSetPosition(box, position[0], position[1], position[2]);
  dSpaceCollide2(box, (dGeomID) world->space, &data, queryCallback);
  dGeomDestroy(box);
  return data.called;
}

bool lovrWorldQuerySphere(World* world, float position[3], float radius, const char* tag, QueryCallback callback, void* userdata) {
  QueryData data = {
    .callback = callback, .userdata = userdata, .called = false, .shouldStop = false, .tag = findTag(world, tag)
  };
  dGeomID sphere = dCreateSphere(world->space, fabsf(radius));
  dGeomSetPosition(sphere, position[0], position[1], position[2]);
  dSpaceCollide2(sphere, (dGeomID) world->space, &data, queryCallback);
  dGeomDestroy(sphere);
  return data.called;
}

void lovrWorldGetGravity(World* world, float gravity[3]) {
  dReal g[4];
  dWorldGetGravity(world->id, g);
  gravity[0] = g[0];
  gravity[1] = g[1];
  gravity[2] = g[2];
}

void lovrWorldSetGravity(World* world, float gravity[3]) {
  dWorldSetGravity(world->id, gravity[0], gravity[1], gravity[2]);
}

float lovrWorldGetResponseTime(World* world) {
  return dWorldGetCFM(world->id);
}

void lovrWorldSetResponseTime(World* world, float responseTime) {
  dWorldSetCFM(world->id, responseTime);
}

float lovrWorldGetTightness(World* world) {
  return dWorldGetERP(world->id);
}

void lovrWorldSetTightness(World* world, float tightness) {
  dWorldSetERP(world->id, tightness);
}

void lovrWorldGetLinearDamping(World* world, float* damping, float* threshold) {
  *damping = dWorldGetLinearDamping(world->id);
  *threshold = dWorldGetLinearDampingThreshold(world->id);
}

void lovrWorldSetLinearDamping(World* world, float damping, float threshold) {
  dWorldSetLinearDamping(world->id, damping);
  dWorldSetLinearDampingThreshold(world->id, threshold);
}

void lovrWorldGetAngularDamping(World* world, float* damping, float* threshold) {
  *damping = dWorldGetAngularDamping(world->id);
  *threshold = dWorldGetAngularDampingThreshold(world->id);
}

void lovrWorldSetAngularDamping(World* world, float damping, float threshold) {
  dWorldSetAngularDamping(world->id, damping);
  dWorldSetAngularDampingThreshold(world->id, threshold);
}

bool lovrWorldIsSleepingAllowed(World* world) {
  return dWorldGetAutoDisableFlag(world->id);
}

void lovrWorldSetSleepingAllowed(World* world, bool allowed) {
  dWorldSetAutoDisableFlag(world->id, allowed);
}

const char* lovrWorldGetTagName(World* world, uint32_t tag) {
  return (tag == NO_TAG) ? NULL : world->tags[tag];
}

void lovrWorldDisableCollisionBetween(World* world, const char* tag1, const char* tag2) {
  uint32_t i = findTag(world, tag1);
  uint32_t j = findTag(world, tag2);

  if (i == NO_TAG || j == NO_TAG) {
    return;
  }

  world->masks[i] &= ~(1 << j);
  world->masks[j] &= ~(1 << i);
  return;
}

void lovrWorldEnableCollisionBetween(World* world, const char* tag1, const char* tag2) {
  uint32_t i = findTag(world, tag1);
  uint32_t j = findTag(world, tag2);

  if (i == NO_TAG || j == NO_TAG) {
    return;
  }

  world->masks[i] |= (1 << j);
  world->masks[j] |= (1 << i);
  return;
}

bool lovrWorldIsCollisionEnabledBetween(World* world, const char* tag1, const char* tag2) {
  uint32_t i = findTag(world, tag1);
  uint32_t j = findTag(world, tag2);

  if (i == NO_TAG || j == NO_TAG) {
    return true;
  }

  return (world->masks[i] & (1 << j)) && (world->masks[j] & (1 << i));
}

Collider* lovrColliderCreate(World* world, Shape* shape, float position[3]) {
  Collider* collider = lovrCalloc(sizeof(Collider));
  collider->ref = 1;
  collider->body = dBodyCreate(world->id);
  collider->world = world;
  collider->friction = INFINITY;
  collider->restitution = 0;
  collider->tag = NO_TAG;
  dBodySetData(collider->body, collider);
  arr_init(&collider->joints);

  lovrColliderSetShape(collider, shape);
  lovrColliderSetPosition(collider, position);

  // Adjust the world's collider list
  if (!collider->world->head) {
    collider->world->head = collider;
  } else {
    collider->next = collider->world->head;
    collider->next->prev = collider;
    collider->world->head = collider;
  }

  // The world owns a reference to the collider
  lovrRetain(collider);
  return collider;
}

void lovrColliderDestroy(void* ref) {
  Collider* collider = ref;
  lovrColliderDestroyData(collider);
  arr_free(&collider->joints);
  lovrFree(collider);
}

void lovrColliderDestroyData(Collider* collider) {
  if (!collider->body) {
    return;
  }

  lovrColliderSetShape(collider, NULL);

  Joint** joints = collider->joints.data;
  size_t count = collider->joints.length;
  for (size_t i = 0; i < count; i++) {
    lovrRelease(joints[i], lovrJointDestroy);
  }

  dBodyDestroy(collider->body);
  collider->body = NULL;

  if (collider->next) collider->next->prev = collider->prev;
  if (collider->prev) collider->prev->next = collider->next;
  if (collider->world->head == collider) collider->world->head = collider->next;
  collider->next = collider->prev = NULL;

  // If the Collider is destroyed, the world lets go of its reference to this Collider
  lovrRelease(collider, lovrColliderDestroy);
}

bool lovrColliderIsDestroyed(Collider* collider) {
  return !collider->body;
}

bool lovrColliderIsEnabled(Collider* collider) {
  return true;
}

void lovrColliderSetEnabled(Collider* collider, bool enable) {
  //
}

void lovrColliderInitInertia(Collider* collider, Shape* shape) {
  // compute inertia matrix for default density
  const float density = 1.0f;
  float centerOfMass[3], mass, inertia[6];
  lovrShapeGetMass(shape, density, centerOfMass, &mass, inertia);
  lovrColliderSetMassData(collider, centerOfMass, mass, inertia);
}

World* lovrColliderGetWorld(Collider* collider) {
  return collider->world;
}

Shape* lovrColliderGetShape(Collider* collider, uint32_t child) {
  return collider->shape;
}

void lovrColliderSetShape(Collider* collider, Shape* shape) {
  if (collider->shape) {
    dSpaceRemove(collider->world->space, collider->shape->id);
    dGeomSetBody(collider->shape->id, 0);
    collider->shape->collider = NULL;
    lovrRelease(collider->shape, lovrShapeDestroy);
  }

  collider->shape = shape;

  if (shape) {
    if (shape->collider) {
      lovrColliderSetShape(shape->collider, NULL);
    }

    shape->collider = collider;
    dGeomSetBody(shape->id, collider->body);
    dSpaceID newSpace = collider->world->space;
    dSpaceAdd(newSpace, shape->id);
    lovrRetain(shape);
  }
}

void lovrColliderGetShapeOffset(Collider* collider, float position[3], float orientation[4]) {
  const dReal* p = dGeomGetOffsetPosition(collider->shape->id);
  position[0] = p[0];
  position[1] = p[1];
  position[2] = p[2];
  dReal q[4];
  dGeomGetOffsetQuaternion(collider->shape->id, q);
  orientation[0] = q[1];
  orientation[1] = q[2];
  orientation[2] = q[3];
  orientation[3] = q[0];
}

void lovrColliderSetShapeOffset(Collider* collider, float position[3], float orientation[4]) {
  dGeomSetOffsetPosition(collider->shape->id, position[0], position[1], position[2]);
  dReal q[4] = { orientation[3], orientation[0], orientation[1], orientation[2] };
  dGeomSetOffsetQuaternion(collider->shape->id, q);
}

Joint* lovrColliderGetJoints(Collider* collider, Joint* joint) {
  if (joint == NULL) {
    return collider->joints.length ? NULL : collider->joints.data[0];
  }

  for (size_t i = 0; i < collider->joints.length; i++) {
    if (collider->joints.data[i] == joint) {
      return i == collider->joints.length - 1 ? NULL : collider->joints.data[i + 1];
    }
  }

  return NULL;
}

const char* lovrColliderGetTag(Collider* collider) {
  return lovrWorldGetTagName(collider->world, collider->tag);
}

bool lovrColliderSetTag(Collider* collider, const char* tag) {
  if (!tag) {
    collider->tag = NO_TAG;
    return true;
  }

  collider->tag = findTag(collider->world, tag);
  return collider->tag != NO_TAG;
}

float lovrColliderGetFriction(Collider* collider) {
  return collider->friction;
}

void lovrColliderSetFriction(Collider* collider, float friction) {
  collider->friction = friction;
}

float lovrColliderGetRestitution(Collider* collider) {
  return collider->restitution;
}

void lovrColliderSetRestitution(Collider* collider, float restitution) {
  collider->restitution = restitution;
}

bool lovrColliderIsKinematic(Collider* collider) {
  return dBodyIsKinematic(collider->body);
}

void lovrColliderSetKinematic(Collider* collider, bool kinematic) {
  if (kinematic) {
    dBodySetKinematic(collider->body);
  } else {
    dBodySetDynamic(collider->body);
  }
}

bool lovrColliderIsSensor(Collider* collider) {
  return collider->sensor;
}

void lovrColliderSetSensor(Collider* collider, bool sensor) {
  collider->sensor = sensor;
}

bool lovrColliderIsContinuous(Collider* collider) {
  return false;
}

void lovrColliderSetContinuous(Collider* collider, bool continuous) {
  //
}

float lovrColliderGetGravityScale(Collider* collider) {
  return dBodyGetGravityMode(collider->body) ? 1.f : 0.f;
}

void lovrColliderSetGravityScale(Collider* collider, float scale) {
  dBodySetGravityMode(collider->body, scale == 0.f ? false : true);
}

bool lovrColliderIsSleepingAllowed(Collider* collider) {
  return dBodyGetAutoDisableFlag(collider->body);
}

void lovrColliderSetSleepingAllowed(Collider* collider, bool allowed) {
  dBodySetAutoDisableFlag(collider->body, allowed);
}

bool lovrColliderIsAwake(Collider* collider) {
  return dBodyIsEnabled(collider->body);
}

void lovrColliderSetAwake(Collider* collider, bool awake) {
  if (awake) {
    dBodyEnable(collider->body);
  } else {
    dBodyDisable(collider->body);
  }
}

float lovrColliderGetMass(Collider* collider) {
  dMass m;
  dBodyGetMass(collider->body, &m);
  return m.mass;
}

void lovrColliderSetMass(Collider* collider, float mass) {
  dMass m;
  dBodyGetMass(collider->body, &m);
  dMassAdjust(&m, mass);
  dBodySetMass(collider->body, &m);
}

void lovrColliderGetMassData(Collider* collider, float centerOfMass[3], float* mass, float inertia[6]) {
  dMass m;
  dBodyGetMass(collider->body, &m);
  vec3_set(centerOfMass, m.c[0], m.c[1], m.c[2]);
  *mass = m.mass;

  // Diagonal
  inertia[0] = m.I[0];
  inertia[1] = m.I[5];
  inertia[2] = m.I[10];

  // Lower triangular
  inertia[3] = m.I[4];
  inertia[4] = m.I[8];
  inertia[5] = m.I[9];
}

void lovrColliderSetMassData(Collider* collider, float centerOfMass[3], float mass, float inertia[6]) {
  dMass m;
  dBodyGetMass(collider->body, &m);
  dMassSetParameters(&m, mass, centerOfMass[0], centerOfMass[1], centerOfMass[2], inertia[0], inertia[1], inertia[2], inertia[3], inertia[4], inertia[5]);
  dBodySetMass(collider->body, &m);
}

void lovrColliderGetPosition(Collider* collider, float position[3]) {
  const dReal* p = dBodyGetPosition(collider->body);
  vec3_set(position, p[0], p[1], p[2]);
}

void lovrColliderSetPosition(Collider* collider, float position[3]) {
  dBodySetPosition(collider->body, position[0], position[1], position[2]);
}

void lovrColliderGetOrientation(Collider* collider, float orientation[4]) {
  const dReal* q = dBodyGetQuaternion(collider->body);
  quat_set(orientation, q[1], q[2], q[3], q[0]);
}

void lovrColliderSetOrientation(Collider* collider, float* orientation) {
  dReal q[4] = { orientation[3], orientation[0], orientation[1], orientation[2] };
  dBodySetQuaternion(collider->body, q);
}

void lovrColliderGetLinearVelocity(Collider* collider, float velocity[3]) {
  const dReal* v = dBodyGetLinearVel(collider->body);
  vec3_set(velocity, v[0], v[1], v[2]);
}

void lovrColliderSetLinearVelocity(Collider* collider, float velocity[3]) {
  dBodyEnable(collider->body);
  dBodySetLinearVel(collider->body, velocity[0], velocity[1], velocity[2]);
}

void lovrColliderGetAngularVelocity(Collider* collider, float velocity[3]) {
  const dReal* v = dBodyGetAngularVel(collider->body);
  vec3_set(velocity, v[0], v[1], v[2]);
}

void lovrColliderSetAngularVelocity(Collider* collider, float velocity[3]) {
  dBodyEnable(collider->body);
  dBodySetAngularVel(collider->body, velocity[0], velocity[1], velocity[2]);
}

void lovrColliderGetLinearDamping(Collider* collider, float* damping, float* threshold) {
  *damping = dBodyGetLinearDamping(collider->body);
  *threshold = dBodyGetLinearDampingThreshold(collider->body);
}

void lovrColliderSetLinearDamping(Collider* collider, float damping, float threshold) {
  dBodySetLinearDamping(collider->body, damping);
  dBodySetLinearDampingThreshold(collider->body, threshold);
}

void lovrColliderGetAngularDamping(Collider* collider, float* damping, float* threshold) {
  *damping = dBodyGetAngularDamping(collider->body);
  *threshold = dBodyGetAngularDampingThreshold(collider->body);
}

void lovrColliderSetAngularDamping(Collider* collider, float damping, float threshold) {
  dBodySetAngularDamping(collider->body, damping);
  dBodySetAngularDampingThreshold(collider->body, threshold);
}

void lovrColliderApplyForce(Collider* collider, float force[3]) {
  dBodyEnable(collider->body);
  dBodyAddForce(collider->body, force[0], force[1], force[2]);
}

void lovrColliderApplyForceAtPosition(Collider* collider, float force[3], float position[3]) {
  dBodyEnable(collider->body);
  dBodyAddForceAtPos(collider->body, force[0], force[1], force[2], position[0], position[1], position[2]);
}

void lovrColliderApplyTorque(Collider* collider, float torque[3]) {
  dBodyEnable(collider->body);
  dBodyAddTorque(collider->body, torque[0], torque[1], torque[2]);
}

void lovrColliderApplyLinearImpulse(Collider* collider, float impulse[3]) {
  //
}

void lovrColliderApplyLinearImpulseAtPosition(Collider* collider, float impulse[3], float position[3]) {
  //
}

void lovrColliderApplyAngularImpulse(Collider* collider, float impulse[3]) {
  //
}

void lovrColliderGetLocalCenter(Collider* collider, float center[3]) {
  dMass m;
  dBodyGetMass(collider->body, &m);
  vec3_set(center, m.c[0], m.c[1], m.c[2]);
}

void lovrColliderGetLocalPoint(Collider* collider, float world[3], float local[3]) {
  dReal point[4];
  dBodyGetPosRelPoint(collider->body, world[0], world[1], world[2], point);
  vec3_set(local, point[0], point[1], point[2]);
}

void lovrColliderGetWorldPoint(Collider* collider, float local[3], float world[3]) {
  dReal point[4];
  dBodyGetRelPointPos(collider->body, local[0], local[1], local[2], point);
  vec3_set(world, point[0], point[1], point[2]);
}

void lovrColliderGetLocalVector(Collider* collider, float world[3], float local[3]) {
  dReal vector[4];
  dBodyVectorFromWorld(collider->body, world[0], world[1], world[2], local);
  vec3_set(local, vector[0], vector[1], vector[2]);
}

void lovrColliderGetWorldVector(Collider* collider, float local[3], float world[3]) {
  dReal vector[4];
  dBodyVectorToWorld(collider->body, local[0], local[1], local[2], world);
  vec3_set(world, vector[0], vector[1], vector[2]);
}

void lovrColliderGetLinearVelocityFromLocalPoint(Collider* collider, float point[3], float velocity[3]) {
  dReal vector[4];
  dBodyGetRelPointVel(collider->body, point[0], point[1], point[2], vector);
  vec3_set(velocity, vector[0], vector[1], vector[2]);
}

void lovrColliderGetLinearVelocityFromWorldPoint(Collider* collider, float point[3], float velocity[3]) {
  dReal vector[4];
  dBodyGetPointVel(collider->body, point[0], point[1], point[2], velocity);
  vec3_set(velocity, vector[0], vector[1], vector[2]);
}

void lovrColliderGetAABB(Collider* collider, float aabb[6]) {
  dGeomID shape = dBodyGetFirstGeom(collider->body);

  if (!shape) {
    memset(aabb, 0, 6 * sizeof(float));
    return;
  }

  dGeomGetAABB(shape, aabb);

  float otherAABB[6];
  while ((shape = dBodyGetNextGeom(shape)) != NULL) {
    dGeomGetAABB(shape, otherAABB);
    aabb[0] = MIN(aabb[0], otherAABB[0]);
    aabb[1] = MAX(aabb[1], otherAABB[1]);
    aabb[2] = MIN(aabb[2], otherAABB[2]);
    aabb[3] = MAX(aabb[3], otherAABB[3]);
    aabb[4] = MIN(aabb[4], otherAABB[4]);
    aabb[5] = MAX(aabb[5], otherAABB[5]);
  }
}

void lovrShapeDestroy(void* ref) {
  Shape* shape = ref;
  lovrShapeDestroyData(shape);
  lovrFree(shape);
}

void lovrShapeDestroyData(Shape* shape) {
  if (shape->id) {
    if (shape->type == SHAPE_MESH) {
      dTriMeshDataID dataID = dGeomTriMeshGetData(shape->id);
      dGeomTriMeshDataDestroy(dataID);
      lovrFree(shape->vertices);
      lovrFree(shape->indices);
    } else if (shape->type == SHAPE_TERRAIN) {
      dHeightfieldDataID dataID = dGeomHeightfieldGetHeightfieldData(shape->id);
      dGeomHeightfieldDataDestroy(dataID);
    }
    dGeomDestroy(shape->id);
    shape->id = NULL;
  }
}

ShapeType lovrShapeGetType(Shape* shape) {
  return shape->type;
}

Collider* lovrShapeGetCollider(Shape* shape) {
  return shape->collider;
}

void lovrShapeGetMass(Shape* shape, float density, float centerOfMass[3], float* mass, float inertia[6]) {
  dMass m;
  dMassSetZero(&m);
  switch (shape->type) {
    case SHAPE_SPHERE: {
      dMassSetSphere(&m, density, dGeomSphereGetRadius(shape->id));
      break;
    }

    case SHAPE_BOX: {
      dReal lengths[4];
      dGeomBoxGetLengths(shape->id, lengths);
      dMassSetBox(&m, density, lengths[0], lengths[1], lengths[2]);
      break;
    }

    case SHAPE_CAPSULE: {
      dReal radius, length;
      dGeomCapsuleGetParams(shape->id, &radius, &length);
      dMassSetCapsule(&m, density, 3, radius, length);
      break;
    }

    case SHAPE_CYLINDER: {
      dReal radius, length;
      dGeomCylinderGetParams(shape->id, &radius, &length);
      dMassSetCylinder(&m, density, 3, radius, length);
      break;
    }

    case SHAPE_MESH: {
      dMassSetTrimesh(&m, density, shape->id);
      dGeomSetPosition(shape->id, -m.c[0], -m.c[1], -m.c[2]);
      dMassTranslate(&m, -m.c[0], -m.c[1], -m.c[2]);
      break;
    }

    case SHAPE_TERRAIN: {
      break;
    }

    default: break;
  }

  const dReal* position = dGeomGetOffsetPosition(shape->id);
  dMassTranslate(&m, position[0], position[1], position[2]);
  const dReal* rotation = dGeomGetOffsetRotation(shape->id);
  dMassRotate(&m, rotation);

  centerOfMass[0] = m.c[0];
  centerOfMass[1] = m.c[1];
  centerOfMass[2] = m.c[2];
  *mass = m.mass;

  // Diagonal
  inertia[0] = m.I[0];
  inertia[1] = m.I[5];
  inertia[2] = m.I[10];

  // Lower triangular

  inertia[3] = m.I[4];
  inertia[4] = m.I[8];
  inertia[5] = m.I[9];
}

void lovrShapeGetAABB(Shape* shape, float position[3], float orientation[4], float aabb[6]) {
  dGeomGetAABB(shape->id, aabb);
}

SphereShape* lovrSphereShapeCreate(float radius) {
  lovrCheck(radius > 0.f, "SphereShape radius must be positive");
  SphereShape* sphere = lovrCalloc(sizeof(SphereShape));
  sphere->ref = 1;
  sphere->type = SHAPE_SPHERE;
  sphere->id = dCreateSphere(0, radius);
  dGeomSetData(sphere->id, sphere);
  return sphere;
}

float lovrSphereShapeGetRadius(SphereShape* sphere) {
  return dGeomSphereGetRadius(sphere->id);
}

void lovrSphereShapeSetRadius(SphereShape* sphere, float radius) {
  lovrCheck(radius > 0.f, "SphereShape radius must be positive");
  dGeomSphereSetRadius(sphere->id, radius);
}

BoxShape* lovrBoxShapeCreate(float dimensions[3]) {
  BoxShape* box = lovrCalloc(sizeof(BoxShape));
  box->ref = 1;
  box->type = SHAPE_BOX;
  box->id = dCreateBox(0, dimensions[0], dimensions[1], dimensions[2]);
  dGeomSetData(box->id, box);
  return box;
}

void lovrBoxShapeGetDimensions(BoxShape* box, float dimensions[3]) {
  dReal d[4];
  dGeomBoxGetLengths(box->id, d);
  vec3_set(dimensions, d[0], d[1], d[2]);
}

CapsuleShape* lovrCapsuleShapeCreate(float radius, float length) {
  lovrCheck(radius > 0.f && length > 0.f, "CapsuleShape dimensions must be positive");
  CapsuleShape* capsule = lovrCalloc(sizeof(CapsuleShape));
  capsule->ref = 1;
  capsule->type = SHAPE_CAPSULE;
  capsule->id = dCreateCapsule(0, radius, length);
  dGeomSetData(capsule->id, capsule);
  return capsule;
}

float lovrCapsuleShapeGetRadius(CapsuleShape* capsule) {
  dReal radius, length;
  dGeomCapsuleGetParams(capsule->id, &radius, &length);
  return radius;
}

float lovrCapsuleShapeGetLength(CapsuleShape* capsule) {
  dReal radius, length;
  dGeomCapsuleGetParams(capsule->id, &radius, &length);
  return length;
}

CylinderShape* lovrCylinderShapeCreate(float radius, float length) {
  lovrCheck(radius > 0.f && length > 0.f, "CylinderShape dimensions must be positive");
  CylinderShape* cylinder = lovrCalloc(sizeof(CylinderShape));
  cylinder->ref = 1;
  cylinder->type = SHAPE_CYLINDER;
  cylinder->id = dCreateCylinder(0, radius, length);
  dGeomSetData(cylinder->id, cylinder);
  return cylinder;
}

float lovrCylinderShapeGetRadius(CylinderShape* cylinder) {
  dReal radius, length;
  dGeomCylinderGetParams(cylinder->id, &radius, &length);
  return radius;
}

float lovrCylinderShapeGetLength(CylinderShape* cylinder) {
  dReal radius, length;
  dGeomCylinderGetParams(cylinder->id, &radius, &length);
  return length;
}

ConvexShape* lovrConvexShapeCreate(float positions[], uint32_t count) {
  lovrThrow("ODE does not support ConvexShape");
}

MeshShape* lovrMeshShapeCreate(int vertexCount, float* vertices, int indexCount, dTriIndex* indices) {
  MeshShape* mesh = lovrCalloc(sizeof(MeshShape));
  mesh->ref = 1;
  dTriMeshDataID dataID = dGeomTriMeshDataCreate();
  dGeomTriMeshDataBuildSingle(dataID, vertices, 3 * sizeof(float), vertexCount, indices, indexCount, 3 * sizeof(dTriIndex));
  dGeomTriMeshDataPreprocess2(dataID, (1U << dTRIDATAPREPROCESS_BUILD_FACE_ANGLES), NULL);
  mesh->id = dCreateTriMesh(0, dataID, 0, 0, 0);
  mesh->type = SHAPE_MESH;
  mesh->vertices = vertices;
  mesh->indices = indices;
  dGeomSetData(mesh->id, mesh);
  return mesh;
}

TerrainShape* lovrTerrainShapeCreate(float* vertices, uint32_t n, float scaleXZ, float scaleY) {
  const float thickness = 10.f;
  TerrainShape* terrain = lovrCalloc(sizeof(TerrainShape));
  terrain->ref = 1;
  dHeightfieldDataID dataID = dGeomHeightfieldDataCreate();
  dGeomHeightfieldDataBuildSingle(dataID, vertices, 1, scaleXZ, scaleXZ, n, n, scaleY, 0.f, thickness, 0);
  terrain->id = dCreateHeightfield(0, dataID, 1);
  terrain->type = SHAPE_TERRAIN;
  dGeomSetData(terrain->id, terrain);
  return terrain;
}

CompoundShape* lovrCompoundShapeCreate(Shape** shapes, float* positions, float* orientations, uint32_t count, bool freeze) {
  lovrThrow("ODE does not support CompoundShape");
}

bool lovrCompoundShapeIsFrozen(CompoundShape* shape) {
  return false;
}

void lovrCompoundShapeAddChild(CompoundShape* shape, Shape* child, float* position, float* orientation) {
  //
}

void lovrCompoundShapeReplaceChild(CompoundShape* shape, uint32_t index, Shape* child, float* position, float* orientation) {
  //
}

void lovrCompoundShapeRemoveChild(CompoundShape* shape, uint32_t index) {
  //
}

Shape* lovrCompoundShapeGetChild(CompoundShape* shape, uint32_t index) {
  return NULL;
}

uint32_t lovrCompoundShapeGetChildCount(CompoundShape* shape) {
  return 0;
}

void lovrCompoundShapeGetChildOffset(CompoundShape* shape, uint32_t index, float* position, float* orientation) {
  //
}

void lovrCompoundShapeSetChildOffset(CompoundShape* shape, uint32_t index, float* position, float* orientation) {
  //
}

void lovrJointDestroy(void* ref) {
  Joint* joint = ref;
  lovrJointDestroyData(joint);
  lovrFree(joint);
}

void lovrJointDestroyData(Joint* joint) {
  if (joint->id) {
    dJointDestroy(joint->id);
    joint->id = NULL;
  }
}

bool lovrJointIsDestroyed(Joint* joint) {
  return joint->id == NULL;
}

JointType lovrJointGetType(Joint* joint) {
  return joint->type;
}

Collider* lovrJointGetColliderA(Joint* joint) {
  dBodyID bodyA = dJointGetBody(joint->id, 0);
  return bodyA ? dBodyGetData(bodyA) : NULL;
}

Collider* lovrJointGetColliderB(Joint* joint) {
  dBodyID bodyB = dJointGetBody(joint->id, 1);
  return bodyB ? dBodyGetData(bodyB) : NULL;
}

bool lovrJointIsEnabled(Joint* joint) {
  return dJointIsEnabled(joint->id);
}

void lovrJointSetEnabled(Joint* joint, bool enable) {
  if (enable) {
    dJointEnable(joint->id);
  } else {
    dJointDisable(joint->id);
  }
}

BallJoint* lovrBallJointCreate(Collider* a, Collider* b, float anchor[3]) {
  lovrCheck(a->world == b->world, "Joint bodies must exist in same World");
  BallJoint* joint = lovrCalloc(sizeof(BallJoint));
  joint->ref = 1;
  joint->type = JOINT_BALL;
  joint->id = dJointCreateBall(a->world->id, 0);
  dJointSetData(joint->id, joint);
  dJointAttach(joint->id, a->body, b->body);
  lovrBallJointSetAnchor(joint, anchor);
  lovrRetain(joint);
  return joint;
}

void lovrBallJointGetAnchors(BallJoint* joint, float anchor1[3], float anchor2[3]) {
  dReal anchor[4];
  dJointGetBallAnchor(joint->id, anchor);
  anchor1[0] = anchor[0];
  anchor1[1] = anchor[1];
  anchor1[2] = anchor[2];
  dJointGetBallAnchor2(joint->id, anchor);
  anchor2[0] = anchor[0];
  anchor2[1] = anchor[1];
  anchor2[2] = anchor[2];
}

void lovrBallJointSetAnchor(BallJoint* joint, float anchor[3]) {
  dJointSetBallAnchor(joint->id, anchor[0], anchor[1], anchor[2]);
}

float lovrBallJointGetResponseTime(Joint* joint) {
  return dJointGetBallParam(joint->id, dParamCFM);
}

void lovrBallJointSetResponseTime(Joint* joint, float responseTime) {
  dJointSetBallParam(joint->id, dParamCFM, responseTime);
}

float lovrBallJointGetTightness(Joint* joint) {
  return dJointGetBallParam(joint->id, dParamERP);
}

void lovrBallJointSetTightness(Joint* joint, float tightness) {
  dJointSetBallParam(joint->id, dParamERP, tightness);
}

DistanceJoint* lovrDistanceJointCreate(Collider* a, Collider* b, float anchor1[3], float anchor2[3]) {
  lovrCheck(a->world == b->world, "Joint bodies must exist in same World");
  DistanceJoint* joint = lovrCalloc(sizeof(DistanceJoint));
  joint->ref = 1;
  joint->type = JOINT_DISTANCE;
  joint->id = dJointCreateDBall(a->world->id, 0);
  dJointSetData(joint->id, joint);
  dJointAttach(joint->id, a->body, b->body);
  lovrDistanceJointSetAnchors(joint, anchor1, anchor2);
  lovrRetain(joint);
  return joint;
}

void lovrDistanceJointGetAnchors(DistanceJoint* joint, float anchor1[3], float anchor2[3]) {
  dReal anchor[4];
  dJointGetDBallAnchor1(joint->id, anchor);
  anchor1[0] = anchor[0];
  anchor1[1] = anchor[1];
  anchor1[2] = anchor[2];
  dJointGetDBallAnchor2(joint->id, anchor);
  anchor2[0] = anchor[0];
  anchor2[1] = anchor[1];
  anchor2[2] = anchor[2];
}

void lovrDistanceJointSetAnchors(DistanceJoint* joint, float anchor1[3], float anchor2[3]) {
  dJointSetDBallAnchor1(joint->id, anchor1[0], anchor1[1], anchor1[2]);
  dJointSetDBallAnchor2(joint->id, anchor2[0], anchor2[1], anchor2[2]);
}

float lovrDistanceJointGetDistance(DistanceJoint* joint) {
  return dJointGetDBallDistance(joint->id);
}

void lovrDistanceJointSetDistance(DistanceJoint* joint, float distance) {
  dJointSetDBallDistance(joint->id, distance);
}

float lovrDistanceJointGetResponseTime(Joint* joint) {
  return dJointGetDBallParam(joint->id, dParamCFM);
}

void lovrDistanceJointSetResponseTime(Joint* joint, float responseTime) {
  dJointSetDBallParam(joint->id, dParamCFM, responseTime);
}

float lovrDistanceJointGetTightness(Joint* joint) {
  return dJointGetDBallParam(joint->id, dParamERP);
}

void lovrDistanceJointSetTightness(Joint* joint, float tightness) {
  dJointSetDBallParam(joint->id, dParamERP, tightness);
}

HingeJoint* lovrHingeJointCreate(Collider* a, Collider* b, float anchor[3], float axis[3]) {
  lovrCheck(a->world == b->world, "Joint bodies must exist in same World");
  HingeJoint* joint = lovrCalloc(sizeof(HingeJoint));
  joint->ref = 1;
  joint->type = JOINT_HINGE;
  joint->id = dJointCreateHinge(a->world->id, 0);
  dJointSetData(joint->id, joint);
  dJointAttach(joint->id, a->body, b->body);
  lovrHingeJointSetAnchor(joint, anchor);
  lovrHingeJointSetAxis(joint, axis);
  lovrRetain(joint);
  return joint;
}

void lovrHingeJointGetAnchors(HingeJoint* joint, float anchor1[3], float anchor2[3]) {
  dReal anchor[4];
  dJointGetHingeAnchor(joint->id, anchor);
  anchor1[0] = anchor[0];
  anchor1[1] = anchor[1];
  anchor1[2] = anchor[2];
  dJointGetHingeAnchor2(joint->id, anchor);
  anchor2[0] = anchor[0];
  anchor2[1] = anchor[1];
  anchor2[2] = anchor[2];
}

void lovrHingeJointSetAnchor(HingeJoint* joint, float anchor[3]) {
  dJointSetHingeAnchor(joint->id, anchor[0], anchor[1], anchor[2]);
}

void lovrHingeJointGetAxis(HingeJoint* joint, float axis[3]) {
  dReal daxis[4];
  dJointGetHingeAxis(joint->id, daxis);
  axis[0] = daxis[0];
  axis[1] = daxis[1];
  axis[2] = daxis[2];
}

void lovrHingeJointSetAxis(HingeJoint* joint, float axis[3]) {
  dJointSetHingeAxis(joint->id, axis[0], axis[1], axis[2]);
}

float lovrHingeJointGetAngle(HingeJoint* joint) {
  return dJointGetHingeAngle(joint->id);
}

float lovrHingeJointGetLowerLimit(HingeJoint* joint) {
  return dJointGetHingeParam(joint->id, dParamLoStop);
}

void lovrHingeJointSetLowerLimit(HingeJoint* joint, float limit) {
  dJointSetHingeParam(joint->id, dParamLoStop, limit);
}

float lovrHingeJointGetUpperLimit(HingeJoint* joint) {
  return dJointGetHingeParam(joint->id, dParamHiStop);
}

void lovrHingeJointSetUpperLimit(HingeJoint* joint, float limit) {
  dJointSetHingeParam(joint->id, dParamHiStop, limit);
}

SliderJoint* lovrSliderJointCreate(Collider* a, Collider* b, float axis[3]) {
  lovrCheck(a->world == b->world, "Joint bodies must exist in the same world");
  SliderJoint* joint = lovrCalloc(sizeof(SliderJoint));
  joint->ref = 1;
  joint->type = JOINT_SLIDER;
  joint->id = dJointCreateSlider(a->world->id, 0);
  dJointSetData(joint->id, joint);
  dJointAttach(joint->id, a->body, b->body);
  lovrSliderJointSetAxis(joint, axis);
  lovrRetain(joint);
  return joint;
}

void lovrSliderJointGetAxis(SliderJoint* joint, float axis[3]) {
  dReal daxis[4];
  dJointGetSliderAxis(joint->id, axis);
  axis[0] = daxis[0];
  axis[1] = daxis[1];
  axis[2] = daxis[2];
}

void lovrSliderJointSetAxis(SliderJoint* joint, float axis[3]) {
  dJointSetSliderAxis(joint->id, axis[0], axis[1], axis[2]);
}

float lovrSliderJointGetPosition(SliderJoint* joint) {
  return dJointGetSliderPosition(joint->id);
}

float lovrSliderJointGetLowerLimit(SliderJoint* joint) {
  return dJointGetSliderParam(joint->id, dParamLoStop);
}

void lovrSliderJointSetLowerLimit(SliderJoint* joint, float limit) {
  dJointSetSliderParam(joint->id, dParamLoStop, limit);
}

float lovrSliderJointGetUpperLimit(SliderJoint* joint) {
  return dJointGetSliderParam(joint->id, dParamHiStop);
}

void lovrSliderJointSetUpperLimit(SliderJoint* joint, float limit) {
  dJointSetSliderParam(joint->id, dParamHiStop, limit);
}

#include "myext/physics.c"<|MERGE_RESOLUTION|>--- conflicted
+++ resolved
@@ -358,7 +358,6 @@
   }
 }
 
-<<<<<<< HEAD
 void lovrWorldRaycast(World* world, float start[3], float end[3], const char* tag, RaycastCallback callback, void* userdata) {
   RaycastData data = { .callback = callback, .userdata = userdata, .shouldStop = false, .tag = findTag(world, tag) };
   float dx = end[0] - start[0];
@@ -367,16 +366,6 @@
   float length = sqrtf(dx * dx + dy * dy + dz * dz);
   dGeomID ray = dCreateRay(world->space, length);
   dGeomRaySet(ray, start[0], start[1], start[2], dx, dy, dz);
-=======
-void lovrWorldRaycast(World* world, float start[3], float end[3], RaycastCallback callback, void* userdata) {
-  RaycastData data = { .callback = callback, .userdata = userdata, .shouldStop = false };
-  float dx = start[0] - end[0];
-  float dy = start[1] - end[1];
-  float dz = start[2] - end[2];
-  float length = sqrtf(dx * dx + dy * dy + dz * dz);
-  dGeomID ray = dCreateRay(world->space, length);
-  dGeomRaySet(ray, start[0], start[1], start[2], end[0], end[1], end[2]);
->>>>>>> aef71192
   dSpaceCollide2(ray, (dGeomID) world->space, &data, raycastCallback);
   dGeomDestroy(ray);
 }
