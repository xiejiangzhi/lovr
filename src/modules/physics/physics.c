--- conflicted
+++ resolved
@@ -1029,15 +1029,9 @@
   dGeomGetAABB(shape->id, aabb);
 }
 
-<<<<<<< HEAD
-bool lovrShapeQueryOverlapping(Shape* shape, bool tagFilter, QueryCallback callback, void* userdata) {
-  QueryData data = {
-    .callback = callback, .userdata = userdata, .called = false, .shouldStop = false, .tagFilter = tagFilter
-=======
 bool lovrShapeQueryOverlapping(Shape* shape, QueryCallback callback, void* userdata) {
   QueryData data = {
     .callback = callback, .userdata = userdata, .called = false, .shouldStop = false, .tagFilter = true
->>>>>>> d312904c
   };
   dSpaceCollide2(shape->id, (dGeomID) shape->collider->world->space, &data, queryCallback);
   return data.called;
