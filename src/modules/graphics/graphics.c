--- conflicted
+++ resolved
@@ -6332,33 +6332,13 @@
 }
 
 void lovrPassSkybox(Pass* pass, Texture* texture) {
-<<<<<<< HEAD
-  if (texture->info.type == TEXTURE_2D) {
-    lovrPassDraw(pass, &(DrawInfo) {
-      .mode = MESH_TRIANGLES,
-      .shader = SHADER_EQUIRECT,
-      .material = texture ? lovrTextureGetMaterial(texture) : NULL,
-      .vertex.format = VERTEX_EMPTY,
-      .count = 6
-    });
-  } else {
-    lovrPassDraw(pass, &(DrawInfo) {
-      .mode = MESH_TRIANGLES,
-      .shader = SHADER_CUBEMAP,
-      .material = texture ? lovrTextureGetMaterial(texture) : NULL,
-      .vertex.format = VERTEX_EMPTY,
-      .count = 6
-    });
-  }
-=======
-  lovrPassDraw(pass, &(Draw) {
+  lovrPassDraw(pass, &(DrawInfo) {
     .mode = MESH_TRIANGLES,
     .shader = texture->info.type == TEXTURE_2D ? SHADER_EQUIRECT : SHADER_CUBEMAP,
     .material = lovrTextureGetMaterial(texture),
     .vertex.format = VERTEX_EMPTY,
     .count = 6
   });
->>>>>>> 4e4184cf
 }
 
 void lovrPassFill(Pass* pass, Texture* texture) {
