--- conflicted
+++ resolved
@@ -2161,12 +2161,6 @@
   texture->info = *info;
   texture->info.mipmaps = mipmaps;
   texture->info.srgb = srgb;
-  if (info->label) {
-    size_t label_size = strlen(info->label) + 1;
-    char* label = malloc(label_size);
-    memcpy(label, info->label, label_size);
-    texture->info.label = label;
-  }
 
   if (info->label) {
     size_t size = strlen(info->label) + 1;
@@ -2389,13 +2383,7 @@
     if (texture->storageView && texture->storageView != texture->gpu) gpu_texture_destroy(texture->storageView);
     if (texture->gpu) gpu_texture_destroy(texture->gpu);
   }
-<<<<<<< HEAD
-  if (texture->info.label) {
-    free((char*)texture->info.label);
-  }
-=======
   lovrFree((char*) texture->info.label);
->>>>>>> cd290f44
   lovrFree(texture);
 }
 
