#include "headset/headset.h"
#include "data/blob.h"
#include "data/image.h"
#include "data/modelData.h"
#include "event/event.h"
#include "graphics/graphics.h"
#include "core/maf.h"
#include "core/os.h"
#include "util.h"
#include <assert.h>
#include <stdlib.h>
#include <string.h>
#include <math.h>

#if defined(_WIN32)
#define XR_USE_PLATFORM_WIN32
#define WIN32_LEAN_AND_MEAN
#include <unknwn.h>
#include <windows.h>
#elif defined(__ANDROID__)
#define XR_USE_PLATFORM_ANDROID
void* os_get_java_vm(void);
void* os_get_jni_context(void);
#include <jni.h>
#endif

#ifdef LOVR_VK
#define XR_USE_GRAPHICS_API_VULKAN
uintptr_t gpu_vk_get_instance(void);
uintptr_t gpu_vk_get_physical_device(void);
uintptr_t gpu_vk_get_device(void);
uintptr_t gpu_vk_get_queue(uint32_t* queueFamilyIndex, uint32_t* queueIndex);
#include <vulkan/vulkan.h>
#endif

#define XR_NO_PROTOTYPES
#include <openxr/openxr.h>
#include <openxr/openxr_platform.h>

#define XR(f) handleResult(f, __FILE__, __LINE__)
#define XR_INIT(f) if (XR_FAILED(f)) return openxr_destroy(), false;
#define SESSION_ACTIVE(s) (s >= XR_SESSION_STATE_READY && s <= XR_SESSION_STATE_FOCUSED)
#define MAX_IMAGES 4

#define XR_FOREACH(X)\
  X(xrDestroyInstance)\
  X(xrPollEvent)\
  X(xrResultToString)\
  X(xrGetSystem)\
  X(xrGetSystemProperties)\
  X(xrCreateVulkanInstanceKHR)\
  X(xrGetVulkanGraphicsDevice2KHR)\
  X(xrCreateVulkanDeviceKHR)\
  X(xrCreateSession)\
  X(xrDestroySession)\
  X(xrCreateReferenceSpace)\
  X(xrGetReferenceSpaceBoundsRect)\
  X(xrCreateActionSpace)\
  X(xrLocateSpace)\
  X(xrDestroySpace)\
  X(xrEnumerateViewConfigurations)\
  X(xrEnumerateViewConfigurationViews)\
  X(xrEnumerateSwapchainFormats)\
  X(xrCreateSwapchain)\
  X(xrDestroySwapchain)\
  X(xrEnumerateSwapchainImages)\
  X(xrAcquireSwapchainImage)\
  X(xrWaitSwapchainImage)\
  X(xrReleaseSwapchainImage)\
  X(xrBeginSession)\
  X(xrEndSession)\
  X(xrWaitFrame)\
  X(xrBeginFrame)\
  X(xrEndFrame)\
  X(xrLocateViews)\
  X(xrStringToPath)\
  X(xrCreateActionSet)\
  X(xrDestroyActionSet)\
  X(xrCreateAction)\
  X(xrDestroyAction)\
  X(xrSuggestInteractionProfileBindings)\
  X(xrAttachSessionActionSets)\
  X(xrGetActionStateBoolean)\
  X(xrGetActionStateFloat)\
  X(xrGetActionStatePose)\
  X(xrSyncActions)\
  X(xrApplyHapticFeedback)\
  X(xrCreateHandTrackerEXT)\
  X(xrDestroyHandTrackerEXT)\
  X(xrLocateHandJointsEXT)\
  X(xrGetHandMeshFB)\
  X(xrGetControllerModelKeyMSFT)\
  X(xrLoadControllerModelMSFT)\
  X(xrGetControllerModelPropertiesMSFT)\
  X(xrGetControllerModelStateMSFT)\
  X(xrGetDisplayRefreshRateFB)\
  X(xrEnumerateDisplayRefreshRatesFB)\
  X(xrRequestDisplayRefreshRateFB)\
  X(xrQuerySystemTrackedKeyboardFB)\
  X(xrCreateKeyboardSpaceFB)

#define XR_DECLARE(fn) static PFN_##fn fn;
#define XR_LOAD(fn) xrGetInstanceProcAddr(state.instance, #fn, (PFN_xrVoidFunction*) &fn);
XRAPI_ATTR XrResult XRAPI_CALL xrGetInstanceProcAddr(XrInstance instance, const char* name, PFN_xrVoidFunction* function);
XRAPI_ATTR XrResult XRAPI_CALL xrEnumerateInstanceExtensionProperties(const char* layerName, uint32_t propertyCapacityInput, uint32_t* propertyCountOutput, XrExtensionProperties* properties);
XRAPI_ATTR XrResult XRAPI_CALL xrCreateInstance(const XrInstanceCreateInfo* createInfo, XrInstance* instance);
XR_FOREACH(XR_DECLARE)

enum {
  ACTION_HAND_POSE,
  ACTION_POINTER_POSE,
  ACTION_TRACKER_POSE,
  ACTION_GAZE_POSE,
  ACTION_TRIGGER_DOWN,
  ACTION_TRIGGER_TOUCH,
  ACTION_TRIGGER_AXIS,
  ACTION_TRACKPAD_DOWN,
  ACTION_TRACKPAD_TOUCH,
  ACTION_TRACKPAD_X,
  ACTION_TRACKPAD_Y,
  ACTION_THUMBSTICK_DOWN,
  ACTION_THUMBSTICK_TOUCH,
  ACTION_THUMBSTICK_X,
  ACTION_THUMBSTICK_Y,
  ACTION_MENU_DOWN,
  ACTION_MENU_TOUCH,
  ACTION_GRIP_DOWN,
  ACTION_GRIP_TOUCH,
  ACTION_GRIP_AXIS,
  ACTION_A_DOWN,
  ACTION_A_TOUCH,
  ACTION_B_DOWN,
  ACTION_B_TOUCH,
  ACTION_X_DOWN,
  ACTION_X_TOUCH,
  ACTION_Y_DOWN,
  ACTION_Y_TOUCH,
  ACTION_THUMBREST_TOUCH,
  ACTION_VIBRATE,
  MAX_ACTIONS
};

enum { COLOR, DEPTH };

static struct {
  HeadsetConfig config;
  XrInstance instance;
  XrSystemId system;
  XrSession session;
  XrSessionState sessionState;
  XrSpace referenceSpace;
  XrReferenceSpaceType referenceSpaceType;
  XrSpace spaces[MAX_DEVICES];
  XrSwapchain swapchain[2];
  XrCompositionLayerProjection layers[1];
  XrCompositionLayerProjectionView layerViews[2];
  XrCompositionLayerDepthInfoKHR depthInfo[2];
  XrFrameState frameState;
  TextureFormat depthFormat;
  Texture* textures[2][MAX_IMAGES];
  Pass* pass;
  double lastDisplayTime;
  uint32_t textureIndex[2];
  uint32_t textureCount[2];
  uint32_t width;
  uint32_t height;
  float clipNear;
  float clipFar;
  bool waited;
  bool began;
  XrActionSet actionSet;
  XrAction actions[MAX_ACTIONS];
  XrPath actionFilters[MAX_DEVICES];
  XrHandTrackerEXT handTrackers[2];
  XrControllerModelKeyMSFT controllerModelKeys[2];
  struct {
    bool depth;
    bool gaze;
    bool handTracking;
    bool handTrackingAim;
    bool handTrackingMesh;
<<<<<<< HEAD
    bool controllerModel;
=======
    bool headless;
>>>>>>> 2a078071
    bool keyboardTracking;
    bool overlay;
    bool refreshRate;
    bool viveTrackers;
  } features;
} state;

static XrResult handleResult(XrResult result, const char* file, int line) {
  if (XR_FAILED(result)) {
    char message[XR_MAX_RESULT_STRING_SIZE];
    xrResultToString(state.instance, result, message);
    lovrThrow("OpenXR Error: %s at %s:%d", message, file, line);
  }
  return result;
}

static bool hasExtension(XrExtensionProperties* extensions, uint32_t count, const char* extension) {
  for (uint32_t i = 0; i < count; i++) {
    if (!strcmp(extensions[i].extensionName, extension)) {
      return true;
    }
  }
  return false;
}

static XrAction getPoseActionForDevice(Device device) {
  switch (device) {
    case DEVICE_HEAD:
      return XR_NULL_HANDLE; // Uses reference space
    case DEVICE_HAND_LEFT:
    case DEVICE_HAND_RIGHT:
      return state.actions[ACTION_HAND_POSE];
    case DEVICE_HAND_LEFT_POINT:
    case DEVICE_HAND_RIGHT_POINT:
      return state.actions[ACTION_POINTER_POSE];
    case DEVICE_ELBOW_LEFT:
    case DEVICE_ELBOW_RIGHT:
    case DEVICE_SHOULDER_LEFT:
    case DEVICE_SHOULDER_RIGHT:
    case DEVICE_CHEST:
    case DEVICE_WAIST:
    case DEVICE_KNEE_LEFT:
    case DEVICE_KNEE_RIGHT:
    case DEVICE_FOOT_LEFT:
    case DEVICE_FOOT_RIGHT:
    case DEVICE_CAMERA:
    case DEVICE_KEYBOARD:
      return state.features.viveTrackers ? state.actions[ACTION_TRACKER_POSE] : XR_NULL_HANDLE;
    case DEVICE_EYE_GAZE:
      return state.actions[ACTION_GAZE_POSE];
    default:
      return XR_NULL_HANDLE;
  }
}

// Hand trackers are created lazily because on some implementations xrCreateHandTrackerEXT will
// return XR_ERROR_FEATURE_UNSUPPORTED if called too early.
static XrHandTrackerEXT getHandTracker(Device device) {
  if (!state.features.handTracking || (device != DEVICE_HAND_LEFT && device != DEVICE_HAND_RIGHT)) {
    return XR_NULL_HANDLE;
  }

  XrHandTrackerEXT* tracker = &state.handTrackers[device == DEVICE_HAND_RIGHT];

  if (!*tracker) {
    XrHandTrackerCreateInfoEXT info = {
      .type = XR_TYPE_HAND_TRACKER_CREATE_INFO_EXT,
      .handJointSet = XR_HAND_JOINT_SET_DEFAULT_EXT,
      .hand = device == DEVICE_HAND_RIGHT ? XR_HAND_RIGHT_EXT : XR_HAND_LEFT_EXT
    };

    if (XR_FAILED(xrCreateHandTrackerEXT(state.session, &info, tracker))) {
      return XR_NULL_HANDLE;
    }
  }

  return *tracker;
}

// Controller model keys are created lazily because the runtime is allowed to
// return XR_NULL_CONTROLLER_MODEL_KEY_MSFT until it is ready.
static XrControllerModelKeyMSFT getControllerModelKey(Device device) {
  if (!state.features.controllerModel || (device != DEVICE_HAND_LEFT && device != DEVICE_HAND_RIGHT)) {
    return XR_NULL_CONTROLLER_MODEL_KEY_MSFT;
  }

  XrControllerModelKeyMSFT* modelKey = &state.controllerModelKeys[device == DEVICE_HAND_RIGHT];

  if (!*modelKey) {
    XrControllerModelKeyStateMSFT modelKeyState = {
      .type = XR_TYPE_CONTROLLER_MODEL_KEY_STATE_MSFT,
    };

    if (XR_FAILED(xrGetControllerModelKeyMSFT(state.session, state.actionFilters[device], &modelKeyState))) {
      return XR_NULL_CONTROLLER_MODEL_KEY_MSFT;
    }

    *modelKey = modelKeyState.modelKey;
  }

  return *modelKey;
}

static void openxr_getVulkanPhysicalDevice(void* instance, uintptr_t physicalDevice) {
  XrVulkanGraphicsDeviceGetInfoKHR info = {
    .type = XR_TYPE_VULKAN_GRAPHICS_DEVICE_GET_INFO_KHR,
    .systemId = state.system,
    .vulkanInstance = (VkInstance) instance
  };

  XR(xrGetVulkanGraphicsDevice2KHR(state.instance, &info, (VkPhysicalDevice*) physicalDevice));
}

static uint32_t openxr_createVulkanInstance(void* instanceCreateInfo, void* allocator, uintptr_t instance, void* getInstanceProcAddr) {
  XrVulkanInstanceCreateInfoKHR info = {
    .type = XR_TYPE_VULKAN_INSTANCE_CREATE_INFO_KHR,
    .systemId = state.system,
    .pfnGetInstanceProcAddr = (PFN_vkGetInstanceProcAddr) getInstanceProcAddr,
    .vulkanCreateInfo = instanceCreateInfo,
    .vulkanAllocator = allocator
  };

  VkResult result;
  XR(xrCreateVulkanInstanceKHR(state.instance, &info, (VkInstance*) instance, &result));
  return result;
}

static uint32_t openxr_createVulkanDevice(void* instance, void* deviceCreateInfo, void* allocator, uintptr_t device, void* getInstanceProcAddr) {
  XrVulkanDeviceCreateInfoKHR info = {
    .type = XR_TYPE_VULKAN_DEVICE_CREATE_INFO_KHR,
    .systemId = state.system,
    .pfnGetInstanceProcAddr = (PFN_vkGetInstanceProcAddr) getInstanceProcAddr,
    .vulkanPhysicalDevice = (VkPhysicalDevice) gpu_vk_get_physical_device(),
    .vulkanCreateInfo = deviceCreateInfo,
    .vulkanAllocator = allocator
  };

  VkResult result;
  XR(xrCreateVulkanDeviceKHR(state.instance, &info, (VkDevice*) device, &result));
  return result;
}

static void openxr_destroy();

static bool openxr_init(HeadsetConfig* config) {
  state.config = *config;

#ifdef __ANDROID__
  static PFN_xrInitializeLoaderKHR xrInitializeLoaderKHR;
  XR_LOAD(xrInitializeLoaderKHR);
  if (!xrInitializeLoaderKHR) {
    return false;
  }

  XrLoaderInitInfoAndroidKHR loaderInfo = {
    .type = XR_TYPE_LOADER_INIT_INFO_ANDROID_KHR,
    .applicationVM = os_get_java_vm(),
    .applicationContext = os_get_jni_context()
  };

  if (XR_FAILED(xrInitializeLoaderKHR((XrLoaderInitInfoBaseHeaderKHR*) &loaderInfo))) {
    return false;
  }
#endif

  { // Instance
    uint32_t extensionCount;
    XR_INIT(xrEnumerateInstanceExtensionProperties(NULL, 0, &extensionCount, NULL));
    XrExtensionProperties* extensionProperties = calloc(extensionCount, sizeof(*extensionProperties));
    lovrAssert(extensionProperties, "Out of memory");
    for (uint32_t i = 0; i < extensionCount; i++) extensionProperties[i].type = XR_TYPE_EXTENSION_PROPERTIES;
    xrEnumerateInstanceExtensionProperties(NULL, extensionCount, &extensionCount, extensionProperties);

    // Extensions with feature == NULL must be present.  The enable flag can be used to
    // conditionally enable extensions based on config, platform, etc.
    struct { const char* name; bool* feature; bool enable; } extensions[] = {
#ifdef LOVR_VK
      { "XR_KHR_vulkan_enable2", NULL, true },
#endif
      { "XR_KHR_composition_layer_depth", &state.features.depth, config->submitDepth },
      { "XR_EXT_eye_gaze_interaction", &state.features.gaze, true },
      { "XR_EXT_hand_tracking", &state.features.handTracking, true },
      { "XR_FB_display_refresh_rate", &state.features.refreshRate, true },
      { "XR_FB_hand_tracking_aim", &state.features.handTrackingAim, true },
      { "XR_FB_hand_tracking_mesh", &state.features.handTrackingMesh, true },
<<<<<<< HEAD
      { "XR_MSFT_controller_model", &state.features.controllerModel, true },
=======
      { "XR_FB_keyboard_tracking", &state.features.keyboardTracking, true },
      { "XR_MND_headless", &state.features.headless, true },
>>>>>>> 2a078071
      { "XR_EXTX_overlay", &state.features.overlay, config->overlay },
      { "XR_HTCX_vive_tracker_interaction", &state.features.viveTrackers, true }
    };

    uint32_t enabledExtensionCount = 0;
    const char* enabledExtensionNames[COUNTOF(extensions)];
    for (uint32_t i = 0; i < COUNTOF(extensions); i++) {
      if (!extensions[i].enable) continue;
      if (!extensions[i].feature || hasExtension(extensionProperties, extensionCount, extensions[i].name)) {
        enabledExtensionNames[enabledExtensionCount++] = extensions[i].name;
        if (extensions[i].feature) *extensions[i].feature = true;
      }
    }

    free(extensionProperties);

    XrInstanceCreateInfo info = {
      .type = XR_TYPE_INSTANCE_CREATE_INFO,
      .applicationInfo.engineName = "LÖVR",
      .applicationInfo.engineVersion = (LOVR_VERSION_MAJOR << 24) + (LOVR_VERSION_MINOR << 16) + LOVR_VERSION_PATCH,
      .applicationInfo.applicationName = "LÖVR",
      .applicationInfo.applicationVersion = 0,
      .applicationInfo.apiVersion = XR_CURRENT_API_VERSION,
      .enabledExtensionCount = enabledExtensionCount,
      .enabledExtensionNames = enabledExtensionNames
    };

    XR_INIT(xrCreateInstance(&info, &state.instance));
    XR_FOREACH(XR_LOAD)
  }

  { // System
    XrSystemGetInfo info = {
      .type = XR_TYPE_SYSTEM_GET_INFO,
      .formFactor = XR_FORM_FACTOR_HEAD_MOUNTED_DISPLAY
    };

    XR_INIT(xrGetSystem(state.instance, &info, &state.system));

    XrSystemEyeGazeInteractionPropertiesEXT eyeGazeProperties = {
      .type = XR_TYPE_SYSTEM_EYE_GAZE_INTERACTION_PROPERTIES_EXT,
      .supportsEyeGazeInteraction = false
    };

    XrSystemHandTrackingPropertiesEXT handTrackingProperties = {
      .type = XR_TYPE_SYSTEM_HAND_TRACKING_PROPERTIES_EXT,
      .supportsHandTracking = false
    };

    XrSystemKeyboardTrackingPropertiesFB keyboardTrackingProperties = {
      .type = XR_TYPE_SYSTEM_KEYBOARD_TRACKING_PROPERTIES_FB,
      .supportsKeyboardTracking = false
    };

    XrSystemProperties properties = {
      .type = XR_TYPE_SYSTEM_PROPERTIES
    };

    if (state.features.gaze) {
      eyeGazeProperties.next = properties.next;
      properties.next = &eyeGazeProperties;
    }

    if (state.features.handTracking) {
      handTrackingProperties.next = properties.next;
      properties.next = &handTrackingProperties;
    }

    if (state.features.keyboardTracking) {
      keyboardTrackingProperties.next = properties.next;
      properties.next = &keyboardTrackingProperties;
    }

    XR_INIT(xrGetSystemProperties(state.instance, state.system, &properties));
    state.features.gaze = eyeGazeProperties.supportsEyeGazeInteraction;
    state.features.handTracking = handTrackingProperties.supportsHandTracking;
    state.features.keyboardTracking = keyboardTrackingProperties.supportsKeyboardTracking;

    uint32_t viewConfigurationCount;
    XrViewConfigurationType viewConfigurations[2];
    XR_INIT(xrEnumerateViewConfigurations(state.instance, state.system, 2, &viewConfigurationCount, viewConfigurations));

    uint32_t viewCount;
    XrViewConfigurationView views[2] = { [0].type = XR_TYPE_VIEW_CONFIGURATION_VIEW, [1].type = XR_TYPE_VIEW_CONFIGURATION_VIEW };
    XR_INIT(xrEnumerateViewConfigurationViews(state.instance, state.system, XR_VIEW_CONFIGURATION_TYPE_PRIMARY_STEREO, 0, &viewCount, NULL));
    XR_INIT(xrEnumerateViewConfigurationViews(state.instance, state.system, XR_VIEW_CONFIGURATION_TYPE_PRIMARY_STEREO, 2, &viewCount, views));

    if ( // Only 2 views are supported, and since they're rendered together they must be identical
      viewCount != 2 ||
      views[0].recommendedSwapchainSampleCount != views[1].recommendedSwapchainSampleCount ||
      views[0].recommendedImageRectWidth != views[1].recommendedImageRectWidth ||
      views[0].recommendedImageRectHeight != views[1].recommendedImageRectHeight
    ) {
      openxr_destroy();
      return false;
    }

    state.width = MIN(views[0].recommendedImageRectWidth * config->supersample, views[0].maxImageRectWidth);
    state.height = MIN(views[0].recommendedImageRectHeight * config->supersample, views[0].maxImageRectHeight);
  }

  { // Actions
    XrActionSetCreateInfo info = {
      .type = XR_TYPE_ACTION_SET_CREATE_INFO,
      .localizedActionSetName = "Default",
      .actionSetName = "default"
    };

    XR_INIT(xrCreateActionSet(state.instance, &info, &state.actionSet));

    // Subaction paths, for filtering actions by device
    XR_INIT(xrStringToPath(state.instance, "/user/hand/left", &state.actionFilters[DEVICE_HAND_LEFT]));
    XR_INIT(xrStringToPath(state.instance, "/user/hand/right", &state.actionFilters[DEVICE_HAND_RIGHT]));

    state.actionFilters[DEVICE_HAND_LEFT_POINT] = state.actionFilters[DEVICE_HAND_LEFT];
    state.actionFilters[DEVICE_HAND_RIGHT_POINT] = state.actionFilters[DEVICE_HAND_RIGHT];

    if (state.features.viveTrackers) {
      XR_INIT(xrStringToPath(state.instance, "/user/vive_tracker_htcx/role/left_elbow", &state.actionFilters[DEVICE_ELBOW_LEFT]));
      XR_INIT(xrStringToPath(state.instance, "/user/vive_tracker_htcx/role/right_elbow", &state.actionFilters[DEVICE_ELBOW_RIGHT]));
      XR_INIT(xrStringToPath(state.instance, "/user/vive_tracker_htcx/role/left_shoulder", &state.actionFilters[DEVICE_SHOULDER_LEFT]));
      XR_INIT(xrStringToPath(state.instance, "/user/vive_tracker_htcx/role/right_shoulder", &state.actionFilters[DEVICE_SHOULDER_RIGHT]));
      XR_INIT(xrStringToPath(state.instance, "/user/vive_tracker_htcx/role/chest", &state.actionFilters[DEVICE_CHEST]));
      XR_INIT(xrStringToPath(state.instance, "/user/vive_tracker_htcx/role/waist", &state.actionFilters[DEVICE_WAIST]));
      XR_INIT(xrStringToPath(state.instance, "/user/vive_tracker_htcx/role/left_knee", &state.actionFilters[DEVICE_KNEE_LEFT]));
      XR_INIT(xrStringToPath(state.instance, "/user/vive_tracker_htcx/role/right_knee", &state.actionFilters[DEVICE_KNEE_RIGHT]));
      XR_INIT(xrStringToPath(state.instance, "/user/vive_tracker_htcx/role/left_foot", &state.actionFilters[DEVICE_FOOT_LEFT]));
      XR_INIT(xrStringToPath(state.instance, "/user/vive_tracker_htcx/role/right_foot", &state.actionFilters[DEVICE_FOOT_RIGHT]));
      XR_INIT(xrStringToPath(state.instance, "/user/vive_tracker_htcx/role/camera", &state.actionFilters[DEVICE_CAMERA]));
      XR_INIT(xrStringToPath(state.instance, "/user/vive_tracker_htcx/role/keyboard", &state.actionFilters[DEVICE_KEYBOARD]));
    }

    XrPath hands[] = {
      state.actionFilters[DEVICE_HAND_LEFT],
      state.actionFilters[DEVICE_HAND_RIGHT]
    };

    XrPath trackers[] = {
      state.actionFilters[DEVICE_ELBOW_LEFT],
      state.actionFilters[DEVICE_ELBOW_RIGHT],
      state.actionFilters[DEVICE_SHOULDER_LEFT],
      state.actionFilters[DEVICE_SHOULDER_RIGHT],
      state.actionFilters[DEVICE_CHEST],
      state.actionFilters[DEVICE_WAIST],
      state.actionFilters[DEVICE_KNEE_LEFT],
      state.actionFilters[DEVICE_KNEE_RIGHT],
      state.actionFilters[DEVICE_FOOT_LEFT],
      state.actionFilters[DEVICE_FOOT_RIGHT],
      state.actionFilters[DEVICE_CAMERA],
      state.actionFilters[DEVICE_KEYBOARD]
    };

    XrActionCreateInfo actionInfo[] = {
      { 0, NULL, "hand_pose",        XR_ACTION_TYPE_POSE_INPUT,       2, hands, "Hand Pose" },
      { 0, NULL, "pointer_pose",     XR_ACTION_TYPE_POSE_INPUT,       2, hands, "Pointer Pose" },
      { 0, NULL, "tracker_pose",     XR_ACTION_TYPE_POSE_INPUT,       12, trackers, "Tracker Pose" },
      { 0, NULL, "gaze_pose",        XR_ACTION_TYPE_POSE_INPUT,       0, NULL, "Gaze Pose" },
      { 0, NULL, "trigger_down",     XR_ACTION_TYPE_BOOLEAN_INPUT,    2, hands, "Trigger Down" },
      { 0, NULL, "trigger_touch",    XR_ACTION_TYPE_BOOLEAN_INPUT,    2, hands, "Trigger Touch" },
      { 0, NULL, "trigger_axis" ,    XR_ACTION_TYPE_FLOAT_INPUT,      2, hands, "Trigger Axis" },
      { 0, NULL, "trackpad_down" ,   XR_ACTION_TYPE_BOOLEAN_INPUT,    2, hands, "Trackpad Down" },
      { 0, NULL, "trackpad_touch",   XR_ACTION_TYPE_BOOLEAN_INPUT,    2, hands, "Trackpad Touch" },
      { 0, NULL, "trackpad_x",       XR_ACTION_TYPE_FLOAT_INPUT,      2, hands, "Trackpad X" },
      { 0, NULL, "trackpad_y",       XR_ACTION_TYPE_FLOAT_INPUT,      2, hands, "Trackpad Y" },
      { 0, NULL, "thumbstick_down",  XR_ACTION_TYPE_BOOLEAN_INPUT,    2, hands, "Thumbstick Down" },
      { 0, NULL, "thumbstick_touch", XR_ACTION_TYPE_BOOLEAN_INPUT,    2, hands, "Thumbstick Touch" },
      { 0, NULL, "thumbstick_x",     XR_ACTION_TYPE_FLOAT_INPUT,      2, hands, "Thumbstick X" },
      { 0, NULL, "thumbstick_y",     XR_ACTION_TYPE_FLOAT_INPUT,      2, hands, "Thumbstick Y" },
      { 0, NULL, "menu_down",        XR_ACTION_TYPE_BOOLEAN_INPUT,    2, hands, "Menu Down" },
      { 0, NULL, "menu_touch",       XR_ACTION_TYPE_BOOLEAN_INPUT,    2, hands, "Menu Touch" },
      { 0, NULL, "grip_down",        XR_ACTION_TYPE_BOOLEAN_INPUT,    2, hands, "Grip Down" },
      { 0, NULL, "grip_touch",       XR_ACTION_TYPE_BOOLEAN_INPUT,    2, hands, "Grip Touch" },
      { 0, NULL, "grip_axis",        XR_ACTION_TYPE_FLOAT_INPUT,      2, hands, "Grip Axis" },
      { 0, NULL, "a_down",           XR_ACTION_TYPE_BOOLEAN_INPUT,    2, hands, "A Down" },
      { 0, NULL, "a_touch",          XR_ACTION_TYPE_BOOLEAN_INPUT,    2, hands, "A Touch" },
      { 0, NULL, "b_down",           XR_ACTION_TYPE_BOOLEAN_INPUT,    2, hands, "B Down" },
      { 0, NULL, "b_touch",          XR_ACTION_TYPE_BOOLEAN_INPUT,    2, hands, "B Touch" },
      { 0, NULL, "x_down",           XR_ACTION_TYPE_BOOLEAN_INPUT,    2, hands, "X Down" },
      { 0, NULL, "x_touch",          XR_ACTION_TYPE_BOOLEAN_INPUT,    2, hands, "X Touch" },
      { 0, NULL, "y_down",           XR_ACTION_TYPE_BOOLEAN_INPUT,    2, hands, "Y Down" },
      { 0, NULL, "y_touch",          XR_ACTION_TYPE_BOOLEAN_INPUT,    2, hands, "Y Touch" },
      { 0, NULL, "thumbrest_touch",  XR_ACTION_TYPE_BOOLEAN_INPUT,    2, hands, "Thumbrest Touch" },
      { 0, NULL, "vibrate",          XR_ACTION_TYPE_VIBRATION_OUTPUT, 2, hands, "Vibrate" }
    };

    static_assert(COUNTOF(actionInfo) == MAX_ACTIONS, "Unbalanced action table!");

    if (!state.features.viveTrackers) {
      actionInfo[ACTION_TRACKER_POSE].countSubactionPaths = 0;
    }

    if (!state.features.gaze) {
      actionInfo[ACTION_GAZE_POSE].countSubactionPaths = 0;
    }

    for (uint32_t i = 0; i < MAX_ACTIONS; i++) {
      actionInfo[i].type = XR_TYPE_ACTION_CREATE_INFO;
      XR_INIT(xrCreateAction(state.actionSet, &actionInfo[i], &state.actions[i]));
    }

    enum {
      PROFILE_SIMPLE,
      PROFILE_VIVE,
      PROFILE_TOUCH,
      PROFILE_GO,
      PROFILE_INDEX,
      PROFILE_WMR,
      PROFILE_TRACKER,
      PROFILE_GAZE,
      MAX_PROFILES
    };

    const char* interactionProfilePaths[] = {
      [PROFILE_SIMPLE] = "/interaction_profiles/khr/simple_controller",
      [PROFILE_VIVE] = "/interaction_profiles/htc/vive_controller",
      [PROFILE_TOUCH] = "/interaction_profiles/oculus/touch_controller",
      [PROFILE_GO] = "/interaction_profiles/oculus/go_controller",
      [PROFILE_INDEX] = "/interaction_profiles/valve/index_controller",
      [PROFILE_WMR] = "/interaction_profiles/microsoft/motion_controller",
      [PROFILE_TRACKER] = "/interaction_profiles/htc/vive_tracker_htcx",
      [PROFILE_GAZE] = "/interaction_profiles/ext/eye_gaze_interaction"
    };

    typedef struct {
      int action;
      const char* path;
    } Binding;

    Binding* bindings[] = {
      [PROFILE_SIMPLE] = (Binding[]) {
        { ACTION_HAND_POSE, "/user/hand/left/input/grip/pose" },
        { ACTION_HAND_POSE, "/user/hand/right/input/grip/pose" },
        { ACTION_POINTER_POSE, "/user/hand/left/input/aim/pose" },
        { ACTION_POINTER_POSE, "/user/hand/right/input/aim/pose" },
        { ACTION_TRIGGER_DOWN, "/user/hand/left/input/select/click" },
        { ACTION_TRIGGER_DOWN, "/user/hand/right/input/select/click" },
        { ACTION_MENU_DOWN, "/user/hand/left/input/menu/click" },
        { ACTION_MENU_DOWN, "/user/hand/right/input/menu/click" },
        { ACTION_VIBRATE, "/user/hand/left/output/haptic" },
        { ACTION_VIBRATE, "/user/hand/right/output/haptic" },
        { 0, NULL }
      },
      [PROFILE_VIVE] = (Binding[]) {
        { ACTION_HAND_POSE, "/user/hand/left/input/grip/pose" },
        { ACTION_HAND_POSE, "/user/hand/right/input/grip/pose" },
        { ACTION_POINTER_POSE, "/user/hand/left/input/aim/pose" },
        { ACTION_POINTER_POSE, "/user/hand/right/input/aim/pose" },
        { ACTION_TRIGGER_DOWN, "/user/hand/left/input/trigger/click" },
        { ACTION_TRIGGER_DOWN, "/user/hand/right/input/trigger/click" },
        { ACTION_TRIGGER_AXIS, "/user/hand/left/input/trigger/value" },
        { ACTION_TRIGGER_AXIS, "/user/hand/right/input/trigger/value" },
        { ACTION_TRACKPAD_DOWN, "/user/hand/left/input/trackpad/click" },
        { ACTION_TRACKPAD_DOWN, "/user/hand/right/input/trackpad/click" },
        { ACTION_TRACKPAD_TOUCH, "/user/hand/left/input/trackpad/touch" },
        { ACTION_TRACKPAD_TOUCH, "/user/hand/right/input/trackpad/touch" },
        { ACTION_TRACKPAD_X, "/user/hand/left/input/trackpad/x" },
        { ACTION_TRACKPAD_X, "/user/hand/right/input/trackpad/x" },
        { ACTION_TRACKPAD_Y, "/user/hand/left/input/trackpad/y" },
        { ACTION_TRACKPAD_Y, "/user/hand/right/input/trackpad/y" },
        { ACTION_MENU_DOWN, "/user/hand/left/input/menu/click" },
        { ACTION_MENU_DOWN, "/user/hand/right/input/menu/click" },
        { ACTION_GRIP_DOWN, "/user/hand/left/input/squeeze/click" },
        { ACTION_GRIP_DOWN, "/user/hand/right/input/squeeze/click" },
        { ACTION_VIBRATE, "/user/hand/left/output/haptic" },
        { ACTION_VIBRATE, "/user/hand/right/output/haptic" },
        { 0, NULL }
      },
      [PROFILE_TOUCH] = (Binding[]) {
        { ACTION_HAND_POSE, "/user/hand/left/input/grip/pose" },
        { ACTION_HAND_POSE, "/user/hand/right/input/grip/pose" },
        { ACTION_POINTER_POSE, "/user/hand/left/input/aim/pose" },
        { ACTION_POINTER_POSE, "/user/hand/right/input/aim/pose" },
        { ACTION_TRIGGER_DOWN, "/user/hand/left/input/trigger/value" },
        { ACTION_TRIGGER_DOWN, "/user/hand/right/input/trigger/value" },
        { ACTION_TRIGGER_TOUCH, "/user/hand/left/input/trigger/touch" },
        { ACTION_TRIGGER_TOUCH, "/user/hand/right/input/trigger/touch" },
        { ACTION_TRIGGER_AXIS, "/user/hand/left/input/trigger/value" },
        { ACTION_TRIGGER_AXIS, "/user/hand/right/input/trigger/value" },
        { ACTION_THUMBSTICK_DOWN, "/user/hand/left/input/thumbstick/click" },
        { ACTION_THUMBSTICK_DOWN, "/user/hand/right/input/thumbstick/click" },
        { ACTION_THUMBSTICK_TOUCH, "/user/hand/left/input/thumbstick/touch" },
        { ACTION_THUMBSTICK_TOUCH, "/user/hand/right/input/thumbstick/touch" },
        { ACTION_THUMBSTICK_X, "/user/hand/left/input/thumbstick/x" },
        { ACTION_THUMBSTICK_X, "/user/hand/right/input/thumbstick/x" },
        { ACTION_THUMBSTICK_Y, "/user/hand/left/input/thumbstick/y" },
        { ACTION_THUMBSTICK_Y, "/user/hand/right/input/thumbstick/y" },
        { ACTION_MENU_DOWN, "/user/hand/left/input/menu/click" },
        { ACTION_MENU_DOWN, "/user/hand/right/input/system/click" },
        { ACTION_GRIP_DOWN, "/user/hand/left/input/squeeze/value" },
        { ACTION_GRIP_DOWN, "/user/hand/right/input/squeeze/value" },
        { ACTION_GRIP_AXIS, "/user/hand/left/input/squeeze/value" },
        { ACTION_GRIP_AXIS, "/user/hand/right/input/squeeze/value" },
        { ACTION_A_DOWN, "/user/hand/right/input/a/click" },
        { ACTION_A_TOUCH, "/user/hand/right/input/a/touch" },
        { ACTION_B_DOWN, "/user/hand/right/input/b/click" },
        { ACTION_B_TOUCH, "/user/hand/right/input/b/touch" },
        { ACTION_X_DOWN, "/user/hand/left/input/x/click" },
        { ACTION_X_TOUCH, "/user/hand/left/input/x/touch" },
        { ACTION_Y_DOWN, "/user/hand/left/input/y/click" },
        { ACTION_Y_TOUCH, "/user/hand/left/input/y/touch" },
        { ACTION_THUMBREST_TOUCH, "/user/hand/left/input/thumbrest/touch" },
        { ACTION_THUMBREST_TOUCH, "/user/hand/right/input/thumbrest/touch" },
        { ACTION_VIBRATE, "/user/hand/left/output/haptic" },
        { ACTION_VIBRATE, "/user/hand/right/output/haptic" },
        { 0, NULL }
      },
      [PROFILE_GO] = (Binding[]) {
        { ACTION_HAND_POSE, "/user/hand/left/input/grip/pose" },
        { ACTION_HAND_POSE, "/user/hand/right/input/grip/pose" },
        { ACTION_POINTER_POSE, "/user/hand/left/input/aim/pose" },
        { ACTION_POINTER_POSE, "/user/hand/right/input/aim/pose" },
        { ACTION_TRIGGER_DOWN, "/user/hand/left/input/trigger/click" },
        { ACTION_TRIGGER_DOWN, "/user/hand/right/input/trigger/click" },
        { ACTION_TRACKPAD_DOWN, "/user/hand/left/input/trackpad/click" },
        { ACTION_TRACKPAD_DOWN, "/user/hand/right/input/trackpad/click" },
        { ACTION_TRACKPAD_TOUCH, "/user/hand/left/input/trackpad/touch" },
        { ACTION_TRACKPAD_TOUCH, "/user/hand/right/input/trackpad/touch" },
        { ACTION_TRACKPAD_X, "/user/hand/left/input/trackpad/x" },
        { ACTION_TRACKPAD_X, "/user/hand/right/input/trackpad/x" },
        { ACTION_TRACKPAD_Y, "/user/hand/left/input/trackpad/y" },
        { ACTION_TRACKPAD_Y, "/user/hand/right/input/trackpad/y" },
        { 0, NULL }
      },
      [PROFILE_INDEX] = (Binding[]) {
        { ACTION_HAND_POSE, "/user/hand/left/input/grip/pose" },
        { ACTION_HAND_POSE, "/user/hand/right/input/grip/pose" },
        { ACTION_POINTER_POSE, "/user/hand/left/input/aim/pose" },
        { ACTION_POINTER_POSE, "/user/hand/right/input/aim/pose" },
        { ACTION_TRIGGER_DOWN, "/user/hand/left/input/trigger/click" },
        { ACTION_TRIGGER_DOWN, "/user/hand/right/input/trigger/click" },
        { ACTION_TRIGGER_TOUCH, "/user/hand/left/input/trigger/touch" },
        { ACTION_TRIGGER_TOUCH, "/user/hand/right/input/trigger/touch" },
        { ACTION_TRIGGER_AXIS, "/user/hand/left/input/trigger/value" },
        { ACTION_TRIGGER_AXIS, "/user/hand/right/input/trigger/value" },
        { ACTION_TRACKPAD_DOWN, "/user/hand/left/input/trackpad/force" },
        { ACTION_TRACKPAD_DOWN, "/user/hand/right/input/trackpad/force" },
        { ACTION_TRACKPAD_TOUCH, "/user/hand/left/input/trackpad/touch" },
        { ACTION_TRACKPAD_TOUCH, "/user/hand/right/input/trackpad/touch" },
        { ACTION_TRACKPAD_X, "/user/hand/left/input/trackpad/x" },
        { ACTION_TRACKPAD_X, "/user/hand/right/input/trackpad/x" },
        { ACTION_TRACKPAD_Y, "/user/hand/left/input/trackpad/y" },
        { ACTION_TRACKPAD_Y, "/user/hand/right/input/trackpad/y" },
        { ACTION_THUMBSTICK_DOWN, "/user/hand/left/input/thumbstick/click" },
        { ACTION_THUMBSTICK_DOWN, "/user/hand/right/input/thumbstick/click" },
        { ACTION_THUMBSTICK_TOUCH, "/user/hand/left/input/thumbstick/touch" },
        { ACTION_THUMBSTICK_TOUCH, "/user/hand/right/input/thumbstick/touch" },
        { ACTION_THUMBSTICK_X, "/user/hand/left/input/thumbstick/x" },
        { ACTION_THUMBSTICK_X, "/user/hand/right/input/thumbstick/x" },
        { ACTION_THUMBSTICK_Y, "/user/hand/left/input/thumbstick/y" },
        { ACTION_THUMBSTICK_Y, "/user/hand/right/input/thumbstick/y" },
        { ACTION_GRIP_DOWN, "/user/hand/left/input/squeeze/force" },
        { ACTION_GRIP_DOWN, "/user/hand/right/input/squeeze/force" },
        { ACTION_GRIP_TOUCH, "/user/hand/left/input/squeeze/value" },
        { ACTION_GRIP_TOUCH, "/user/hand/right/input/squeeze/value" },
        { ACTION_GRIP_AXIS, "/user/hand/left/input/squeeze/force" },
        { ACTION_GRIP_AXIS, "/user/hand/right/input/squeeze/force" },
        { ACTION_A_DOWN, "/user/hand/left/input/a/click" },
        { ACTION_A_DOWN, "/user/hand/right/input/a/click" },
        { ACTION_A_TOUCH, "/user/hand/left/input/a/touch" },
        { ACTION_A_TOUCH, "/user/hand/right/input/a/touch" },
        { ACTION_B_DOWN, "/user/hand/left/input/b/click" },
        { ACTION_B_DOWN, "/user/hand/right/input/b/click" },
        { ACTION_B_TOUCH, "/user/hand/left/input/b/touch" },
        { ACTION_B_TOUCH, "/user/hand/right/input/b/touch" },
        { ACTION_VIBRATE, "/user/hand/left/output/haptic" },
        { ACTION_VIBRATE, "/user/hand/right/output/haptic" },
        { 0, NULL }
      },
      [PROFILE_WMR] = (Binding[]) {
        { ACTION_HAND_POSE, "/user/hand/left/input/grip/pose" },
        { ACTION_HAND_POSE, "/user/hand/right/input/grip/pose" },
        { ACTION_POINTER_POSE, "/user/hand/left/input/aim/pose" },
        { ACTION_POINTER_POSE, "/user/hand/right/input/aim/pose" },
        { ACTION_TRIGGER_DOWN, "/user/hand/left/input/trigger/value" },
        { ACTION_TRIGGER_DOWN, "/user/hand/right/input/trigger/value" },
        { ACTION_TRIGGER_AXIS, "/user/hand/left/input/trigger/value" },
        { ACTION_TRIGGER_AXIS, "/user/hand/right/input/trigger/value" },
        { ACTION_TRACKPAD_DOWN, "/user/hand/left/input/trackpad/click" },
        { ACTION_TRACKPAD_DOWN, "/user/hand/right/input/trackpad/click" },
        { ACTION_TRACKPAD_TOUCH, "/user/hand/left/input/trackpad/touch" },
        { ACTION_TRACKPAD_TOUCH, "/user/hand/right/input/trackpad/touch" },
        { ACTION_TRACKPAD_X, "/user/hand/left/input/trackpad/x" },
        { ACTION_TRACKPAD_X, "/user/hand/right/input/trackpad/x" },
        { ACTION_TRACKPAD_Y, "/user/hand/left/input/trackpad/y" },
        { ACTION_TRACKPAD_Y, "/user/hand/right/input/trackpad/y" },
        { ACTION_THUMBSTICK_DOWN, "/user/hand/left/input/thumbstick/click" },
        { ACTION_THUMBSTICK_DOWN, "/user/hand/right/input/thumbstick/click" },
        { ACTION_THUMBSTICK_X, "/user/hand/left/input/thumbstick/x" },
        { ACTION_THUMBSTICK_X, "/user/hand/right/input/thumbstick/x" },
        { ACTION_THUMBSTICK_Y, "/user/hand/left/input/thumbstick/y" },
        { ACTION_THUMBSTICK_Y, "/user/hand/right/input/thumbstick/y" },
        { ACTION_MENU_DOWN, "/user/hand/left/input/menu/click" },
        { ACTION_MENU_DOWN, "/user/hand/right/input/menu/click" },
        { ACTION_GRIP_DOWN, "/user/hand/left/input/squeeze/click" },
        { ACTION_GRIP_DOWN, "/user/hand/right/input/squeeze/click" },
        { ACTION_GRIP_AXIS, "/user/hand/left/input/squeeze/click" },
        { ACTION_GRIP_AXIS, "/user/hand/right/input/squeeze/click" },
        { ACTION_VIBRATE, "/user/hand/left/output/haptic" },
        { ACTION_VIBRATE, "/user/hand/right/output/haptic" },
        { 0, NULL }
      },
      [PROFILE_TRACKER] = (Binding[]) {
        { ACTION_TRACKER_POSE, "/user/vive_tracker_htcx/role/left_elbow/input/grip/pose" },
        { ACTION_TRACKER_POSE, "/user/vive_tracker_htcx/role/right_elbow/input/grip/pose" },
        { ACTION_TRACKER_POSE, "/user/vive_tracker_htcx/role/left_shoulder/input/grip/pose" },
        { ACTION_TRACKER_POSE, "/user/vive_tracker_htcx/role/right_shoulder/input/grip/pose" },
        { ACTION_TRACKER_POSE, "/user/vive_tracker_htcx/role/chest/input/grip/pose" },
        { ACTION_TRACKER_POSE, "/user/vive_tracker_htcx/role/waist/input/grip/pose" },
        { ACTION_TRACKER_POSE, "/user/vive_tracker_htcx/role/left_knee/input/grip/pose" },
        { ACTION_TRACKER_POSE, "/user/vive_tracker_htcx/role/right_knee/input/grip/pose" },
        { ACTION_TRACKER_POSE, "/user/vive_tracker_htcx/role/left_foot/input/grip/pose" },
        { ACTION_TRACKER_POSE, "/user/vive_tracker_htcx/role/right_foot/input/grip/pose" },
        { ACTION_TRACKER_POSE, "/user/vive_tracker_htcx/role/camera/input/grip/pose" },
        { ACTION_TRACKER_POSE, "/user/vive_tracker_htcx/role/keyboard/input/grip/pose" },
        { 0, NULL }
      },
      [PROFILE_GAZE] = (Binding[]) {
        { ACTION_GAZE_POSE, "/user/eyes_ext/input/gaze_ext/pose" },
        { 0, NULL }
      }
    };

    // Don't suggest bindings for unsupported input profiles
    if (!state.features.viveTrackers) {
      bindings[PROFILE_TRACKER][0].path = NULL;
    }

    if (!state.features.gaze) {
      bindings[PROFILE_GAZE][0].path = NULL;
    }

    XrPath path;
    XrActionSuggestedBinding suggestedBindings[64];
    for (uint32_t i = 0, count = 0; i < MAX_PROFILES; i++, count = 0) {
      for (uint32_t j = 0; bindings[i][j].path; j++, count++) {
        XR_INIT(xrStringToPath(state.instance, bindings[i][j].path, &path));
        suggestedBindings[j].action = state.actions[bindings[i][j].action];
        suggestedBindings[j].binding = path;
      }

      if (count > 0) {
        XR_INIT(xrStringToPath(state.instance, interactionProfilePaths[i], &path));
        XR_INIT(xrSuggestInteractionProfileBindings(state.instance, &(XrInteractionProfileSuggestedBinding) {
          .type = XR_TYPE_INTERACTION_PROFILE_SUGGESTED_BINDING,
          .interactionProfile = path,
          .countSuggestedBindings = count,
          .suggestedBindings = suggestedBindings
        }));
      }
    }
  }

  state.clipNear = .01f;
  state.clipFar = 0.f;
  state.frameState.type = XR_TYPE_FRAME_STATE;
  return true;
}

static void openxr_start(void) {
#ifdef LOVR_DISABLE_GRAPHICS
    bool hasGraphics = false;
#else
    bool hasGraphics = lovrGraphicsIsInitialized();
#endif

  { // Session
    XrSessionCreateInfo info = {
      .type = XR_TYPE_SESSION_CREATE_INFO,
      .systemId = state.system
    };

#if !defined(LOVR_DISABLE_GRAPHICS) && defined(LOVR_VK)
    XrGraphicsBindingVulkanKHR graphicsBinding = {
      .type = XR_TYPE_GRAPHICS_BINDING_VULKAN_KHR,
      .next = info.next
    };

    XrGraphicsRequirementsVulkanKHR requirements = {
      .type = XR_TYPE_GRAPHICS_REQUIREMENTS_VULKAN_KHR
    };

    if (hasGraphics) {
      PFN_xrGetVulkanGraphicsRequirements2KHR xrGetVulkanGraphicsRequirements2KHR;
      XR_LOAD(xrGetVulkanGraphicsRequirements2KHR);

      XR(xrGetVulkanGraphicsRequirements2KHR(state.instance, state.system, &requirements));
      if (XR_VERSION_MAJOR(requirements.minApiVersionSupported) > 1 || XR_VERSION_MINOR(requirements.minApiVersionSupported) > 1) {
        lovrThrow("OpenXR Vulkan version not supported");
      }

      graphicsBinding.instance = (VkInstance) gpu_vk_get_instance();
      graphicsBinding.physicalDevice = (VkPhysicalDevice) gpu_vk_get_physical_device();
      graphicsBinding.device = (VkDevice) gpu_vk_get_device();
      gpu_vk_get_queue(&graphicsBinding.queueFamilyIndex, &graphicsBinding.queueIndex);
      info.next = &graphicsBinding;
    }
#endif

    lovrAssert(hasGraphics || state.features.headless, "Graphics module is not available, and headless headset is not supported");

#ifdef XR_EXTX_overlay
    XrSessionCreateInfoOverlayEXTX overlayInfo = {
      .type = XR_TYPE_SESSION_CREATE_INFO_OVERLAY_EXTX,
      .next = info.next
    };

    if (state.features.overlay) {
      info.next = &overlayInfo;
    }
#endif

    XrSessionActionSetsAttachInfo attachInfo = {
      .type = XR_TYPE_SESSION_ACTION_SETS_ATTACH_INFO,
      .countActionSets = 1,
      .actionSets = &state.actionSet
    };

    XR(xrCreateSession(state.instance, &info, &state.session));
    XR(xrAttachSessionActionSets(state.session, &attachInfo));
  }

  { // Spaaace

    // Main reference space (can be stage or local)
    XrReferenceSpaceCreateInfo info = {
      .type = XR_TYPE_REFERENCE_SPACE_CREATE_INFO,
      .referenceSpaceType = XR_REFERENCE_SPACE_TYPE_STAGE,
      .poseInReferenceSpace = { { 0.f, 0.f, 0.f, 1.f }, { 0.f, 0.f, 0.f } }
    };

    if (XR_FAILED(xrCreateReferenceSpace(state.session, &info, &state.referenceSpace))) {
      info.referenceSpaceType = XR_REFERENCE_SPACE_TYPE_LOCAL;
      info.poseInReferenceSpace.position.y = -state.config.offset;
      XR(xrCreateReferenceSpace(state.session, &info, &state.referenceSpace));
    }

    state.referenceSpaceType = info.referenceSpaceType;

    // Head space (for head pose)
    XrReferenceSpaceCreateInfo headSpaceInfo = {
      .type = XR_TYPE_REFERENCE_SPACE_CREATE_INFO,
      .referenceSpaceType = XR_REFERENCE_SPACE_TYPE_VIEW,
      .poseInReferenceSpace = { { 0.f, 0.f, 0.f, 1.f }, { 0.f, 0.f, 0.f } }
    };

    XR(xrCreateReferenceSpace(state.session, &headSpaceInfo, &state.spaces[DEVICE_HEAD]));

    XrActionSpaceCreateInfo actionSpaceInfo = {
      .type = XR_TYPE_ACTION_SPACE_CREATE_INFO,
      .poseInActionSpace = { { 0.f, 0.f, 0.f, 1.f }, { 0.f, 0.f, 0.f } }
    };

    for (uint32_t i = 0; i < MAX_DEVICES; i++) {
      actionSpaceInfo.action = getPoseActionForDevice(i);
      actionSpaceInfo.subactionPath = state.actionFilters[i];

      if (!actionSpaceInfo.action) {
        continue;
      }

      XR(xrCreateActionSpace(state.session, &actionSpaceInfo, &state.spaces[i]));
    }
  }

  // Swapchain
  if (hasGraphics) {
    state.depthFormat = state.config.stencil ? FORMAT_D32FS8 : FORMAT_D32F;

    if (state.config.stencil && !lovrGraphicsIsFormatSupported(state.depthFormat, TEXTURE_FEATURE_RENDER)) {
      state.depthFormat = FORMAT_D24S8; // Guaranteed to be supported if the other one isn't
    }

#ifdef LOVR_VK
    XrSwapchainImageVulkanKHR images[2][MAX_IMAGES];
    for (uint32_t i = 0; i < MAX_IMAGES; i++) {
      images[COLOR][i].type = images[DEPTH][i].type = XR_TYPE_SWAPCHAIN_IMAGE_VULKAN_KHR;
      images[COLOR][i].next = images[DEPTH][i].next = NULL;
    }

    int64_t nativeColorFormat = VK_FORMAT_R8G8B8A8_SRGB;
    int64_t nativeDepthFormat;

    switch (state.depthFormat) {
      case FORMAT_D32F: nativeDepthFormat = VK_FORMAT_D32_SFLOAT; break;
      case FORMAT_D24S8: nativeDepthFormat = VK_FORMAT_D24_UNORM_S8_UINT; break;
      case FORMAT_D32FS8: nativeDepthFormat = VK_FORMAT_D32_SFLOAT_S8_UINT; break;
      default: lovrUnreachable();
    }
#endif

    int64_t formats[128];
    uint32_t formatCount;
    XR(xrEnumerateSwapchainFormats(state.session, COUNTOF(formats), &formatCount, formats));

    bool supportsColor = false;
    bool supportsDepth = false;

    for (uint32_t i = 0; i < formatCount && !supportsColor && !supportsDepth; i++) {
      if (formats[i] == nativeColorFormat) {
        supportsColor = true;
      } else if (formats[i] == nativeDepthFormat) {
        supportsDepth = true;
      }
    }

    lovrAssert(supportsColor, "This VR runtime does not support sRGB rgba8 textures");

    if (!supportsDepth) {
      state.features.depth = false;
    }

    XrSwapchainCreateInfo info = {
      .type = XR_TYPE_SWAPCHAIN_CREATE_INFO,
      .usageFlags = XR_SWAPCHAIN_USAGE_COLOR_ATTACHMENT_BIT | XR_SWAPCHAIN_USAGE_SAMPLED_BIT,
      .format = nativeColorFormat,
      .width = state.width,
      .height = state.height,
      .sampleCount = 1,
      .faceCount = 1,
      .arraySize = 2,
      .mipCount = 1
    };

    XR(xrCreateSwapchain(state.session, &info, &state.swapchain[COLOR]));
    XR(xrEnumerateSwapchainImages(state.swapchain[COLOR], MAX_IMAGES, &state.textureCount[COLOR], (XrSwapchainImageBaseHeader*) images));

    for (uint32_t i = 0; i < state.textureCount[COLOR]; i++) {
      state.textures[COLOR][i] = lovrTextureCreate(&(TextureInfo) {
        .type = TEXTURE_ARRAY,
        .format = FORMAT_RGBA8,
        .srgb = true,
        .width = state.width,
        .height = state.height,
        .layers = 2,
        .mipmaps = 1,
        .samples = 1,
        .usage = TEXTURE_RENDER | TEXTURE_SAMPLE,
        .handle = (uintptr_t) images[COLOR][i].image,
        .label = "OpenXR Color Swapchain",
        .xr = true
      });
    }

    if (state.features.depth) {
      info.usageFlags = XR_SWAPCHAIN_USAGE_DEPTH_STENCIL_ATTACHMENT_BIT;
      info.format = nativeDepthFormat;

      XR(xrCreateSwapchain(state.session, &info, &state.swapchain[DEPTH]));
      XR(xrEnumerateSwapchainImages(state.swapchain[DEPTH], MAX_IMAGES, &state.textureCount[DEPTH], (XrSwapchainImageBaseHeader*) images));

      for (uint32_t i = 0; i < state.textureCount[DEPTH]; i++) {
        state.textures[DEPTH][i] = lovrTextureCreate(&(TextureInfo) {
          .type = TEXTURE_ARRAY,
          .format = state.depthFormat,
          .srgb = true,
          .width = state.width,
          .height = state.height,
          .layers = 2,
          .mipmaps = 1,
          .samples = 1,
          .usage = TEXTURE_RENDER | TEXTURE_SAMPLE,
          .handle = (uintptr_t) images[DEPTH][i].image,
          .label = "OpenXR Depth Swapchain",
          .xr = true
        });
      }
    }

    XrCompositionLayerFlags layerFlags = 0;

    if (state.features.overlay) {
      layerFlags = XR_COMPOSITION_LAYER_BLEND_TEXTURE_SOURCE_ALPHA_BIT | XR_COMPOSITION_LAYER_UNPREMULTIPLIED_ALPHA_BIT;
    }

    // Pre-init composition layer
    state.layers[0] = (XrCompositionLayerProjection) {
      .type = XR_TYPE_COMPOSITION_LAYER_PROJECTION,
      .space = state.referenceSpace,
      .layerFlags = layerFlags,
      .viewCount = 2,
      .views = state.layerViews
    };

    // Pre-init composition layer views
    state.layerViews[0] = (XrCompositionLayerProjectionView) {
      .type = XR_TYPE_COMPOSITION_LAYER_PROJECTION_VIEW,
      .subImage = { state.swapchain[COLOR], { { 0, 0 }, { state.width, state.height } }, 0 }
    };

    state.layerViews[1] = (XrCompositionLayerProjectionView) {
      .type = XR_TYPE_COMPOSITION_LAYER_PROJECTION_VIEW,
      .subImage = { state.swapchain[COLOR], { { 0, 0 }, { state.width, state.height } }, 1 }
    };

    if (state.features.depth) {
      for (uint32_t i = 0; i < 2; i++) {
        state.layerViews[i].next = &state.depthInfo[i];
        state.depthInfo[i] = (XrCompositionLayerDepthInfoKHR) {
          .type = XR_TYPE_COMPOSITION_LAYER_DEPTH_INFO_KHR,
          .subImage.swapchain = state.swapchain[DEPTH],
          .subImage.imageRect = state.layerViews[i].subImage.imageRect,
          .subImage.imageArrayIndex = i,
          .minDepth = 0.f,
          .maxDepth = 1.f
        };
      }
    }
  }

  if (state.features.keyboardTracking) {
    XrKeyboardTrackingQueryFB queryInfo = {
      .type = XR_TYPE_KEYBOARD_TRACKING_QUERY_FB,
      .flags = XR_KEYBOARD_TRACKING_QUERY_LOCAL_BIT_FB
    };

    XrKeyboardTrackingDescriptionFB keyboard;
    XrResult result = xrQuerySystemTrackedKeyboardFB(state.session, &queryInfo, &keyboard);

    if (result == XR_SUCCESS) {
      XrKeyboardSpaceCreateInfoFB spaceInfo = {
        .type = XR_TYPE_KEYBOARD_SPACE_CREATE_INFO_FB,
        .trackedKeyboardId = keyboard.trackedKeyboardId
      };

      xrCreateKeyboardSpaceFB(state.session, &spaceInfo, &state.spaces[DEVICE_KEYBOARD]);
    } else {
      state.features.keyboardTracking = false;
    }
  }
}

static void openxr_stop(void) {
  if (!state.session) {
    return;
  }

  for (uint32_t i = 0; i < 2; i++) {
    for (uint32_t j = 0; j < state.textureCount[i]; j++) {
      lovrRelease(state.textures[i][j], lovrTextureDestroy);
    }
  }

  if (state.swapchain[COLOR]) xrDestroySwapchain(state.swapchain[COLOR]);
  if (state.swapchain[DEPTH]) xrDestroySwapchain(state.swapchain[DEPTH]);

  if (state.handTrackers[0]) xrDestroyHandTrackerEXT(state.handTrackers[0]);
  if (state.handTrackers[1]) xrDestroyHandTrackerEXT(state.handTrackers[1]);

  for (size_t i = 0; i < MAX_DEVICES; i++) {
    if (state.spaces[i]) {
      xrDestroySpace(state.spaces[i]);
    }
  }

  if (state.referenceSpace) xrDestroySpace(state.referenceSpace);
  if (state.session) xrDestroySession(state.session);
  state.session = NULL;
}

static void openxr_destroy(void) {
  openxr_stop();

  if (state.actionSet) xrDestroyActionSet(state.actionSet);
  if (state.instance) xrDestroyInstance(state.instance);
  memset(&state, 0, sizeof(state));
}

static bool openxr_getName(char* name, size_t length) {
  XrSystemProperties properties = { .type = XR_TYPE_SYSTEM_PROPERTIES };
  XR(xrGetSystemProperties(state.instance, state.system, &properties));
  strncpy(name, properties.systemName, length - 1);
  name[length - 1] = '\0';
  return true;
}

static HeadsetOrigin openxr_getOriginType(void) {
  return state.referenceSpaceType == XR_REFERENCE_SPACE_TYPE_STAGE ? ORIGIN_FLOOR : ORIGIN_HEAD;
}

static void openxr_getDisplayDimensions(uint32_t* width, uint32_t* height) {
  *width = state.width;
  *height = state.height;
}

static float openxr_getDisplayFrequency(void) {
  if (!state.features.refreshRate) return 0.f;
  float frequency;
  XR(xrGetDisplayRefreshRateFB(state.session, &frequency));
  return frequency;
}

static float* openxr_getDisplayFrequencies(uint32_t* count) {
  if (!state.features.refreshRate || !count) return NULL;
  XR(xrEnumerateDisplayRefreshRatesFB(state.session, 0, count, NULL));
  float *frequencies = malloc(*count * sizeof(float));
  lovrAssert(frequencies, "Out of memory");
  XR(xrEnumerateDisplayRefreshRatesFB(state.session, *count, count, frequencies));
  return frequencies;
}

static bool openxr_setDisplayFrequency(float frequency) {
  if (!state.features.refreshRate) return false;
  XrResult res = xrRequestDisplayRefreshRateFB(state.session, frequency);
  if (res == XR_ERROR_DISPLAY_REFRESH_RATE_UNSUPPORTED_FB) return false;
  XR(res);
  return true;
}

static double openxr_getDisplayTime(void) {
  return state.frameState.predictedDisplayTime / 1e9;
}

static double openxr_getDeltaTime(void) {
  return (state.frameState.predictedDisplayTime - state.lastDisplayTime) / 1e9;
}

static void getViews(XrView views[2], uint32_t* count) {
  XrViewLocateInfo viewLocateInfo = {
    .type = XR_TYPE_VIEW_LOCATE_INFO,
    .viewConfigurationType = XR_VIEW_CONFIGURATION_TYPE_PRIMARY_STEREO,
    .displayTime = state.frameState.predictedDisplayTime,
    .space = state.referenceSpace
  };

  for (uint32_t i = 0; i < 2; i++) {
    views[i].type = XR_TYPE_VIEW;
    views[i].next = NULL;
  }

  XrViewState viewState = { .type = XR_TYPE_VIEW_STATE };
  XR(xrLocateViews(state.session, &viewLocateInfo, &viewState, 2, count, views));
}

static uint32_t openxr_getViewCount(void) {
  uint32_t count;
  XrView views[2];
  getViews(views, &count);
  return count;
}

static bool openxr_getViewPose(uint32_t view, float* position, float* orientation) {
  uint32_t count;
  XrView views[2];
  getViews(views, &count);
  if (view < count) {
    memcpy(position, &views[view].pose.position.x, 3 * sizeof(float));
    memcpy(orientation, &views[view].pose.orientation.x, 4 * sizeof(float));
    return true;
  } else {
    return false;
  }
}

static bool openxr_getViewAngles(uint32_t view, float* left, float* right, float* up, float* down) {
  uint32_t count;
  XrView views[2];
  getViews(views, &count);
  if (view < count) {
    *left = -views[view].fov.angleLeft;
    *right = views[view].fov.angleRight;
    *up = views[view].fov.angleUp;
    *down = -views[view].fov.angleDown;
    return true;
  } else {
    return false;
  }
}

static void openxr_getClipDistance(float* clipNear, float* clipFar) {
  *clipNear = state.clipNear;
  *clipFar = state.clipFar;
}

static void openxr_setClipDistance(float clipNear, float clipFar) {
  state.clipNear = clipNear;
  state.clipFar = clipFar;
}

static void openxr_getBoundsDimensions(float* width, float* depth) {
  XrExtent2Df bounds;
  if (XR_SUCCEEDED(xrGetReferenceSpaceBoundsRect(state.session, state.referenceSpaceType, &bounds))) {
    *width = bounds.width;
    *depth = bounds.height;
  } else {
    *width = 0.f;
    *depth = 0.f;
  }
}

static const float* openxr_getBoundsGeometry(uint32_t* count) {
  *count = 0;
  return NULL;
}

static bool openxr_getPose(Device device, float* position, float* orientation) {
  if (!state.spaces[device]) {
    return false;
  }

  // If there's a pose action for this device, see if the action is active before locating its space
  XrAction action = getPoseActionForDevice(device);

  if (action) {
    XrActionStateGetInfo info = {
      .type = XR_TYPE_ACTION_STATE_GET_INFO,
      .action = action,
      .subactionPath = state.actionFilters[device]
    };

    XrActionStatePose poseState = {
      .type = XR_TYPE_ACTION_STATE_POSE
    };

    XR(xrGetActionStatePose(state.session, &info, &poseState));

    // If the action isn't active, try fallbacks for some devices (hand tracking), pardon the mess
    if (!poseState.isActive) {
      bool point = false;

      if (state.features.handTrackingAim && (device == DEVICE_HAND_LEFT_POINT || device == DEVICE_HAND_RIGHT_POINT)) {
        device = DEVICE_HAND_LEFT + (device == DEVICE_HAND_RIGHT_POINT);
        point = true;
      }

      XrHandTrackerEXT tracker = getHandTracker(device);

      if (!tracker) {
        return false;
      }

      XrHandJointsLocateInfoEXT info = {
        .type = XR_TYPE_HAND_JOINTS_LOCATE_INFO_EXT,
        .baseSpace = state.referenceSpace,
        .time = state.frameState.predictedDisplayTime
      };

      XrHandJointLocationEXT joints[26];
      XrHandJointLocationsEXT hand = {
        .type = XR_TYPE_HAND_JOINT_LOCATIONS_EXT,
        .jointCount = COUNTOF(joints),
        .jointLocations = joints
      };

      XrHandTrackingAimStateFB aimState = {
        .type = XR_TYPE_HAND_TRACKING_AIM_STATE_FB
      };

      if (point) {
        hand.next = &aimState;
      }

      if (XR_FAILED(xrLocateHandJointsEXT(tracker, &info, &hand)) || !hand.isActive) {
        return false;
      }

      XrPosef* pose = point ? &aimState.aimPose : &joints[XR_HAND_JOINT_WRIST_EXT].pose;
      memcpy(orientation, &pose->orientation, 4 * sizeof(float));
      memcpy(position, &pose->position, 3 * sizeof(float));
      return true;
    }
  }

  XrSpaceLocation location = { .type = XR_TYPE_SPACE_LOCATION };
  xrLocateSpace(state.spaces[device], state.referenceSpace, state.frameState.predictedDisplayTime, &location);
  memcpy(orientation, &location.pose.orientation, 4 * sizeof(float));
  memcpy(position, &location.pose.position, 3 * sizeof(float));
  return location.locationFlags & (XR_SPACE_LOCATION_POSITION_VALID_BIT | XR_SPACE_LOCATION_ORIENTATION_VALID_BIT);
}

static bool openxr_getVelocity(Device device, float* linearVelocity, float* angularVelocity) {
  if (!state.spaces[device]) {
    return false;
  }

  XrSpaceVelocity velocity = { .type = XR_TYPE_SPACE_VELOCITY };
  XrSpaceLocation location = { .type = XR_TYPE_SPACE_LOCATION, .next = &velocity };
  xrLocateSpace(state.spaces[device], state.referenceSpace, state.frameState.predictedDisplayTime, &location);
  memcpy(linearVelocity, &velocity.linearVelocity, 3 * sizeof(float));
  memcpy(angularVelocity, &velocity.angularVelocity, 3 * sizeof(float));
  return velocity.velocityFlags & (XR_SPACE_VELOCITY_LINEAR_VALID_BIT | XR_SPACE_VELOCITY_ANGULAR_VALID_BIT);
}

static XrPath getInputActionFilter(Device device) {
  return (device == DEVICE_HAND_LEFT || device == DEVICE_HAND_RIGHT) ? state.actionFilters[device] : XR_NULL_PATH;
}

static bool getButtonState(Device device, DeviceButton button, bool* value, bool* changed, bool touch) {
  XrActionStateGetInfo info = {
    .type = XR_TYPE_ACTION_STATE_GET_INFO,
    .subactionPath = getInputActionFilter(device)
  };

  if (info.subactionPath == XR_NULL_PATH) {
    return false;
  }

  switch (button) {
    case BUTTON_TRIGGER: info.action = state.actions[ACTION_TRIGGER_DOWN + touch]; break;
    case BUTTON_THUMBREST: info.action = touch ? state.actions[ACTION_THUMBREST_TOUCH] : XR_NULL_HANDLE; break;
    case BUTTON_THUMBSTICK: info.action = state.actions[ACTION_THUMBSTICK_DOWN + touch]; break;
    case BUTTON_TOUCHPAD: info.action = state.actions[ACTION_TRACKPAD_DOWN + touch]; break;
    case BUTTON_MENU: info.action = state.actions[ACTION_MENU_DOWN + touch]; break;
    case BUTTON_GRIP: info.action = state.actions[ACTION_GRIP_DOWN + touch]; break;
    case BUTTON_A: info.action = state.actions[ACTION_A_DOWN + touch]; break;
    case BUTTON_B: info.action = state.actions[ACTION_B_DOWN + touch]; break;
    case BUTTON_X: info.action = state.actions[ACTION_X_DOWN + touch]; break;
    case BUTTON_Y: info.action = state.actions[ACTION_Y_DOWN + touch]; break;
    default: return false;
  }

  if (!info.action) {
    return false;
  }

  XrActionStateBoolean actionState = { .type = XR_TYPE_ACTION_STATE_BOOLEAN };
  XR(xrGetActionStateBoolean(state.session, &info, &actionState));
  *value = actionState.currentState;
  *changed = actionState.changedSinceLastSync;
  return actionState.isActive;
}

static bool openxr_isDown(Device device, DeviceButton button, bool* down, bool* changed) {
  return getButtonState(device, button, down, changed, false);
}

static bool openxr_isTouched(Device device, DeviceButton button, bool* touched) {
  bool unused;
  return getButtonState(device, button, touched, &unused, true);
}

static bool getFloatAction(uint32_t action, XrPath filter, float* value) {
  XrActionStateGetInfo info = {
    .type = XR_TYPE_ACTION_STATE_GET_INFO,
    .action = state.actions[action],
    .subactionPath = filter
  };

  XrActionStateFloat actionState = { .type = XR_TYPE_ACTION_STATE_FLOAT };
  XR(xrGetActionStateFloat(state.session, &info, &actionState));
  *value = actionState.currentState;
  return actionState.isActive;
}

static bool openxr_getAxis(Device device, DeviceAxis axis, float* value) {
  XrPath filter = getInputActionFilter(device);

  if (filter == XR_NULL_PATH) {
    return false;
  }

  switch (axis) {
    case AXIS_TRIGGER:
      if (getFloatAction(ACTION_TRIGGER_AXIS, filter, &value[0])) {
        return true;
      }

      // FB extension for pinch
      if (!state.features.handTrackingAim) {
        return false;
      }

      XrHandTrackerEXT tracker = getHandTracker(device);

      if (!tracker) {
        return false;
      }

      XrHandJointsLocateInfoEXT info = {
        .type = XR_TYPE_HAND_JOINTS_LOCATE_INFO_EXT,
        .baseSpace = state.referenceSpace,
        .time = state.frameState.predictedDisplayTime
      };

      XrHandTrackingAimStateFB aimState = {
        .type = XR_TYPE_HAND_TRACKING_AIM_STATE_FB
      };

      XrHandJointLocationEXT joints[26];
      XrHandJointLocationsEXT hand = {
        .type = XR_TYPE_HAND_JOINT_LOCATIONS_EXT,
        .next = &aimState,
        .jointCount = COUNTOF(joints),
        .jointLocations = joints
      };

      if (XR_FAILED(xrLocateHandJointsEXT(tracker, &info, &hand))) {
        return false;
      }

      *value = aimState.pinchStrengthIndex;
      return true;
    case AXIS_THUMBSTICK: return getFloatAction(ACTION_THUMBSTICK_X, filter, &value[0]) && getFloatAction(ACTION_THUMBSTICK_Y, filter, &value[1]);
    case AXIS_TOUCHPAD: return getFloatAction(ACTION_TRACKPAD_X, filter, &value[0]) && getFloatAction(ACTION_TRACKPAD_Y, filter, &value[1]);
    case AXIS_GRIP: return getFloatAction(ACTION_GRIP_AXIS, filter, &value[0]);
    default: return false;
  }
}

static bool openxr_getSkeleton(Device device, float* poses) {
  XrHandTrackerEXT tracker = getHandTracker(device);

  if (!tracker) {
    return false;
  }

  XrHandJointsLocateInfoEXT info = {
    .type = XR_TYPE_HAND_JOINTS_LOCATE_INFO_EXT,
    .baseSpace = state.referenceSpace,
    .time = state.frameState.predictedDisplayTime
  };

  XrHandJointLocationEXT joints[26];
  XrHandJointLocationsEXT hand = {
    .type = XR_TYPE_HAND_JOINT_LOCATIONS_EXT,
    .jointCount = COUNTOF(joints),
    .jointLocations = joints
  };

  if (XR_FAILED(xrLocateHandJointsEXT(tracker, &info, &hand)) || !hand.isActive) {
    return false;
  }

  float* pose = poses;
  for (uint32_t i = 0; i < COUNTOF(joints); i++) {
    memcpy(pose, &joints[i].pose.position.x, 3 * sizeof(float));
    pose[3] = joints[i].radius;
    memcpy(pose + 4, &joints[i].pose.orientation.x, 4 * sizeof(float));
    pose += 8;
  }

  return true;
}

static bool openxr_vibrate(Device device, float power, float duration, float frequency) {
  XrHapticActionInfo info = {
    .type = XR_TYPE_HAPTIC_ACTION_INFO,
    .action = state.actions[ACTION_VIBRATE],
    .subactionPath = getInputActionFilter(device)
  };

  if (info.subactionPath == XR_NULL_PATH) {
    return false;
  }

  XrHapticVibration vibration = {
    .type = XR_TYPE_HAPTIC_VIBRATION,
    .duration = (XrDuration) (duration * 1e9f + .5f),
    .frequency = frequency,
    .amplitude = power
  };

  XR(xrApplyHapticFeedback(state.session, &info, (XrHapticBaseHeader*) &vibration));
  return true;
}

static ModelData* openxr_newModelDataFB(XrHandTrackerEXT tracker, bool animated) {
  // First, figure out how much data there is
  XrHandTrackingMeshFB mesh = { .type = XR_TYPE_HAND_TRACKING_MESH_FB };
  XrResult result = xrGetHandMeshFB(tracker, &mesh);

  if (XR_FAILED(result)) {
    return NULL;
  }

  uint32_t jointCount = mesh.jointCapacityInput = mesh.jointCountOutput;
  uint32_t vertexCount = mesh.vertexCapacityInput = mesh.vertexCountOutput;
  uint32_t indexCount = mesh.indexCapacityInput = mesh.indexCountOutput;

  // Sum all the sizes to get the total amount of memory required
  size_t sizes[10];
  size_t totalSize = 0;
  size_t alignment = 8;
  totalSize += sizes[0] = ALIGN(jointCount * sizeof(XrPosef), alignment);
  totalSize += sizes[1] = ALIGN(jointCount * sizeof(float), alignment);
  totalSize += sizes[2] = ALIGN(jointCount * sizeof(XrHandJointEXT), alignment);
  totalSize += sizes[3] = ALIGN(vertexCount * sizeof(XrVector3f), alignment);
  totalSize += sizes[4] = ALIGN(vertexCount * sizeof(XrVector3f), alignment);
  totalSize += sizes[5] = ALIGN(vertexCount * sizeof(XrVector2f), alignment);
  totalSize += sizes[6] = ALIGN(vertexCount * sizeof(XrVector4sFB), alignment);
  totalSize += sizes[7] = ALIGN(vertexCount * sizeof(XrVector4f), alignment);
  totalSize += sizes[8] = ALIGN(indexCount * sizeof(int16_t), alignment);
  totalSize += sizes[9] = ALIGN(jointCount * 16 * sizeof(float), alignment);

  // Allocate
  char* meshData = malloc(totalSize);
  if (!meshData) return NULL;

  // Write offseted pointers to the mesh struct, to be filled in by the second call
  size_t offset = 0;
  mesh.jointBindPoses = (XrPosef*) (meshData + offset), offset += sizes[0];
  mesh.jointRadii = (float*) (meshData + offset), offset += sizes[1];
  mesh.jointParents = (XrHandJointEXT*) (meshData + offset), offset += sizes[2];
  mesh.vertexPositions = (XrVector3f*) (meshData + offset), offset += sizes[3];
  mesh.vertexNormals = (XrVector3f*) (meshData + offset), offset += sizes[4];
  mesh.vertexUVs = (XrVector2f*) (meshData + offset), offset += sizes[5];
  mesh.vertexBlendIndices = (XrVector4sFB*) (meshData + offset), offset += sizes[6];
  mesh.vertexBlendWeights = (XrVector4f*) (meshData + offset), offset += sizes[7];
  mesh.indices = (int16_t*) (meshData + offset), offset += sizes[8];
  float* inverseBindMatrices = (float*) (meshData + offset); offset += sizes[9];
  lovrAssert(offset == totalSize, "Unreachable!");

  // Populate the data
  result = xrGetHandMeshFB(tracker, &mesh);
  if (XR_FAILED(result)) {
    free(meshData);
    return NULL;
  }

  ModelData* model = calloc(1, sizeof(ModelData));
  lovrAssert(model, "Out of memory");
  model->ref = 1;
  model->blobCount = 1;
  model->bufferCount = 6;
  model->attributeCount = 6;
  model->primitiveCount = 1;
  model->skinCount = 1;
  model->jointCount = jointCount;
  model->childCount = jointCount + 1;
  model->nodeCount = 2 + jointCount;
  lovrModelDataAllocate(model);

  model->metadata = malloc(sizeof(XrHandTrackerEXT));
  lovrAssert(model->metadata, "Out of memory");
  *((XrHandTrackerEXT*)model->metadata) = tracker;
  model->metadataSize = sizeof(XrHandTrackerEXT);
  model->metadataType = META_HANDTRACKING_FB;

  model->blobs[0] = lovrBlobCreate(meshData, totalSize, "Hand Mesh Data");

  model->buffers[0] = (ModelBuffer) {
    .offset = (char*) mesh.vertexPositions - (char*) meshData,
    .data = (char*) mesh.vertexPositions,
    .size = sizeof(mesh.vertexPositions[0]) * vertexCount,
    .stride = sizeof(mesh.vertexPositions[0])
  };

  model->buffers[1] = (ModelBuffer) {
    .offset = (char*) mesh.vertexNormals - (char*) meshData,
    .data = (char*) mesh.vertexNormals,
    .size = sizeof(mesh.vertexNormals[0]) * vertexCount,
    .stride = sizeof(mesh.vertexNormals[0])
  };

  model->buffers[2] = (ModelBuffer) {
    .offset = (char*) mesh.vertexUVs - (char*) meshData,
    .data = (char*) mesh.vertexUVs,
    .size = sizeof(mesh.vertexUVs[0]) * vertexCount,
    .stride = sizeof(mesh.vertexUVs[0])
  };

  model->buffers[3] = (ModelBuffer) {
    .offset = (char*) mesh.vertexBlendIndices - (char*) meshData,
    .data = (char*) mesh.vertexBlendIndices,
    .size = sizeof(mesh.vertexBlendIndices[0]) * vertexCount,
    .stride = sizeof(mesh.vertexBlendIndices[0])
  };

  model->buffers[4] = (ModelBuffer) {
    .offset = (char*) mesh.vertexBlendWeights - (char*) meshData,
    .data = (char*) mesh.vertexBlendWeights,
    .size = sizeof(mesh.vertexBlendWeights[0]) * vertexCount,
    .stride = sizeof(mesh.vertexBlendWeights[0])
  };

  model->buffers[5] = (ModelBuffer) {
    .offset = (char*) mesh.indices - (char*) meshData,
    .data = (char*) mesh.indices,
    .size = sizeof(mesh.indices[0]) * indexCount,
    .stride = sizeof(mesh.indices[0])
  };

  model->attributes[0] = (ModelAttribute) { .buffer = 0, .type = F32, .components = 3, .count = vertexCount };
  model->attributes[1] = (ModelAttribute) { .buffer = 1, .type = F32, .components = 3 };
  model->attributes[2] = (ModelAttribute) { .buffer = 2, .type = F32, .components = 2 };
  model->attributes[3] = (ModelAttribute) { .buffer = 3, .type = I16, .components = 4 };
  model->attributes[4] = (ModelAttribute) { .buffer = 4, .type = F32, .components = 4 };
  model->attributes[5] = (ModelAttribute) { .buffer = 5, .type = U16, .count = indexCount };

  model->primitives[0] = (ModelPrimitive) {
    .mode = DRAW_TRIANGLES,
    .attributes = {
      [ATTR_POSITION] = &model->attributes[0],
      [ATTR_NORMAL] = &model->attributes[1],
      [ATTR_UV] = &model->attributes[2],
      [ATTR_JOINTS] = &model->attributes[3],
      [ATTR_WEIGHTS] = &model->attributes[4]
    },
    .indices = &model->attributes[5],
    .material = ~0u
  };

  // The nodes in the Model correspond directly to the joints in the skin, for convenience
  uint32_t* children = model->children;
  model->skins[0].joints = model->joints;
  model->skins[0].jointCount = model->jointCount;
  model->skins[0].inverseBindMatrices = inverseBindMatrices;
  for (uint32_t i = 0; i < model->jointCount; i++) {
    model->joints[i] = i;

    // Joint node
    model->nodes[i] = (ModelNode) {
      .transform.translation = { 0.f, 0.f, 0.f },
      .transform.rotation = { 0.f, 0.f, 0.f, 1.f },
      .transform.scale = { 1.f, 1.f, 1.f },
      .skin = ~0u
    };

    // Inverse bind matrix
    XrPosef* pose = &mesh.jointBindPoses[i];
    float* inverseBindMatrix = inverseBindMatrices + 16 * i;
    mat4_fromQuat(inverseBindMatrix, &pose->orientation.x);
    memcpy(inverseBindMatrix + 12, &pose->position.x, 3 * sizeof(float));
    mat4_invert(inverseBindMatrix);

    // Add child bones by looking for any bones that have a parent of the current bone.
    // This is somewhat slow; use the fact that bones are sorted to reduce the work a bit.
    model->nodes[i].childCount = 0;
    model->nodes[i].children = children;
    for (uint32_t j = i + 1; j < jointCount; j++) {
      if (mesh.jointParents[j] == i) {
        model->nodes[i].children[model->nodes[i].childCount++] = j;
        children++;
      }
    }
  }

  // Add a node that holds the skinned mesh
  model->nodes[model->jointCount] = (ModelNode) {
    .transform.translation = { 0.f, 0.f, 0.f },
    .transform.rotation = { 0.f, 0.f, 0.f, 1.f },
    .transform.scale = { 1.f, 1.f, 1.f },
    .primitiveIndex = 0,
    .primitiveCount = 1,
    .skin = 0
  };

  // The root node has the mesh node and root joint as children
  model->rootNode = model->jointCount + 1;
  model->nodes[model->rootNode] = (ModelNode) {
    .hasMatrix = true,
    .transform = { MAT4_IDENTITY },
    .childCount = 2,
    .children = children,
    .skin = ~0u
  };

  // Add the children to the root node
  *children++ = XR_HAND_JOINT_WRIST_EXT;
  *children++ = model->jointCount;

  lovrModelDataFinalize(model);

  return model;
}

typedef struct {
  XrControllerModelKeyMSFT modelKey;
  uint32_t* nodeIndices;
} MetadataControllerMSFT;

static ModelData* openxr_newModelDataMSFT(XrControllerModelKeyMSFT modelKey, bool animated) {
  uint32_t size;
  if (XR_FAILED(xrLoadControllerModelMSFT(state.session, modelKey, 0, &size, NULL))) {
    return NULL;
  }

  unsigned char* modelData = malloc(size);
  if (!modelData) return NULL;

  if (XR_FAILED(xrLoadControllerModelMSFT(state.session, modelKey, size, &size, modelData))) {
    free(modelData);
    return NULL;
  }

  Blob* blob = lovrBlobCreate(modelData, size, "Controller Model Data");
  ModelData* model = lovrModelDataCreate(blob, NULL);
  lovrRelease(blob, lovrBlobDestroy);

  XrControllerModelNodePropertiesMSFT nodeProperties[16];
  for (uint32_t i = 0; i < COUNTOF(nodeProperties); i++) {
    nodeProperties[i].type = XR_TYPE_CONTROLLER_MODEL_NODE_PROPERTIES_MSFT;
    nodeProperties[i].next = 0;
  }
  XrControllerModelPropertiesMSFT properties = {
    .type = XR_TYPE_CONTROLLER_MODEL_PROPERTIES_MSFT,
    .nodeCapacityInput = COUNTOF(nodeProperties),
    .nodeProperties = nodeProperties,
  };

  if (XR_FAILED(xrGetControllerModelPropertiesMSFT(state.session, modelKey, &properties))) {
    return false;
  }

  free(model->metadata);
  model->metadataType = META_CONTROLLER_MSFT;
  model->metadataSize = sizeof(MetadataControllerMSFT) + sizeof(uint32_t) * properties.nodeCountOutput;
  model->metadata = malloc(model->metadataSize);
  lovrAssert(model->metadata, "Out of memory");

  MetadataControllerMSFT* metadata = model->metadata;
  metadata->modelKey = modelKey;
  metadata->nodeIndices = (uint32_t*)(model->metadata + sizeof(MetadataControllerMSFT));

  for (uint32_t i = 0; i < properties.nodeCountOutput; i++) {
    const char* name = nodeProperties[i].nodeName;
    uint64_t nodeIndex = map_get(&model->nodeMap, hash64(name, strlen(name)));
    lovrCheck(nodeIndex != MAP_NIL, "ModelData has no node named '%s'", name);
    metadata->nodeIndices[i] = nodeIndex;
  }

  return model;
}

static ModelData* openxr_newModelData(Device device, bool animated) {
  XrHandTrackerEXT tracker;
  if ((tracker = getHandTracker(device))) {
    return openxr_newModelDataFB(tracker, animated);
  }

  XrControllerModelKeyMSFT modelKey;
  if ((modelKey = getControllerModelKey(device))) {
    return openxr_newModelDataMSFT(modelKey, animated);
  }

  return NULL;
}

static bool openxr_animateFB(Model* model, const ModelInfo* info) {
  XrHandTrackerEXT tracker = *(XrHandTrackerEXT*)info->data->metadata;

  // TODO might be nice to cache joints so getSkeleton/animate only locate joints once (profile)
  XrHandJointsLocateInfoEXT locateInfo = {
    .type = XR_TYPE_HAND_JOINTS_LOCATE_INFO_EXT,
    .baseSpace = state.referenceSpace,
    .time = state.frameState.predictedDisplayTime
  };

  XrHandJointLocationEXT joints[26];
  XrHandJointLocationsEXT hand = {
    .type = XR_TYPE_HAND_JOINT_LOCATIONS_EXT,
    .jointCount = COUNTOF(joints),
    .jointLocations = joints
  };

  if (XR_FAILED(xrLocateHandJointsEXT(tracker, &locateInfo, &hand)) || !hand.isActive) {
    return false;
  }

  lovrModelResetNodeTransforms(model);

  // This is kinda brittle, ideally we would use the jointParents from the actual mesh object
  uint32_t jointParents[26] = {
    XR_HAND_JOINT_WRIST_EXT,
    ~0u,
    XR_HAND_JOINT_WRIST_EXT,
    XR_HAND_JOINT_THUMB_METACARPAL_EXT,
    XR_HAND_JOINT_THUMB_PROXIMAL_EXT,
    XR_HAND_JOINT_THUMB_DISTAL_EXT,
    XR_HAND_JOINT_WRIST_EXT,
    XR_HAND_JOINT_INDEX_METACARPAL_EXT,
    XR_HAND_JOINT_INDEX_PROXIMAL_EXT,
    XR_HAND_JOINT_INDEX_INTERMEDIATE_EXT,
    XR_HAND_JOINT_INDEX_DISTAL_EXT,
    XR_HAND_JOINT_WRIST_EXT,
    XR_HAND_JOINT_MIDDLE_METACARPAL_EXT,
    XR_HAND_JOINT_MIDDLE_PROXIMAL_EXT,
    XR_HAND_JOINT_MIDDLE_INTERMEDIATE_EXT,
    XR_HAND_JOINT_MIDDLE_DISTAL_EXT,
    XR_HAND_JOINT_WRIST_EXT,
    XR_HAND_JOINT_RING_METACARPAL_EXT,
    XR_HAND_JOINT_RING_PROXIMAL_EXT,
    XR_HAND_JOINT_RING_INTERMEDIATE_EXT,
    XR_HAND_JOINT_RING_DISTAL_EXT,
    XR_HAND_JOINT_WRIST_EXT,
    XR_HAND_JOINT_LITTLE_METACARPAL_EXT,
    XR_HAND_JOINT_LITTLE_PROXIMAL_EXT,
    XR_HAND_JOINT_LITTLE_INTERMEDIATE_EXT,
    XR_HAND_JOINT_LITTLE_DISTAL_EXT
  };

  float scale[4] = { 1.f, 1.f, 1.f, 1.f };

  // The following can be optimized a lot (ideally we would set the global transform for the nodes)
  for (uint32_t i = 0; i < COUNTOF(joints); i++) {
    if (jointParents[i] == ~0u) {
      float position[4] = { 0.f, 0.f, 0.f };
      float orientation[4] = { 0.f, 0.f, 0.f, 1.f };
      lovrModelSetNodeTransform(model, i, position, scale, orientation, 1.f);
    } else {
      XrPosef* parent = &joints[jointParents[i]].pose;
      XrPosef* pose = &joints[i].pose;

      // Convert global pose to parent-local pose (premultiply with inverse of parent pose)
      // TODO there should be maf for this
      float position[4], orientation[4];
      vec3_init(position, &pose->position.x);
      vec3_sub(position, &parent->position.x);

      quat_init(orientation, &parent->orientation.x);
      quat_conjugate(orientation);

      quat_rotate(orientation, position);
      quat_mul(orientation, orientation, &pose->orientation.x);

      lovrModelSetNodeTransform(model, i, position, scale, orientation, 1.f);
    }
  }

  return true;
}

static bool openxr_animateMSFT(Model* model, const ModelInfo* info) {
  MetadataControllerMSFT* metadata = info->data->metadata;

  XrControllerModelNodeStateMSFT nodeStates[16];
  for (uint32_t i = 0; i < COUNTOF(nodeStates); i++) {
    nodeStates[i].type = XR_TYPE_CONTROLLER_MODEL_NODE_STATE_MSFT;
    nodeStates[i].next = 0;
  }
  XrControllerModelStateMSFT modelState = {
    .type = XR_TYPE_CONTROLLER_MODEL_STATE_MSFT,
    .nodeCapacityInput = COUNTOF(nodeStates),
    .nodeStates = nodeStates,
  };

  if (XR_FAILED(xrGetControllerModelStateMSFT(state.session, metadata->modelKey, &modelState))) {
    return false;
  }

  for (uint32_t i = 0; i < modelState.nodeCountOutput; i++) {
    float position[4], rotation[4];
    vec3_init(position, (vec3)&nodeStates[i].nodePose.position);
    quat_init(rotation, (quat)&nodeStates[i].nodePose.orientation);
    lovrModelSetNodeTransform(model, metadata->nodeIndices[i], position, NULL, rotation, 1);
  }

  return false;
}

static bool openxr_animate(Model* model) {
  const ModelInfo* info = lovrModelGetInfo(model);

  switch (info->data->metadataType) {
    case META_HANDTRACKING_FB:
      return openxr_animateFB(model, info);

    case META_CONTROLLER_MSFT:
      return openxr_animateMSFT(model, info);

    default:
      return false;
  }
}

static Texture* openxr_getTexture(void) {
  if (!SESSION_ACTIVE(state.sessionState)) {
    return NULL;
  }

  if (state.began) {
    return state.frameState.shouldRender ? state.textures[COLOR][state.textureIndex[COLOR]] : NULL;
  }

  XrFrameBeginInfo beginfo = { .type = XR_TYPE_FRAME_BEGIN_INFO };
  XR(xrBeginFrame(state.session, &beginfo));
  state.began = true;

  if (!state.frameState.shouldRender) {
    return NULL;
  }

  XrSwapchainImageWaitInfo waitInfo = { XR_TYPE_SWAPCHAIN_IMAGE_WAIT_INFO, .timeout = XR_INFINITE_DURATION };
  XR(xrAcquireSwapchainImage(state.swapchain[COLOR], NULL, &state.textureIndex[COLOR]));
  XR(xrWaitSwapchainImage(state.swapchain[COLOR], &waitInfo));

  if (state.features.depth) {
    XR(xrAcquireSwapchainImage(state.swapchain[DEPTH], NULL, &state.textureIndex[DEPTH]));
    XR(xrWaitSwapchainImage(state.swapchain[DEPTH], &waitInfo));
  }

  return state.textures[COLOR][state.textureIndex[COLOR]];
}

static Texture* openxr_getDepthTexture(void) {
  if (!SESSION_ACTIVE(state.sessionState) || !state.features.depth) {
    return NULL;
  }

  if (state.began) {
    return state.frameState.shouldRender ? state.textures[DEPTH][state.textureIndex[DEPTH]] : NULL;
  }

  XrFrameBeginInfo beginfo = { .type = XR_TYPE_FRAME_BEGIN_INFO };
  XR(xrBeginFrame(state.session, &beginfo));
  state.began = true;

  if (!state.frameState.shouldRender) {
    return NULL;
  }

  XrSwapchainImageWaitInfo waitInfo = { XR_TYPE_SWAPCHAIN_IMAGE_WAIT_INFO, .timeout = XR_INFINITE_DURATION };
  XR(xrAcquireSwapchainImage(state.swapchain[COLOR], NULL, &state.textureIndex[COLOR]));
  XR(xrWaitSwapchainImage(state.swapchain[COLOR], &waitInfo));

  if (state.features.depth) {
    XR(xrAcquireSwapchainImage(state.swapchain[DEPTH], NULL, &state.textureIndex[DEPTH]));
    XR(xrWaitSwapchainImage(state.swapchain[DEPTH], &waitInfo));
  }

  return state.textures[DEPTH][state.textureIndex[DEPTH]];
}

static Pass* openxr_getPass(void) {
  if (state.began) {
    return state.frameState.shouldRender ? state.pass : NULL;
  }

  Texture* texture = openxr_getTexture();
  Texture* depthTexture = openxr_getDepthTexture();

  if (!texture) {
    return NULL;
  }

  Canvas canvas = {
    .count = 1,
    .textures[0] = texture,
    .depth.texture = depthTexture,
    .depth.format = state.depthFormat,
    .depth.load = LOAD_CLEAR,
    .depth.clear = 0.f,
    .samples = state.config.antialias ? 4 : 1
  };

  lovrGraphicsGetBackgroundColor(canvas.clears[0]);

  state.pass = lovrGraphicsGetPass(&(PassInfo) {
    .type = PASS_RENDER,
    .label = "Headset",
    .canvas = canvas
  });

  uint32_t count;
  XrView views[2];
  getViews(views, &count);

  for (uint32_t i = 0; i < count; i++) {
    state.layerViews[i].pose = views[i].pose;
    state.layerViews[i].fov = views[i].fov;

    float viewMatrix[16];
    mat4_fromQuat(viewMatrix, &views[i].pose.orientation.x);
    memcpy(viewMatrix + 12, &views[i].pose.position.x, 3 * sizeof(float));
    mat4_invert(viewMatrix);

    float projection[16];
    XrFovf* fov = &views[i].fov;
    mat4_fov(projection, -fov->angleLeft, fov->angleRight, fov->angleUp, -fov->angleDown, state.clipNear, state.clipFar);

    lovrPassSetViewMatrix(state.pass, i, viewMatrix);
    lovrPassSetProjection(state.pass, i, projection);
  }

  return state.pass;
}

static void openxr_submit(void) {
  if (!state.began || !SESSION_ACTIVE(state.sessionState)) {
    state.waited = false;
    return;
  }

  XrFrameEndInfo info = {
    .type = XR_TYPE_FRAME_END_INFO,
    .displayTime = state.frameState.predictedDisplayTime,
    .environmentBlendMode = XR_ENVIRONMENT_BLEND_MODE_OPAQUE,
    .layers = (const XrCompositionLayerBaseHeader*[1]) {
      (XrCompositionLayerBaseHeader*) &state.layers[0]
    }
  };

  if (state.features.depth) {
    if (state.clipFar == 0.f) {
      state.depthInfo[0].nearZ = state.depthInfo[1].nearZ = +INFINITY;
      state.depthInfo[0].farZ = state.depthInfo[1].farZ = state.clipNear;
    } else {
      state.depthInfo[0].nearZ = state.depthInfo[1].nearZ = state.clipNear;
      state.depthInfo[0].farZ = state.depthInfo[1].farZ = state.clipFar;
    }
  }

  if (state.frameState.shouldRender) {
    XR(xrReleaseSwapchainImage(state.swapchain[COLOR], NULL));

    if (state.features.depth) {
      XR(xrReleaseSwapchainImage(state.swapchain[DEPTH], NULL));
    }

    info.layerCount = 1;
  }

  XR(xrEndFrame(state.session, &info));
  state.began = false;
  state.waited = false;
}

static bool openxr_isFocused(void) {
  return state.sessionState == XR_SESSION_STATE_FOCUSED;
}

static double openxr_update(void) {
  if (state.waited) return openxr_getDeltaTime();

  XrEventDataBuffer e; // Not using designated initializers here to avoid an implicit 4k zero
  e.type = XR_TYPE_EVENT_DATA_BUFFER;
  e.next = NULL;

  while (xrPollEvent(state.instance, &e) == XR_SUCCESS) {
    switch (e.type) {
      case XR_TYPE_EVENT_DATA_SESSION_STATE_CHANGED: {
        XrEventDataSessionStateChanged* event = (XrEventDataSessionStateChanged*) &e;

        switch (event->state) {
          case XR_SESSION_STATE_READY:
            XR(xrBeginSession(state.session, &(XrSessionBeginInfo) {
              .type = XR_TYPE_SESSION_BEGIN_INFO,
              .primaryViewConfigurationType = XR_VIEW_CONFIGURATION_TYPE_PRIMARY_STEREO
            }));
            break;

          case XR_SESSION_STATE_STOPPING:
            XR(xrEndSession(state.session));
            break;

          case XR_SESSION_STATE_EXITING:
          case XR_SESSION_STATE_LOSS_PENDING:
            lovrEventPush((Event) { .type = EVENT_QUIT, .data.quit.exitCode = 0 });
            break;

          default: break;
        }

        bool wasFocused = state.sessionState == XR_SESSION_STATE_FOCUSED;
        bool isFocused = event->state == XR_SESSION_STATE_FOCUSED;
        if (wasFocused != isFocused) {
          lovrEventPush((Event) { .type = EVENT_FOCUS, .data.boolean.value = isFocused });
        }

        state.sessionState = event->state;
        break;
      }

      default: break;
    }
    e.type = XR_TYPE_EVENT_DATA_BUFFER;
  }

  if (SESSION_ACTIVE(state.sessionState)) {
    state.lastDisplayTime = state.frameState.predictedDisplayTime;
    XR(xrWaitFrame(state.session, NULL, &state.frameState));
    state.waited = true;

    if (state.lastDisplayTime == 0.) {
      state.lastDisplayTime = state.frameState.predictedDisplayTime - state.frameState.predictedDisplayPeriod;
    }

    XrActiveActionSet activeSets[] = {
      { state.actionSet, XR_NULL_PATH }
    };

    XrActionsSyncInfo syncInfo = {
      .type = XR_TYPE_ACTIONS_SYNC_INFO,
      .countActiveActionSets = COUNTOF(activeSets),
      .activeActionSets = activeSets
    };

    XR(xrSyncActions(state.session, &syncInfo));
  }

  return openxr_getDeltaTime();
}

HeadsetInterface lovrHeadsetOpenXRDriver = {
  .driverType = DRIVER_OPENXR,
  .getVulkanPhysicalDevice = openxr_getVulkanPhysicalDevice,
  .createVulkanInstance = openxr_createVulkanInstance,
  .createVulkanDevice = openxr_createVulkanDevice,
  .init = openxr_init,
  .start = openxr_start,
  .stop = openxr_stop,
  .destroy = openxr_destroy,
  .getName = openxr_getName,
  .getOriginType = openxr_getOriginType,
  .getDisplayDimensions = openxr_getDisplayDimensions,
  .getDisplayFrequency = openxr_getDisplayFrequency,
  .getDisplayFrequencies = openxr_getDisplayFrequencies,
  .setDisplayFrequency = openxr_setDisplayFrequency,
  .getDisplayTime = openxr_getDisplayTime,
  .getDeltaTime = openxr_getDeltaTime,
  .getViewCount = openxr_getViewCount,
  .getViewPose = openxr_getViewPose,
  .getViewAngles = openxr_getViewAngles,
  .getClipDistance = openxr_getClipDistance,
  .setClipDistance = openxr_setClipDistance,
  .getBoundsDimensions = openxr_getBoundsDimensions,
  .getBoundsGeometry = openxr_getBoundsGeometry,
  .getPose = openxr_getPose,
  .getVelocity = openxr_getVelocity,
  .isDown = openxr_isDown,
  .isTouched = openxr_isTouched,
  .getAxis = openxr_getAxis,
  .getSkeleton = openxr_getSkeleton,
  .vibrate = openxr_vibrate,
  .newModelData = openxr_newModelData,
  .animate = openxr_animate,
  .getTexture = openxr_getTexture,
  .getPass = openxr_getPass,
  .submit = openxr_submit,
  .isFocused = openxr_isFocused,
  .update = openxr_update
};<|MERGE_RESOLUTION|>--- conflicted
+++ resolved
@@ -179,11 +179,8 @@
     bool handTracking;
     bool handTrackingAim;
     bool handTrackingMesh;
-<<<<<<< HEAD
     bool controllerModel;
-=======
     bool headless;
->>>>>>> 2a078071
     bool keyboardTracking;
     bool overlay;
     bool refreshRate;
@@ -369,12 +366,9 @@
       { "XR_FB_display_refresh_rate", &state.features.refreshRate, true },
       { "XR_FB_hand_tracking_aim", &state.features.handTrackingAim, true },
       { "XR_FB_hand_tracking_mesh", &state.features.handTrackingMesh, true },
-<<<<<<< HEAD
       { "XR_MSFT_controller_model", &state.features.controllerModel, true },
-=======
       { "XR_FB_keyboard_tracking", &state.features.keyboardTracking, true },
       { "XR_MND_headless", &state.features.headless, true },
->>>>>>> 2a078071
       { "XR_EXTX_overlay", &state.features.overlay, config->overlay },
       { "XR_HTCX_vive_tracker_interaction", &state.features.viveTrackers, true }
     };
