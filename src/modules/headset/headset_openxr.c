#include "headset/headset.h"
#include "data/blob.h"
#include "data/image.h"
#include "data/modelData.h"
#include "event/event.h"
#include "graphics/graphics.h"
#include "core/maf.h"
#include "core/os.h"
#include "util.h"
#include <assert.h>
#include <stdlib.h>
#include <string.h>
#include <math.h>

#if defined(_WIN32)
 #define XR_USE_PLATFORM_WIN32
 #define WIN32_LEAN_AND_MEAN
 #include <unknwn.h>
 #include <windows.h>
 #define XR_FOREACH_PLATFORM(X) X(xrConvertWin32PerformanceCounterToTimeKHR)
#else
 #if defined(__ANDROID__)
  #define XR_USE_PLATFORM_ANDROID
  void* os_get_java_vm(void);
  void* os_get_jni_context(void);
  #include <jni.h>
 #endif
 #include <time.h>
 #define XR_USE_TIMESPEC
 #define XR_FOREACH_PLATFORM(X) X(xrConvertTimespecTimeToTimeKHR)
#endif

#ifdef LOVR_VK
#define XR_USE_GRAPHICS_API_VULKAN
uintptr_t gpu_vk_get_instance(void);
uintptr_t gpu_vk_get_physical_device(void);
uintptr_t gpu_vk_get_device(void);
uintptr_t gpu_vk_get_queue(uint32_t* queueFamilyIndex, uint32_t* queueIndex);
#include <vulkan/vulkan.h>
#endif

#define XR_NO_PROTOTYPES
#include <openxr/openxr.h>
#include <openxr/openxr_platform.h>

#define XR(f, s) xrthrow(f, s)
#define XR_INIT(f, s) if (!xrwarn(f, s)) return openxr_destroy(), false;
#define SESSION_ACTIVE(s) (s >= XR_SESSION_STATE_READY && s <= XR_SESSION_STATE_FOCUSED)
#define MAX_IMAGES 4
#define MAX_HAND_JOINTS 27

#define XR_FOREACH(X)\
  X(xrDestroyInstance)\
  X(xrGetInstanceProperties)\
  X(xrPollEvent)\
  X(xrResultToString)\
  X(xrGetSystem)\
  X(xrGetSystemProperties)\
  X(xrCreateVulkanInstanceKHR)\
  X(xrGetVulkanGraphicsDevice2KHR)\
  X(xrCreateVulkanDeviceKHR)\
  X(xrCreateSession)\
  X(xrDestroySession)\
  X(xrEnumerateReferenceSpaces)\
  X(xrCreateReferenceSpace)\
  X(xrGetReferenceSpaceBoundsRect)\
  X(xrCreateActionSpace)\
  X(xrLocateSpace)\
  X(xrDestroySpace)\
  X(xrEnumerateViewConfigurations)\
  X(xrEnumerateViewConfigurationViews)\
  X(xrEnumerateEnvironmentBlendModes)\
  X(xrEnumerateSwapchainFormats)\
  X(xrCreateSwapchain)\
  X(xrDestroySwapchain)\
  X(xrEnumerateSwapchainImages)\
  X(xrAcquireSwapchainImage)\
  X(xrWaitSwapchainImage)\
  X(xrReleaseSwapchainImage)\
  X(xrBeginSession)\
  X(xrEndSession)\
  X(xrWaitFrame)\
  X(xrBeginFrame)\
  X(xrEndFrame)\
  X(xrLocateViews)\
  X(xrStringToPath)\
  X(xrCreateActionSet)\
  X(xrDestroyActionSet)\
  X(xrCreateAction)\
  X(xrDestroyAction)\
  X(xrSuggestInteractionProfileBindings)\
  X(xrAttachSessionActionSets)\
  X(xrGetActionStateBoolean)\
  X(xrGetActionStateFloat)\
  X(xrGetActionStatePose)\
  X(xrSyncActions)\
  X(xrApplyHapticFeedback)\
  X(xrStopHapticFeedback)\
  X(xrCreateHandTrackerEXT)\
  X(xrDestroyHandTrackerEXT)\
  X(xrLocateHandJointsEXT)\
  X(xrGetHandMeshFB)\
  X(xrGetControllerModelKeyMSFT)\
  X(xrLoadControllerModelMSFT)\
  X(xrGetControllerModelPropertiesMSFT)\
  X(xrGetControllerModelStateMSFT)\
  X(xrGetDisplayRefreshRateFB)\
  X(xrEnumerateDisplayRefreshRatesFB)\
  X(xrRequestDisplayRefreshRateFB)\
  X(xrQuerySystemTrackedKeyboardFB)\
  X(xrCreateKeyboardSpaceFB)\
  X(xrCreatePassthroughFB)\
  X(xrDestroyPassthroughFB)\
  X(xrPassthroughStartFB)\
  X(xrPassthroughPauseFB)\
  X(xrCreatePassthroughLayerFB)\
  X(xrDestroyPassthroughLayerFB)

#define XR_DECLARE(fn) static PFN_##fn fn;
#define XR_LOAD(fn) xrGetInstanceProcAddr(state.instance, #fn, (PFN_xrVoidFunction*) &fn);
XRAPI_ATTR XrResult XRAPI_CALL xrGetInstanceProcAddr(XrInstance instance, const char* name, PFN_xrVoidFunction* function);
XRAPI_ATTR XrResult XRAPI_CALL xrEnumerateInstanceExtensionProperties(const char* layerName, uint32_t propertyCapacityInput, uint32_t* propertyCountOutput, XrExtensionProperties* properties);
XRAPI_ATTR XrResult XRAPI_CALL xrCreateInstance(const XrInstanceCreateInfo* createInfo, XrInstance* instance);
XR_FOREACH(XR_DECLARE)
XR_FOREACH_PLATFORM(XR_DECLARE)

enum {
  ACTION_PINCH_POSE,
  ACTION_POKE_POSE,
  ACTION_GRIP_POSE,
  ACTION_POINTER_POSE,
  ACTION_TRACKER_POSE,
  ACTION_GAZE_POSE,
  ACTION_TRIGGER_DOWN,
  ACTION_TRIGGER_TOUCH,
  ACTION_TRIGGER_AXIS,
  ACTION_TRACKPAD_DOWN,
  ACTION_TRACKPAD_TOUCH,
  ACTION_TRACKPAD_X,
  ACTION_TRACKPAD_Y,
  ACTION_THUMBSTICK_DOWN,
  ACTION_THUMBSTICK_TOUCH,
  ACTION_THUMBSTICK_X,
  ACTION_THUMBSTICK_Y,
  ACTION_MENU_DOWN,
  ACTION_MENU_TOUCH,
  ACTION_GRIP_DOWN,
  ACTION_GRIP_TOUCH,
  ACTION_GRIP_AXIS,
  ACTION_A_DOWN,
  ACTION_A_TOUCH,
  ACTION_B_DOWN,
  ACTION_B_TOUCH,
  ACTION_X_DOWN,
  ACTION_X_TOUCH,
  ACTION_Y_DOWN,
  ACTION_Y_TOUCH,
  ACTION_THUMBREST_TOUCH,
  ACTION_VIBRATE,
  MAX_ACTIONS
};

typedef struct {
  XrSwapchain handle;
  uint32_t textureIndex;
  uint32_t textureCount;
  Texture* textures[MAX_IMAGES];
  bool acquired;
} Swapchain;

struct Layer {
  uint32_t ref;
  uint32_t width;
  uint32_t height;
  Swapchain swapchain;
  XrCompositionLayerQuad info;
  XrCompositionLayerDepthTestFB depthTest;
  XrCompositionLayerSettingsFB settings;
  Pass* pass;
};

enum { COLOR, DEPTH };

static struct {
  HeadsetConfig config;
  XrInstance instance;
  XrSystemId system;
  XrSession session;
  XrSessionState sessionState;
  XrSpace referenceSpace;
  float* refreshRates;
  uint32_t refreshRateCount;
  XrEnvironmentBlendMode* blendModes;
  XrEnvironmentBlendMode blendMode;
  uint32_t blendModeCount;
  XrSpace spaces[MAX_DEVICES];
  TextureFormat depthFormat;
  Pass* pass;
  Swapchain swapchains[2];
  XrCompositionLayerProjection layer;
  XrCompositionLayerProjectionView layerViews[2];
  XrCompositionLayerDepthInfoKHR depthInfo[2];
  XrCompositionLayerPassthroughFB passthroughLayer;
  Layer* layers[MAX_LAYERS];
  uint32_t layerCount;
  XrFrameState frameState;
  XrTime lastDisplayTime;
  XrTime epoch;
  uint32_t width;
  uint32_t height;
  float clipNear;
  float clipFar;
  bool waited;
  bool began;
  XrActionSet actionSet;
  XrAction actions[MAX_ACTIONS];
  XrPath actionFilters[MAX_DEVICES];
  XrHandTrackerEXT handTrackers[2];
  XrControllerModelKeyMSFT controllerModelKeys[2];
  XrPassthroughFB passthrough;
  XrPassthroughLayerFB passthroughLayerHandle;
  bool passthroughActive;
  struct {
    bool controllerModel;
    bool depth;
    bool gaze;
    bool handInteraction;
    bool handTracking;
    bool handTrackingAim;
    bool handTrackingElbow;
    bool handTrackingMesh;
    bool headless;
    bool keyboardTracking;
    bool layerDepthTest;
    bool layerSettings;
    bool ml2Controller;
    bool localFloor;
    bool overlay;
    bool questPassthrough;
    bool picoController;
    bool refreshRate;
    bool viveTrackers;
  } features;
} state;

static bool xrwarn(XrResult result, const char* message) {
  if (XR_SUCCEEDED(result)) return true;
  char errorCode[XR_MAX_RESULT_STRING_SIZE];
  if (state.instance && XR_SUCCEEDED(xrResultToString(state.instance, result, errorCode))) {
    lovrLog(LOG_WARN, "XR", "OpenXR failed to start: %s (%s)", message, errorCode);
  } else {
    lovrLog(LOG_WARN, "XR", "OpenXR failed to start: %s (%d)", message, result);
  }
  return false;
}

static bool xrthrow(XrResult result, const char* message) {
  if (XR_SUCCEEDED(result)) return true;
  char errorCode[XR_MAX_RESULT_STRING_SIZE];
  if (state.instance && XR_SUCCEEDED(xrResultToString(state.instance, result, errorCode))) {
    lovrThrow("OpenXR Error: %s (%s)", message, errorCode);
  } else {
    lovrThrow("OpenXR Error: %s (%d)", message, result);
  }
  return false;
}

static bool hasExtension(XrExtensionProperties* extensions, uint32_t count, const char* extension) {
  for (uint32_t i = 0; i < count; i++) {
    if (!strcmp(extensions[i].extensionName, extension)) {
      return true;
    }
  }
  return false;
}

static XrTime getCurrentXrTime(void) {
  XrTime time;
#ifdef _WIN32
  LARGE_INTEGER t;
  QueryPerformanceCounter(&t);
  XR(xrConvertWin32PerformanceCounterToTimeKHR(state.instance, &t, &time), "Failed to get time");
#else
  struct timespec t;
  clock_gettime(CLOCK_MONOTONIC, &t);
  XR(xrConvertTimespecTimeToTimeKHR(state.instance, &t, &time), "Failed to get time");
#endif
  return time;
}

static bool openxr_getDriverName(char* name, size_t length);
static void createReferenceSpace(XrTime time) {
  XrReferenceSpaceCreateInfo info = {
    .type = XR_TYPE_REFERENCE_SPACE_CREATE_INFO,
    .poseInReferenceSpace = { { 0.f, 0.f, 0.f, 1.f }, { 0.f, 0.f, 0.f } }
  };

  // Reference space doesn't need to be recreated for seated experiences (those always use local
  // space), or when local-floor is supported.  Otherwise, vertical offset must be re-measured.
  if (state.referenceSpace && (state.features.localFloor || state.config.seated)) {
    return;
  }

  if (state.features.localFloor) {
    info.referenceSpaceType = XR_REFERENCE_SPACE_TYPE_LOCAL_FLOOR_EXT;
  } else if (state.config.seated) {
    info.referenceSpaceType = XR_REFERENCE_SPACE_TYPE_LOCAL;
  } else if (state.spaces[DEVICE_FLOOR]) {
    XrSpace local;
    info.referenceSpaceType = XR_REFERENCE_SPACE_TYPE_LOCAL;
    XR(xrCreateReferenceSpace(state.session, &info, &local), "Failed to create local space");

    XrSpaceLocation location = { .type = XR_TYPE_SPACE_LOCATION };
    XR(xrLocateSpace(state.spaces[DEVICE_FLOOR], local, time, &location), "Failed to locate space");
    XR(xrDestroySpace(local), "Failed to destroy local space");

    if (location.locationFlags & XR_SPACE_LOCATION_POSITION_VALID_BIT) {
      info.poseInReferenceSpace.position.y = location.pose.position.y;
    } else {
      info.poseInReferenceSpace.position.y = -1.7f;
    }
  } else {
    info.referenceSpaceType = XR_REFERENCE_SPACE_TYPE_LOCAL;
    info.poseInReferenceSpace.position.y = -1.7f;
  }

  if (state.referenceSpace) {
    XR(xrDestroySpace(state.referenceSpace), "Failed to destroy reference space");
  }

  XR(xrCreateReferenceSpace(state.session, &info, &state.referenceSpace), "Failed to create reference space");
}

static XrAction getPoseActionForDevice(Device device) {
  switch (device) {
    case DEVICE_HEAD:
      return XR_NULL_HANDLE; // Uses reference space
    case DEVICE_HAND_LEFT:
    case DEVICE_HAND_RIGHT:
    case DEVICE_HAND_LEFT_GRIP:
    case DEVICE_HAND_RIGHT_GRIP:
      return state.actions[ACTION_GRIP_POSE];
    case DEVICE_HAND_LEFT_PINCH:
    case DEVICE_HAND_RIGHT_PINCH:
      return state.features.handInteraction ? state.actions[ACTION_PINCH_POSE] : XR_NULL_HANDLE;
    case DEVICE_HAND_LEFT_POKE:
    case DEVICE_HAND_RIGHT_POKE:
      return state.features.handInteraction ? state.actions[ACTION_POKE_POSE] : XR_NULL_HANDLE;
    case DEVICE_HAND_LEFT_POINT:
    case DEVICE_HAND_RIGHT_POINT:
      return state.actions[ACTION_POINTER_POSE];
    case DEVICE_ELBOW_LEFT:
    case DEVICE_ELBOW_RIGHT:
    case DEVICE_SHOULDER_LEFT:
    case DEVICE_SHOULDER_RIGHT:
    case DEVICE_CHEST:
    case DEVICE_WAIST:
    case DEVICE_KNEE_LEFT:
    case DEVICE_KNEE_RIGHT:
    case DEVICE_FOOT_LEFT:
    case DEVICE_FOOT_RIGHT:
    case DEVICE_CAMERA:
    case DEVICE_KEYBOARD:
      return state.features.viveTrackers ? state.actions[ACTION_TRACKER_POSE] : XR_NULL_HANDLE;
    case DEVICE_EYE_GAZE:
      return state.actions[ACTION_GAZE_POSE];
    default:
      return XR_NULL_HANDLE;
  }
}

// Hand trackers are created lazily because on some implementations xrCreateHandTrackerEXT will
// return XR_ERROR_FEATURE_UNSUPPORTED if called too early.
static XrHandTrackerEXT getHandTracker(Device device) {
  if (!state.features.handTracking || (device != DEVICE_HAND_LEFT && device != DEVICE_HAND_RIGHT)) {
    return XR_NULL_HANDLE;
  }

  XrHandTrackerEXT* tracker = &state.handTrackers[device == DEVICE_HAND_RIGHT];

  if (!*tracker) {
    XrHandTrackerCreateInfoEXT info = {
      .type = XR_TYPE_HAND_TRACKER_CREATE_INFO_EXT,
      .handJointSet = state.features.handTrackingElbow ?
        XR_HAND_JOINT_SET_HAND_WITH_FOREARM_ULTRALEAP :
        XR_HAND_JOINT_SET_DEFAULT_EXT,
      .hand = device == DEVICE_HAND_RIGHT ? XR_HAND_RIGHT_EXT : XR_HAND_LEFT_EXT
    };

    if (XR_FAILED(xrCreateHandTrackerEXT(state.session, &info, tracker))) {
      return XR_NULL_HANDLE;
    }
  }

  return *tracker;
}

// Controller model keys are created lazily because the runtime is allowed to
// return XR_NULL_CONTROLLER_MODEL_KEY_MSFT until it is ready.
static XrControllerModelKeyMSFT getControllerModelKey(Device device) {
  if (!state.features.controllerModel || (device != DEVICE_HAND_LEFT && device != DEVICE_HAND_RIGHT)) {
    return XR_NULL_CONTROLLER_MODEL_KEY_MSFT;
  }

  XrControllerModelKeyMSFT* modelKey = &state.controllerModelKeys[device == DEVICE_HAND_RIGHT];

  if (!*modelKey) {
    XrControllerModelKeyStateMSFT modelKeyState = {
      .type = XR_TYPE_CONTROLLER_MODEL_KEY_STATE_MSFT,
    };

    if (XR_FAILED(xrGetControllerModelKeyMSFT(state.session, state.actionFilters[device], &modelKeyState))) {
      return XR_NULL_CONTROLLER_MODEL_KEY_MSFT;
    }

    *modelKey = modelKeyState.modelKey;
  }

  return *modelKey;
}

static void swapchain_init(Swapchain* swapchain, uint32_t width, uint32_t height, bool stereo, bool depth) {
  XrSwapchainCreateInfo info = {
    .type = XR_TYPE_SWAPCHAIN_CREATE_INFO,
    .width = width,
    .height = height,
    .sampleCount = 1,
    .faceCount = 1,
    .arraySize = 1 << stereo,
    .mipCount = 1
  };

  if (depth) {
    info.usageFlags = XR_SWAPCHAIN_USAGE_DEPTH_STENCIL_ATTACHMENT_BIT;
    switch (state.depthFormat) {
      case FORMAT_D24: info.format = VK_FORMAT_X8_D24_UNORM_PACK32; break;
      case FORMAT_D32F: info.format = VK_FORMAT_D32_SFLOAT; break;
      case FORMAT_D24S8: info.format = VK_FORMAT_D24_UNORM_S8_UINT; break;
      case FORMAT_D32FS8: info.format = VK_FORMAT_D32_SFLOAT_S8_UINT; break;
      default: lovrUnreachable();
    }
  } else {
    info.usageFlags = XR_SWAPCHAIN_USAGE_COLOR_ATTACHMENT_BIT | XR_SWAPCHAIN_USAGE_SAMPLED_BIT;
    info.format = VK_FORMAT_R8G8B8A8_SRGB;
  }

  XR(xrCreateSwapchain(state.session, &info, &swapchain->handle), "Failed to create swapchain");

#ifdef LOVR_VK
  XrSwapchainImageVulkanKHR images[MAX_IMAGES];
  for (uint32_t i = 0; i < MAX_IMAGES; i++) {
    images[i].type = XR_TYPE_SWAPCHAIN_IMAGE_VULKAN_KHR;
    images[i].next = NULL;
  }
#else
#error "Unsupported graphics backend"
#endif

  XR(xrEnumerateSwapchainImages(swapchain->handle, MAX_IMAGES, &swapchain->textureCount, (XrSwapchainImageBaseHeader*) images), "Failed to query swapchain images");

  for (uint32_t i = 0; i < swapchain->textureCount; i++) {
    swapchain->textures[i] = lovrTextureCreate(&(TextureInfo) {
      .type = stereo ? TEXTURE_ARRAY : TEXTURE_2D,
      .format = depth ? state.depthFormat : FORMAT_RGBA8,
      .srgb = !depth,
      .width = width,
      .height = height,
      .layers = 1 << stereo,
      .mipmaps = 1,
      .usage = TEXTURE_RENDER | (depth ? 0 : TEXTURE_SAMPLE),
      .handle = (uintptr_t) images[i].image,
      .label = "OpenXR Swapchain",
      .xr = true
    });
  }
}

static void swapchain_destroy(Swapchain* swapchain) {
  if (!swapchain->handle) return;
  for (uint32_t i = 0; i < swapchain->textureCount; i++) {
    lovrRelease(swapchain->textures[i], lovrTextureDestroy);
  }
  xrDestroySwapchain(swapchain->handle);
  swapchain->handle = XR_NULL_HANDLE;
}

static Texture* swapchain_acquire(Swapchain* swapchain) {
  if (!swapchain->acquired) {
    XrSwapchainImageWaitInfo waitInfo = { XR_TYPE_SWAPCHAIN_IMAGE_WAIT_INFO, .timeout = XR_INFINITE_DURATION };
    XR(xrAcquireSwapchainImage(swapchain->handle, NULL, &swapchain->textureIndex), "Failed to acquire swapchain image");
    XR(xrWaitSwapchainImage(swapchain->handle, &waitInfo), "Failed to wait on swapchain image");
    swapchain->acquired = true;
  }

  return swapchain->textures[swapchain->textureIndex];
}

static void swapchain_release(Swapchain* swapchain) {
  if (swapchain->handle && swapchain->acquired) {
    XR(xrReleaseSwapchainImage(swapchain->handle, NULL), "Failed to release swapchain image");
    swapchain->acquired = false;
  }
}

static void openxr_getVulkanPhysicalDevice(void* instance, uintptr_t physicalDevice) {
  XrVulkanGraphicsDeviceGetInfoKHR info = {
    .type = XR_TYPE_VULKAN_GRAPHICS_DEVICE_GET_INFO_KHR,
    .systemId = state.system,
    .vulkanInstance = (VkInstance) instance
  };

  XR(xrGetVulkanGraphicsDevice2KHR(state.instance, &info, (VkPhysicalDevice*) physicalDevice), "Failed to get Vulkan graphics device");
}

static uint32_t openxr_createVulkanInstance(void* instanceCreateInfo, void* allocator, uintptr_t instance, void* getInstanceProcAddr) {
  XrVulkanInstanceCreateInfoKHR info = {
    .type = XR_TYPE_VULKAN_INSTANCE_CREATE_INFO_KHR,
    .systemId = state.system,
    .pfnGetInstanceProcAddr = (PFN_vkGetInstanceProcAddr) getInstanceProcAddr,
    .vulkanCreateInfo = instanceCreateInfo,
    .vulkanAllocator = allocator
  };

  VkResult result;
  XR(xrCreateVulkanInstanceKHR(state.instance, &info, (VkInstance*) instance, &result), "Failed to create Vulkan instance");
  return result;
}

static uint32_t openxr_createVulkanDevice(void* instance, void* deviceCreateInfo, void* allocator, uintptr_t device, void* getInstanceProcAddr) {
  XrVulkanDeviceCreateInfoKHR info = {
    .type = XR_TYPE_VULKAN_DEVICE_CREATE_INFO_KHR,
    .systemId = state.system,
    .pfnGetInstanceProcAddr = (PFN_vkGetInstanceProcAddr) getInstanceProcAddr,
    .vulkanPhysicalDevice = (VkPhysicalDevice) gpu_vk_get_physical_device(),
    .vulkanCreateInfo = deviceCreateInfo,
    .vulkanAllocator = allocator
  };

  VkResult result;
  XR(xrCreateVulkanDeviceKHR(state.instance, &info, (VkDevice*) device, &result), "Failed to create Vulkan device");
  return result;
}

static uintptr_t openxr_getOpenXRInstanceHandle(void) {
  return (uintptr_t) state.instance;
}

static uintptr_t openxr_getOpenXRSessionHandle(void) {
  return (uintptr_t) state.session;
}

static void openxr_destroy();
static void openxr_setClipDistance(float clipNear, float clipFar);

static bool openxr_init(HeadsetConfig* config) {
  state.config = *config;

  // Loader
#if defined(__ANDROID__)
  static PFN_xrInitializeLoaderKHR xrInitializeLoaderKHR;
  XR_LOAD(xrInitializeLoaderKHR);
  if (!xrInitializeLoaderKHR) {
    return false;
  }

  XrLoaderInitInfoAndroidKHR loaderInfo = {
    .type = XR_TYPE_LOADER_INIT_INFO_ANDROID_KHR,
    .applicationVM = os_get_java_vm(),
    .applicationContext = os_get_jni_context()
  };

  if (XR_FAILED(xrInitializeLoaderKHR((XrLoaderInitInfoBaseHeaderKHR*) &loaderInfo))) {
    return false;
  }
#elif defined(__linux__) || defined(__APPLE__)
  setenv("XR_LOADER_DEBUG", "none", 0);
#elif defined(_WIN32)
  if (GetEnvironmentVariable("XR_LOADER_DEBUG", NULL, 0) == 0 && GetLastError() == ERROR_ENVVAR_NOT_FOUND) {
    SetEnvironmentVariable("XR_LOADER_DEBUG", "none");
  }
#endif

  { // Instance
    uint32_t extensionCount;
    XrResult result = xrEnumerateInstanceExtensionProperties(NULL, 0, &extensionCount, NULL);

    if (result == XR_ERROR_RUNTIME_UNAVAILABLE) {
      return openxr_destroy(), false;
    } else {
      XR_INIT(result, "Failed to query extensions");
    }

    XrExtensionProperties* extensionProperties = lovrCalloc(extensionCount * sizeof(*extensionProperties));
    for (uint32_t i = 0; i < extensionCount; i++) extensionProperties[i].type = XR_TYPE_EXTENSION_PROPERTIES;
    xrEnumerateInstanceExtensionProperties(NULL, extensionCount, &extensionCount, extensionProperties);

    // Extensions with feature == NULL must be present.  The enable flag can be used to
    // conditionally enable extensions based on config, platform, etc.
    struct { const char* name; bool* feature; bool enable; } extensions[] = {
#ifdef LOVR_VK
      { "XR_KHR_vulkan_enable2", NULL, true },
#endif
#ifdef __ANDROID__
      { "XR_KHR_android_create_instance", NULL, true },
#endif
      { "XR_KHR_composition_layer_depth", &state.features.depth, config->submitDepth },
#ifdef _WIN32
      { "XR_KHR_win32_convert_performance_counter_time", NULL, true },
#else
      { "XR_KHR_convert_timespec_time", NULL, true },
#endif
      { "XR_EXT_eye_gaze_interaction", &state.features.gaze, true },
      { "XR_EXT_hand_interaction", &state.features.handInteraction, true },
      { "XR_EXT_hand_tracking", &state.features.handTracking, true },
      { "XR_EXT_local_floor", &state.features.localFloor, true },
      { "XR_BD_controller_interaction", &state.features.picoController, true },
      { "XR_FB_composition_layer_depth_test", &state.features.layerDepthTest, true },
      { "XR_FB_composition_layer_settings", &state.features.layerSettings, true },
      { "XR_FB_display_refresh_rate", &state.features.refreshRate, true },
      { "XR_FB_hand_tracking_aim", &state.features.handTrackingAim, true },
      { "XR_FB_hand_tracking_mesh", &state.features.handTrackingMesh, true },
      { "XR_FB_keyboard_tracking", &state.features.keyboardTracking, true },
      { "XR_FB_passthrough", &state.features.questPassthrough, true },
      { "XR_ML_ml2_controller_interaction", &state.features.ml2Controller, true },
      { "XR_MND_headless", &state.features.headless, true },
      { "XR_MSFT_controller_model", &state.features.controllerModel, true },
      { "XR_ULTRALEAP_hand_tracking_forearm", &state.features.handTrackingElbow, true },
      { "XR_EXTX_overlay", &state.features.overlay, config->overlay },
      { "XR_HTCX_vive_tracker_interaction", &state.features.viveTrackers, true }
    };

    uint32_t enabledExtensionCount = 0;
    const char* enabledExtensionNames[COUNTOF(extensions)];
    for (uint32_t i = 0; i < COUNTOF(extensions); i++) {
      if (!extensions[i].enable) continue;
      if (!extensions[i].feature || hasExtension(extensionProperties, extensionCount, extensions[i].name)) {
        enabledExtensionNames[enabledExtensionCount++] = extensions[i].name;
        if (extensions[i].feature) *extensions[i].feature = true;
      }
    }

    lovrFree(extensionProperties);

#ifdef __ANDROID__
    XrInstanceCreateInfoAndroidKHR androidInfo = {
      .type = XR_TYPE_INSTANCE_CREATE_INFO_ANDROID_KHR,
      .applicationVM = os_get_java_vm(),
      .applicationActivity = os_get_jni_context(),
      .next = NULL
    };
#endif

    XrInstanceCreateInfo info = {
      .type = XR_TYPE_INSTANCE_CREATE_INFO,
#ifdef __ANDROID__
      .next = &androidInfo,
#endif
      .applicationInfo.engineName = "LÖVR",
      .applicationInfo.engineVersion = (LOVR_VERSION_MAJOR << 24) + (LOVR_VERSION_MINOR << 16) + LOVR_VERSION_PATCH,
      .applicationInfo.applicationName = "LÖVR",
      .applicationInfo.applicationVersion = 0,
      .applicationInfo.apiVersion = XR_API_VERSION_1_0,
      .enabledExtensionCount = enabledExtensionCount,
      .enabledExtensionNames = enabledExtensionNames
    };

    XR_INIT(xrCreateInstance(&info, &state.instance), "Failed to create instance");
    XR_FOREACH(XR_LOAD)
    XR_FOREACH_PLATFORM(XR_LOAD)
  }

  { // System
    XrSystemGetInfo info = {
      .type = XR_TYPE_SYSTEM_GET_INFO,
      .formFactor = XR_FORM_FACTOR_HEAD_MOUNTED_DISPLAY
    };

    XR_INIT(xrGetSystem(state.instance, &info, &state.system), "Failed to query system");

    XrSystemEyeGazeInteractionPropertiesEXT eyeGazeProperties = { .type = XR_TYPE_SYSTEM_EYE_GAZE_INTERACTION_PROPERTIES_EXT };
    XrSystemHandTrackingPropertiesEXT handTrackingProperties = { .type = XR_TYPE_SYSTEM_HAND_TRACKING_PROPERTIES_EXT };
    XrSystemKeyboardTrackingPropertiesFB keyboardTrackingProperties = { .type = XR_TYPE_SYSTEM_KEYBOARD_TRACKING_PROPERTIES_FB };
    XrSystemPassthroughProperties2FB passthroughProperties = { .type = XR_TYPE_SYSTEM_PASSTHROUGH_PROPERTIES2_FB };
    XrSystemProperties properties = { .type = XR_TYPE_SYSTEM_PROPERTIES };

    if (state.features.gaze) {
      eyeGazeProperties.next = properties.next;
      properties.next = &eyeGazeProperties;
    }

    if (state.features.handTracking) {
      handTrackingProperties.next = properties.next;
      properties.next = &handTrackingProperties;
    }

    if (state.features.keyboardTracking) {
      keyboardTrackingProperties.next = properties.next;
      properties.next = &keyboardTrackingProperties;
    }

    if (state.features.questPassthrough) {
      passthroughProperties.next = properties.next;
      properties.next = &passthroughProperties;
    }

    XR_INIT(xrGetSystemProperties(state.instance, state.system, &properties), "Failed to query system properties");
    state.features.gaze = eyeGazeProperties.supportsEyeGazeInteraction;
    state.features.handTracking = handTrackingProperties.supportsHandTracking;
    state.features.keyboardTracking = keyboardTrackingProperties.supportsKeyboardTracking;
    state.features.questPassthrough = passthroughProperties.capabilities & XR_PASSTHROUGH_CAPABILITY_BIT_FB;

    uint32_t viewConfigurationCount;
    XrViewConfigurationType viewConfigurations[2];
    XR_INIT(xrEnumerateViewConfigurations(state.instance, state.system, 2, &viewConfigurationCount, viewConfigurations), "Failed to query view configurations");

    uint32_t viewCount;
    XrViewConfigurationView views[2] = { [0].type = XR_TYPE_VIEW_CONFIGURATION_VIEW, [1].type = XR_TYPE_VIEW_CONFIGURATION_VIEW };
    XR_INIT(xrEnumerateViewConfigurationViews(state.instance, state.system, XR_VIEW_CONFIGURATION_TYPE_PRIMARY_STEREO, 0, &viewCount, NULL), "Failed to query view configurations");
    XR_INIT(xrEnumerateViewConfigurationViews(state.instance, state.system, XR_VIEW_CONFIGURATION_TYPE_PRIMARY_STEREO, 2, &viewCount, views), "Failed to query view configurations");

    if ( // Only 2 views are supported, and since they're rendered together they must be identical
      viewCount != 2 ||
      views[0].recommendedSwapchainSampleCount != views[1].recommendedSwapchainSampleCount ||
      views[0].recommendedImageRectWidth != views[1].recommendedImageRectWidth ||
      views[0].recommendedImageRectHeight != views[1].recommendedImageRectHeight
    ) {
      openxr_destroy();
      return false;
    }

    state.width = MIN(views[0].recommendedImageRectWidth * config->supersample, views[0].maxImageRectWidth);
    state.height = MIN(views[0].recommendedImageRectHeight * config->supersample, views[0].maxImageRectHeight);

    // Blend modes
    XR_INIT(xrEnumerateEnvironmentBlendModes(state.instance, state.system, XR_VIEW_CONFIGURATION_TYPE_PRIMARY_STEREO, 0, &state.blendModeCount, NULL), "Failed to query blend modes");
    state.blendModes = lovrMalloc(state.blendModeCount * sizeof(XrEnvironmentBlendMode));
    XR_INIT(xrEnumerateEnvironmentBlendModes(state.instance, state.system, XR_VIEW_CONFIGURATION_TYPE_PRIMARY_STEREO, state.blendModeCount, &state.blendModeCount, state.blendModes), "Failed to query blend modes");
    state.blendMode = state.blendModes[0];
  }

  { // Actions
    XrActionSetCreateInfo info = {
      .type = XR_TYPE_ACTION_SET_CREATE_INFO,
      .localizedActionSetName = "Default",
      .actionSetName = "default"
    };

    XR_INIT(xrCreateActionSet(state.instance, &info, &state.actionSet), "Failed to create action set");

    // Subaction paths, for filtering actions by device
    XR_INIT(xrStringToPath(state.instance, "/user/hand/left", &state.actionFilters[DEVICE_HAND_LEFT]), "Failed to create path");
    XR_INIT(xrStringToPath(state.instance, "/user/hand/right", &state.actionFilters[DEVICE_HAND_RIGHT]), "Failed to create path");

    state.actionFilters[DEVICE_HAND_LEFT_GRIP] = state.actionFilters[DEVICE_HAND_LEFT];
    state.actionFilters[DEVICE_HAND_LEFT_POINT] = state.actionFilters[DEVICE_HAND_LEFT];
    state.actionFilters[DEVICE_HAND_LEFT_PINCH] = state.actionFilters[DEVICE_HAND_LEFT];
    state.actionFilters[DEVICE_HAND_LEFT_POKE] = state.actionFilters[DEVICE_HAND_LEFT];
    state.actionFilters[DEVICE_HAND_RIGHT_GRIP] = state.actionFilters[DEVICE_HAND_RIGHT];
    state.actionFilters[DEVICE_HAND_RIGHT_POINT] = state.actionFilters[DEVICE_HAND_RIGHT];
    state.actionFilters[DEVICE_HAND_RIGHT_PINCH] = state.actionFilters[DEVICE_HAND_RIGHT];
    state.actionFilters[DEVICE_HAND_RIGHT_POKE] = state.actionFilters[DEVICE_HAND_RIGHT];

    if (state.features.viveTrackers) {
      XR_INIT(xrStringToPath(state.instance, "/user/vive_tracker_htcx/role/left_elbow", &state.actionFilters[DEVICE_ELBOW_LEFT]), "Failed to create path");
      XR_INIT(xrStringToPath(state.instance, "/user/vive_tracker_htcx/role/right_elbow", &state.actionFilters[DEVICE_ELBOW_RIGHT]), "Failed to create path");
      XR_INIT(xrStringToPath(state.instance, "/user/vive_tracker_htcx/role/left_shoulder", &state.actionFilters[DEVICE_SHOULDER_LEFT]), "Failed to create path");
      XR_INIT(xrStringToPath(state.instance, "/user/vive_tracker_htcx/role/right_shoulder", &state.actionFilters[DEVICE_SHOULDER_RIGHT]), "Failed to create path");
      XR_INIT(xrStringToPath(state.instance, "/user/vive_tracker_htcx/role/chest", &state.actionFilters[DEVICE_CHEST]), "Failed to create path");
      XR_INIT(xrStringToPath(state.instance, "/user/vive_tracker_htcx/role/waist", &state.actionFilters[DEVICE_WAIST]), "Failed to create path");
      XR_INIT(xrStringToPath(state.instance, "/user/vive_tracker_htcx/role/left_knee", &state.actionFilters[DEVICE_KNEE_LEFT]), "Failed to create path");
      XR_INIT(xrStringToPath(state.instance, "/user/vive_tracker_htcx/role/right_knee", &state.actionFilters[DEVICE_KNEE_RIGHT]), "Failed to create path");
      XR_INIT(xrStringToPath(state.instance, "/user/vive_tracker_htcx/role/left_foot", &state.actionFilters[DEVICE_FOOT_LEFT]), "Failed to create path");
      XR_INIT(xrStringToPath(state.instance, "/user/vive_tracker_htcx/role/right_foot", &state.actionFilters[DEVICE_FOOT_RIGHT]), "Failed to create path");
      XR_INIT(xrStringToPath(state.instance, "/user/vive_tracker_htcx/role/camera", &state.actionFilters[DEVICE_CAMERA]), "Failed to create path");
      XR_INIT(xrStringToPath(state.instance, "/user/vive_tracker_htcx/role/keyboard", &state.actionFilters[DEVICE_KEYBOARD]), "Failed to create path");
    }

    XrPath hands[] = {
      state.actionFilters[DEVICE_HAND_LEFT],
      state.actionFilters[DEVICE_HAND_RIGHT]
    };

    XrPath trackers[] = {
      state.actionFilters[DEVICE_ELBOW_LEFT],
      state.actionFilters[DEVICE_ELBOW_RIGHT],
      state.actionFilters[DEVICE_SHOULDER_LEFT],
      state.actionFilters[DEVICE_SHOULDER_RIGHT],
      state.actionFilters[DEVICE_CHEST],
      state.actionFilters[DEVICE_WAIST],
      state.actionFilters[DEVICE_KNEE_LEFT],
      state.actionFilters[DEVICE_KNEE_RIGHT],
      state.actionFilters[DEVICE_FOOT_LEFT],
      state.actionFilters[DEVICE_FOOT_RIGHT],
      state.actionFilters[DEVICE_CAMERA],
      state.actionFilters[DEVICE_KEYBOARD]
    };

    XrActionCreateInfo actionInfo[] = {
      { 0, NULL, "pinch_pose",       XR_ACTION_TYPE_POSE_INPUT,       2, hands, "Pinch Pose" },
      { 0, NULL, "poke_pose",        XR_ACTION_TYPE_POSE_INPUT,       2, hands, "Poke Pose" },
      { 0, NULL, "grip_pose",        XR_ACTION_TYPE_POSE_INPUT,       2, hands, "Grip Pose" },
      { 0, NULL, "pointer_pose",     XR_ACTION_TYPE_POSE_INPUT,       2, hands, "Pointer Pose" },
      { 0, NULL, "tracker_pose",     XR_ACTION_TYPE_POSE_INPUT,       12, trackers, "Tracker Pose" },
      { 0, NULL, "gaze_pose",        XR_ACTION_TYPE_POSE_INPUT,       0, NULL, "Gaze Pose" },
      { 0, NULL, "trigger_down",     XR_ACTION_TYPE_BOOLEAN_INPUT,    2, hands, "Trigger Down" },
      { 0, NULL, "trigger_touch",    XR_ACTION_TYPE_BOOLEAN_INPUT,    2, hands, "Trigger Touch" },
      { 0, NULL, "trigger_axis" ,    XR_ACTION_TYPE_FLOAT_INPUT,      2, hands, "Trigger Axis" },
      { 0, NULL, "trackpad_down" ,   XR_ACTION_TYPE_BOOLEAN_INPUT,    2, hands, "Trackpad Down" },
      { 0, NULL, "trackpad_touch",   XR_ACTION_TYPE_BOOLEAN_INPUT,    2, hands, "Trackpad Touch" },
      { 0, NULL, "trackpad_x",       XR_ACTION_TYPE_FLOAT_INPUT,      2, hands, "Trackpad X" },
      { 0, NULL, "trackpad_y",       XR_ACTION_TYPE_FLOAT_INPUT,      2, hands, "Trackpad Y" },
      { 0, NULL, "thumbstick_down",  XR_ACTION_TYPE_BOOLEAN_INPUT,    2, hands, "Thumbstick Down" },
      { 0, NULL, "thumbstick_touch", XR_ACTION_TYPE_BOOLEAN_INPUT,    2, hands, "Thumbstick Touch" },
      { 0, NULL, "thumbstick_x",     XR_ACTION_TYPE_FLOAT_INPUT,      2, hands, "Thumbstick X" },
      { 0, NULL, "thumbstick_y",     XR_ACTION_TYPE_FLOAT_INPUT,      2, hands, "Thumbstick Y" },
      { 0, NULL, "menu_down",        XR_ACTION_TYPE_BOOLEAN_INPUT,    2, hands, "Menu Down" },
      { 0, NULL, "menu_touch",       XR_ACTION_TYPE_BOOLEAN_INPUT,    2, hands, "Menu Touch" },
      { 0, NULL, "grip_down",        XR_ACTION_TYPE_BOOLEAN_INPUT,    2, hands, "Grip Down" },
      { 0, NULL, "grip_touch",       XR_ACTION_TYPE_BOOLEAN_INPUT,    2, hands, "Grip Touch" },
      { 0, NULL, "grip_axis",        XR_ACTION_TYPE_FLOAT_INPUT,      2, hands, "Grip Axis" },
      { 0, NULL, "a_down",           XR_ACTION_TYPE_BOOLEAN_INPUT,    2, hands, "A Down" },
      { 0, NULL, "a_touch",          XR_ACTION_TYPE_BOOLEAN_INPUT,    2, hands, "A Touch" },
      { 0, NULL, "b_down",           XR_ACTION_TYPE_BOOLEAN_INPUT,    2, hands, "B Down" },
      { 0, NULL, "b_touch",          XR_ACTION_TYPE_BOOLEAN_INPUT,    2, hands, "B Touch" },
      { 0, NULL, "x_down",           XR_ACTION_TYPE_BOOLEAN_INPUT,    2, hands, "X Down" },
      { 0, NULL, "x_touch",          XR_ACTION_TYPE_BOOLEAN_INPUT,    2, hands, "X Touch" },
      { 0, NULL, "y_down",           XR_ACTION_TYPE_BOOLEAN_INPUT,    2, hands, "Y Down" },
      { 0, NULL, "y_touch",          XR_ACTION_TYPE_BOOLEAN_INPUT,    2, hands, "Y Touch" },
      { 0, NULL, "thumbrest_touch",  XR_ACTION_TYPE_BOOLEAN_INPUT,    2, hands, "Thumbrest Touch" },
      { 0, NULL, "vibrate",          XR_ACTION_TYPE_VIBRATION_OUTPUT, 2, hands, "Vibrate" }
    };

    static_assert(COUNTOF(actionInfo) == MAX_ACTIONS, "Unbalanced action table!");

    if (!state.features.viveTrackers) {
      actionInfo[ACTION_TRACKER_POSE].countSubactionPaths = 0;
    }

    if (!state.features.gaze) {
      actionInfo[ACTION_GAZE_POSE].countSubactionPaths = 0;
    }

    for (uint32_t i = 0; i < MAX_ACTIONS; i++) {
      actionInfo[i].type = XR_TYPE_ACTION_CREATE_INFO;
      XR_INIT(xrCreateAction(state.actionSet, &actionInfo[i], &state.actions[i]), "Failed to create action");
    }

    enum {
      PROFILE_SIMPLE,
      PROFILE_VIVE,
      PROFILE_TOUCH,
      PROFILE_GO,
      PROFILE_INDEX,
      PROFILE_WMR,
      PROFILE_ML2,
      PROFILE_PICO_NEO3,
      PROFILE_PICO4,
      PROFILE_TRACKER,
      PROFILE_GAZE,
      MAX_PROFILES
    };

    const char* interactionProfilePaths[] = {
      [PROFILE_SIMPLE] = "/interaction_profiles/khr/simple_controller",
      [PROFILE_VIVE] = "/interaction_profiles/htc/vive_controller",
      [PROFILE_TOUCH] = "/interaction_profiles/oculus/touch_controller",
      [PROFILE_GO] = "/interaction_profiles/oculus/go_controller",
      [PROFILE_INDEX] = "/interaction_profiles/valve/index_controller",
      [PROFILE_WMR] = "/interaction_profiles/microsoft/motion_controller",
      [PROFILE_ML2] = "/interaction_profiles/ml/ml2_controller",
      [PROFILE_PICO_NEO3] = "/interaction_profiles/bytedance/pico_neo3_controller",
      [PROFILE_PICO4] = "/interaction_profiles/bytedance/pico4_controller",
      [PROFILE_TRACKER] = "/interaction_profiles/htc/vive_tracker_htcx",
      [PROFILE_GAZE] = "/interaction_profiles/ext/eye_gaze_interaction"
    };

    typedef struct {
      int action;
      const char* path;
    } Binding;

    Binding* bindings[] = {
      [PROFILE_SIMPLE] = (Binding[]) {
        { ACTION_PINCH_POSE, "/user/hand/left/pinch_ext/pose" },
        { ACTION_PINCH_POSE, "/user/hand/right/pinch_ext/pose" },
        { ACTION_POKE_POSE, "/user/hand/left/poke_ext/pose" },
        { ACTION_POKE_POSE, "/user/hand/right/poke_ext/pose" },
        { ACTION_GRIP_POSE, "/user/hand/left/input/grip/pose" },
        { ACTION_GRIP_POSE, "/user/hand/right/input/grip/pose" },
        { ACTION_POINTER_POSE, "/user/hand/left/input/aim/pose" },
        { ACTION_POINTER_POSE, "/user/hand/right/input/aim/pose" },
        { ACTION_TRIGGER_DOWN, "/user/hand/left/input/select/click" },
        { ACTION_TRIGGER_DOWN, "/user/hand/right/input/select/click" },
        { ACTION_MENU_DOWN, "/user/hand/left/input/menu/click" },
        { ACTION_MENU_DOWN, "/user/hand/right/input/menu/click" },
        { ACTION_VIBRATE, "/user/hand/left/output/haptic" },
        { ACTION_VIBRATE, "/user/hand/right/output/haptic" },
        { 0, NULL }
      },
      [PROFILE_VIVE] = (Binding[]) {
        { ACTION_PINCH_POSE, "/user/hand/left/pinch_ext/pose" },
        { ACTION_PINCH_POSE, "/user/hand/right/pinch_ext/pose" },
        { ACTION_POKE_POSE, "/user/hand/left/poke_ext/pose" },
        { ACTION_POKE_POSE, "/user/hand/right/poke_ext/pose" },
        { ACTION_GRIP_POSE, "/user/hand/left/input/grip/pose" },
        { ACTION_GRIP_POSE, "/user/hand/right/input/grip/pose" },
        { ACTION_POINTER_POSE, "/user/hand/left/input/aim/pose" },
        { ACTION_POINTER_POSE, "/user/hand/right/input/aim/pose" },
        { ACTION_TRIGGER_DOWN, "/user/hand/left/input/trigger/click" },
        { ACTION_TRIGGER_DOWN, "/user/hand/right/input/trigger/click" },
        { ACTION_TRIGGER_AXIS, "/user/hand/left/input/trigger/value" },
        { ACTION_TRIGGER_AXIS, "/user/hand/right/input/trigger/value" },
        { ACTION_TRACKPAD_DOWN, "/user/hand/left/input/trackpad/click" },
        { ACTION_TRACKPAD_DOWN, "/user/hand/right/input/trackpad/click" },
        { ACTION_TRACKPAD_TOUCH, "/user/hand/left/input/trackpad/touch" },
        { ACTION_TRACKPAD_TOUCH, "/user/hand/right/input/trackpad/touch" },
        { ACTION_TRACKPAD_X, "/user/hand/left/input/trackpad/x" },
        { ACTION_TRACKPAD_X, "/user/hand/right/input/trackpad/x" },
        { ACTION_TRACKPAD_Y, "/user/hand/left/input/trackpad/y" },
        { ACTION_TRACKPAD_Y, "/user/hand/right/input/trackpad/y" },
        { ACTION_MENU_DOWN, "/user/hand/left/input/menu/click" },
        { ACTION_MENU_DOWN, "/user/hand/right/input/menu/click" },
        { ACTION_GRIP_DOWN, "/user/hand/left/input/squeeze/click" },
        { ACTION_GRIP_DOWN, "/user/hand/right/input/squeeze/click" },
        { ACTION_VIBRATE, "/user/hand/left/output/haptic" },
        { ACTION_VIBRATE, "/user/hand/right/output/haptic" },
        { 0, NULL }
      },
      [PROFILE_TOUCH] = (Binding[]) {
        { ACTION_PINCH_POSE, "/user/hand/left/pinch_ext/pose" },
        { ACTION_PINCH_POSE, "/user/hand/right/pinch_ext/pose" },
        { ACTION_POKE_POSE, "/user/hand/left/poke_ext/pose" },
        { ACTION_POKE_POSE, "/user/hand/right/poke_ext/pose" },
        { ACTION_GRIP_POSE, "/user/hand/left/input/grip/pose" },
        { ACTION_GRIP_POSE, "/user/hand/right/input/grip/pose" },
        { ACTION_POINTER_POSE, "/user/hand/left/input/aim/pose" },
        { ACTION_POINTER_POSE, "/user/hand/right/input/aim/pose" },
        { ACTION_TRIGGER_DOWN, "/user/hand/left/input/trigger/value" },
        { ACTION_TRIGGER_DOWN, "/user/hand/right/input/trigger/value" },
        { ACTION_TRIGGER_TOUCH, "/user/hand/left/input/trigger/touch" },
        { ACTION_TRIGGER_TOUCH, "/user/hand/right/input/trigger/touch" },
        { ACTION_TRIGGER_AXIS, "/user/hand/left/input/trigger/value" },
        { ACTION_TRIGGER_AXIS, "/user/hand/right/input/trigger/value" },
        { ACTION_THUMBSTICK_DOWN, "/user/hand/left/input/thumbstick/click" },
        { ACTION_THUMBSTICK_DOWN, "/user/hand/right/input/thumbstick/click" },
        { ACTION_THUMBSTICK_TOUCH, "/user/hand/left/input/thumbstick/touch" },
        { ACTION_THUMBSTICK_TOUCH, "/user/hand/right/input/thumbstick/touch" },
        { ACTION_THUMBSTICK_X, "/user/hand/left/input/thumbstick/x" },
        { ACTION_THUMBSTICK_X, "/user/hand/right/input/thumbstick/x" },
        { ACTION_THUMBSTICK_Y, "/user/hand/left/input/thumbstick/y" },
        { ACTION_THUMBSTICK_Y, "/user/hand/right/input/thumbstick/y" },
        { ACTION_MENU_DOWN, "/user/hand/left/input/menu/click" },
        { ACTION_MENU_DOWN, "/user/hand/right/input/system/click" },
        { ACTION_GRIP_DOWN, "/user/hand/left/input/squeeze/value" },
        { ACTION_GRIP_DOWN, "/user/hand/right/input/squeeze/value" },
        { ACTION_GRIP_AXIS, "/user/hand/left/input/squeeze/value" },
        { ACTION_GRIP_AXIS, "/user/hand/right/input/squeeze/value" },
        { ACTION_A_DOWN, "/user/hand/right/input/a/click" },
        { ACTION_A_TOUCH, "/user/hand/right/input/a/touch" },
        { ACTION_B_DOWN, "/user/hand/right/input/b/click" },
        { ACTION_B_TOUCH, "/user/hand/right/input/b/touch" },
        { ACTION_X_DOWN, "/user/hand/left/input/x/click" },
        { ACTION_X_TOUCH, "/user/hand/left/input/x/touch" },
        { ACTION_Y_DOWN, "/user/hand/left/input/y/click" },
        { ACTION_Y_TOUCH, "/user/hand/left/input/y/touch" },
        { ACTION_THUMBREST_TOUCH, "/user/hand/left/input/thumbrest/touch" },
        { ACTION_THUMBREST_TOUCH, "/user/hand/right/input/thumbrest/touch" },
        { ACTION_VIBRATE, "/user/hand/left/output/haptic" },
        { ACTION_VIBRATE, "/user/hand/right/output/haptic" },
        { 0, NULL }
      },
      [PROFILE_GO] = (Binding[]) {
        { ACTION_PINCH_POSE, "/user/hand/left/pinch_ext/pose" },
        { ACTION_PINCH_POSE, "/user/hand/right/pinch_ext/pose" },
        { ACTION_POKE_POSE, "/user/hand/left/poke_ext/pose" },
        { ACTION_POKE_POSE, "/user/hand/right/poke_ext/pose" },
        { ACTION_GRIP_POSE, "/user/hand/left/input/grip/pose" },
        { ACTION_GRIP_POSE, "/user/hand/right/input/grip/pose" },
        { ACTION_POINTER_POSE, "/user/hand/left/input/aim/pose" },
        { ACTION_POINTER_POSE, "/user/hand/right/input/aim/pose" },
        { ACTION_TRIGGER_DOWN, "/user/hand/left/input/trigger/click" },
        { ACTION_TRIGGER_DOWN, "/user/hand/right/input/trigger/click" },
        { ACTION_TRACKPAD_DOWN, "/user/hand/left/input/trackpad/click" },
        { ACTION_TRACKPAD_DOWN, "/user/hand/right/input/trackpad/click" },
        { ACTION_TRACKPAD_TOUCH, "/user/hand/left/input/trackpad/touch" },
        { ACTION_TRACKPAD_TOUCH, "/user/hand/right/input/trackpad/touch" },
        { ACTION_TRACKPAD_X, "/user/hand/left/input/trackpad/x" },
        { ACTION_TRACKPAD_X, "/user/hand/right/input/trackpad/x" },
        { ACTION_TRACKPAD_Y, "/user/hand/left/input/trackpad/y" },
        { ACTION_TRACKPAD_Y, "/user/hand/right/input/trackpad/y" },
        { 0, NULL }
      },
      [PROFILE_INDEX] = (Binding[]) {
        { ACTION_PINCH_POSE, "/user/hand/left/pinch_ext/pose" },
        { ACTION_PINCH_POSE, "/user/hand/right/pinch_ext/pose" },
        { ACTION_POKE_POSE, "/user/hand/left/poke_ext/pose" },
        { ACTION_POKE_POSE, "/user/hand/right/poke_ext/pose" },
        { ACTION_GRIP_POSE, "/user/hand/left/input/grip/pose" },
        { ACTION_GRIP_POSE, "/user/hand/right/input/grip/pose" },
        { ACTION_POINTER_POSE, "/user/hand/left/input/aim/pose" },
        { ACTION_POINTER_POSE, "/user/hand/right/input/aim/pose" },
        { ACTION_TRIGGER_DOWN, "/user/hand/left/input/trigger/click" },
        { ACTION_TRIGGER_DOWN, "/user/hand/right/input/trigger/click" },
        { ACTION_TRIGGER_TOUCH, "/user/hand/left/input/trigger/touch" },
        { ACTION_TRIGGER_TOUCH, "/user/hand/right/input/trigger/touch" },
        { ACTION_TRIGGER_AXIS, "/user/hand/left/input/trigger/value" },
        { ACTION_TRIGGER_AXIS, "/user/hand/right/input/trigger/value" },
        { ACTION_TRACKPAD_DOWN, "/user/hand/left/input/trackpad/force" },
        { ACTION_TRACKPAD_DOWN, "/user/hand/right/input/trackpad/force" },
        { ACTION_TRACKPAD_TOUCH, "/user/hand/left/input/trackpad/touch" },
        { ACTION_TRACKPAD_TOUCH, "/user/hand/right/input/trackpad/touch" },
        { ACTION_TRACKPAD_X, "/user/hand/left/input/trackpad/x" },
        { ACTION_TRACKPAD_X, "/user/hand/right/input/trackpad/x" },
        { ACTION_TRACKPAD_Y, "/user/hand/left/input/trackpad/y" },
        { ACTION_TRACKPAD_Y, "/user/hand/right/input/trackpad/y" },
        { ACTION_THUMBSTICK_DOWN, "/user/hand/left/input/thumbstick/click" },
        { ACTION_THUMBSTICK_DOWN, "/user/hand/right/input/thumbstick/click" },
        { ACTION_THUMBSTICK_TOUCH, "/user/hand/left/input/thumbstick/touch" },
        { ACTION_THUMBSTICK_TOUCH, "/user/hand/right/input/thumbstick/touch" },
        { ACTION_THUMBSTICK_X, "/user/hand/left/input/thumbstick/x" },
        { ACTION_THUMBSTICK_X, "/user/hand/right/input/thumbstick/x" },
        { ACTION_THUMBSTICK_Y, "/user/hand/left/input/thumbstick/y" },
        { ACTION_THUMBSTICK_Y, "/user/hand/right/input/thumbstick/y" },
        { ACTION_GRIP_DOWN, "/user/hand/left/input/squeeze/force" },
        { ACTION_GRIP_DOWN, "/user/hand/right/input/squeeze/force" },
        { ACTION_GRIP_TOUCH, "/user/hand/left/input/squeeze/value" },
        { ACTION_GRIP_TOUCH, "/user/hand/right/input/squeeze/value" },
        { ACTION_GRIP_AXIS, "/user/hand/left/input/squeeze/force" },
        { ACTION_GRIP_AXIS, "/user/hand/right/input/squeeze/force" },
        { ACTION_A_DOWN, "/user/hand/left/input/a/click" },
        { ACTION_A_DOWN, "/user/hand/right/input/a/click" },
        { ACTION_A_TOUCH, "/user/hand/left/input/a/touch" },
        { ACTION_A_TOUCH, "/user/hand/right/input/a/touch" },
        { ACTION_B_DOWN, "/user/hand/left/input/b/click" },
        { ACTION_B_DOWN, "/user/hand/right/input/b/click" },
        { ACTION_B_TOUCH, "/user/hand/left/input/b/touch" },
        { ACTION_B_TOUCH, "/user/hand/right/input/b/touch" },
        { ACTION_VIBRATE, "/user/hand/left/output/haptic" },
        { ACTION_VIBRATE, "/user/hand/right/output/haptic" },
        { 0, NULL }
      },
      [PROFILE_WMR] = (Binding[]) {
        { ACTION_PINCH_POSE, "/user/hand/left/pinch_ext/pose" },
        { ACTION_PINCH_POSE, "/user/hand/right/pinch_ext/pose" },
        { ACTION_POKE_POSE, "/user/hand/left/poke_ext/pose" },
        { ACTION_POKE_POSE, "/user/hand/right/poke_ext/pose" },
        { ACTION_GRIP_POSE, "/user/hand/left/input/grip/pose" },
        { ACTION_GRIP_POSE, "/user/hand/right/input/grip/pose" },
        { ACTION_POINTER_POSE, "/user/hand/left/input/aim/pose" },
        { ACTION_POINTER_POSE, "/user/hand/right/input/aim/pose" },
        { ACTION_TRIGGER_DOWN, "/user/hand/left/input/trigger/value" },
        { ACTION_TRIGGER_DOWN, "/user/hand/right/input/trigger/value" },
        { ACTION_TRIGGER_AXIS, "/user/hand/left/input/trigger/value" },
        { ACTION_TRIGGER_AXIS, "/user/hand/right/input/trigger/value" },
        { ACTION_TRACKPAD_DOWN, "/user/hand/left/input/trackpad/click" },
        { ACTION_TRACKPAD_DOWN, "/user/hand/right/input/trackpad/click" },
        { ACTION_TRACKPAD_TOUCH, "/user/hand/left/input/trackpad/touch" },
        { ACTION_TRACKPAD_TOUCH, "/user/hand/right/input/trackpad/touch" },
        { ACTION_TRACKPAD_X, "/user/hand/left/input/trackpad/x" },
        { ACTION_TRACKPAD_X, "/user/hand/right/input/trackpad/x" },
        { ACTION_TRACKPAD_Y, "/user/hand/left/input/trackpad/y" },
        { ACTION_TRACKPAD_Y, "/user/hand/right/input/trackpad/y" },
        { ACTION_THUMBSTICK_DOWN, "/user/hand/left/input/thumbstick/click" },
        { ACTION_THUMBSTICK_DOWN, "/user/hand/right/input/thumbstick/click" },
        { ACTION_THUMBSTICK_X, "/user/hand/left/input/thumbstick/x" },
        { ACTION_THUMBSTICK_X, "/user/hand/right/input/thumbstick/x" },
        { ACTION_THUMBSTICK_Y, "/user/hand/left/input/thumbstick/y" },
        { ACTION_THUMBSTICK_Y, "/user/hand/right/input/thumbstick/y" },
        { ACTION_MENU_DOWN, "/user/hand/left/input/menu/click" },
        { ACTION_MENU_DOWN, "/user/hand/right/input/menu/click" },
        { ACTION_GRIP_DOWN, "/user/hand/left/input/squeeze/click" },
        { ACTION_GRIP_DOWN, "/user/hand/right/input/squeeze/click" },
        { ACTION_GRIP_AXIS, "/user/hand/left/input/squeeze/click" },
        { ACTION_GRIP_AXIS, "/user/hand/right/input/squeeze/click" },
        { ACTION_VIBRATE, "/user/hand/left/output/haptic" },
        { ACTION_VIBRATE, "/user/hand/right/output/haptic" },
        { 0, NULL }
      },
      [PROFILE_ML2] = (Binding[]) {
        { ACTION_PINCH_POSE, "/user/hand/left/pinch_ext/pose" },
        { ACTION_PINCH_POSE, "/user/hand/right/pinch_ext/pose" },
        { ACTION_POKE_POSE, "/user/hand/left/poke_ext/pose" },
        { ACTION_POKE_POSE, "/user/hand/right/poke_ext/pose" },
        { ACTION_GRIP_POSE, "/user/hand/left/input/grip/pose" },
        { ACTION_GRIP_POSE, "/user/hand/right/input/grip/pose" },
        { ACTION_POINTER_POSE, "/user/hand/left/input/aim/pose" },
        { ACTION_POINTER_POSE, "/user/hand/right/input/aim/pose" },
        { ACTION_TRIGGER_DOWN, "/user/hand/left/input/trigger/click" },
        { ACTION_TRIGGER_DOWN, "/user/hand/right/input/trigger/click" },
        { ACTION_TRIGGER_AXIS, "/user/hand/left/input/trigger/value" },
        { ACTION_TRIGGER_AXIS, "/user/hand/right/input/trigger/value" },
        { ACTION_TRACKPAD_DOWN, "/user/hand/left/input/trackpad/click" },
        { ACTION_TRACKPAD_DOWN, "/user/hand/right/input/trackpad/click" },
        { ACTION_TRACKPAD_TOUCH, "/user/hand/left/input/trackpad/touch" },
        { ACTION_TRACKPAD_TOUCH, "/user/hand/right/input/trackpad/touch" },
        { ACTION_TRACKPAD_X, "/user/hand/left/input/trackpad/x" },
        { ACTION_TRACKPAD_X, "/user/hand/right/input/trackpad/x" },
        { ACTION_TRACKPAD_Y, "/user/hand/left/input/trackpad/y" },
        { ACTION_TRACKPAD_Y, "/user/hand/right/input/trackpad/y" },
        { ACTION_MENU_DOWN, "/user/hand/left/input/menu/click" },
        { ACTION_MENU_DOWN, "/user/hand/right/input/menu/click" },
        { ACTION_GRIP_DOWN, "/user/hand/left/input/shoulder/click" },
        { ACTION_GRIP_DOWN, "/user/hand/right/input/shoulder/click" },
        { ACTION_VIBRATE, "/user/hand/left/output/haptic" },
        { ACTION_VIBRATE, "/user/hand/right/output/haptic" },
        { 0, NULL }
      },
      [PROFILE_PICO_NEO3] = (Binding[]) {
        { ACTION_PINCH_POSE, "/user/hand/left/pinch_ext/pose" },
        { ACTION_PINCH_POSE, "/user/hand/right/pinch_ext/pose" },
        { ACTION_POKE_POSE, "/user/hand/left/poke_ext/pose" },
        { ACTION_POKE_POSE, "/user/hand/right/poke_ext/pose" },
        { ACTION_GRIP_POSE, "/user/hand/left/input/grip/pose" },
        { ACTION_GRIP_POSE, "/user/hand/right/input/grip/pose" },
        { ACTION_POINTER_POSE, "/user/hand/left/input/aim/pose" },
        { ACTION_POINTER_POSE, "/user/hand/right/input/aim/pose" },
        { ACTION_TRIGGER_DOWN, "/user/hand/left/input/trigger/click" },
        { ACTION_TRIGGER_DOWN, "/user/hand/right/input/trigger/click" },
        { ACTION_TRIGGER_TOUCH, "/user/hand/left/input/trigger/touch" },
        { ACTION_TRIGGER_TOUCH, "/user/hand/right/input/trigger/touch" },
        { ACTION_TRIGGER_AXIS, "/user/hand/left/input/trigger/value" },
        { ACTION_TRIGGER_AXIS, "/user/hand/right/input/trigger/value" },
        { ACTION_THUMBSTICK_DOWN, "/user/hand/left/input/thumbstick/click" },
        { ACTION_THUMBSTICK_DOWN, "/user/hand/right/input/thumbstick/click" },
        { ACTION_THUMBSTICK_TOUCH, "/user/hand/left/input/thumbstick/touch" },
        { ACTION_THUMBSTICK_TOUCH, "/user/hand/right/input/thumbstick/touch" },
        { ACTION_THUMBSTICK_X, "/user/hand/left/input/thumbstick/x" },
        { ACTION_THUMBSTICK_X, "/user/hand/right/input/thumbstick/x" },
        { ACTION_THUMBSTICK_Y, "/user/hand/left/input/thumbstick/y" },
        { ACTION_THUMBSTICK_Y, "/user/hand/right/input/thumbstick/y" },
        { ACTION_MENU_DOWN, "/user/hand/left/input/menu/click" },
        { ACTION_MENU_DOWN, "/user/hand/right/input/menu/click" },
        { ACTION_GRIP_DOWN, "/user/hand/left/input/squeeze/click" },
        { ACTION_GRIP_DOWN, "/user/hand/right/input/squeeze/click" },
        { ACTION_GRIP_AXIS, "/user/hand/left/input/squeeze/value" },
        { ACTION_GRIP_AXIS, "/user/hand/right/input/squeeze/value" },
        { ACTION_A_DOWN, "/user/hand/right/input/a/click" },
        { ACTION_A_TOUCH, "/user/hand/right/input/a/touch" },
        { ACTION_B_DOWN, "/user/hand/right/input/b/click" },
        { ACTION_B_TOUCH, "/user/hand/right/input/b/touch" },
        { ACTION_X_DOWN, "/user/hand/left/input/x/click" },
        { ACTION_X_TOUCH, "/user/hand/left/input/x/touch" },
        { ACTION_Y_DOWN, "/user/hand/left/input/y/click" },
        { ACTION_Y_TOUCH, "/user/hand/left/input/y/touch" },
        { ACTION_VIBRATE, "/user/hand/left/output/haptic" },
        { ACTION_VIBRATE, "/user/hand/right/output/haptic" },
        { 0, NULL }
      },
      [PROFILE_PICO4] = (Binding[]) {
        { ACTION_PINCH_POSE, "/user/hand/left/pinch_ext/pose" },
        { ACTION_PINCH_POSE, "/user/hand/right/pinch_ext/pose" },
        { ACTION_POKE_POSE, "/user/hand/left/poke_ext/pose" },
        { ACTION_POKE_POSE, "/user/hand/right/poke_ext/pose" },
        { ACTION_GRIP_POSE, "/user/hand/left/input/grip/pose" },
        { ACTION_GRIP_POSE, "/user/hand/right/input/grip/pose" },
        { ACTION_POINTER_POSE, "/user/hand/left/input/aim/pose" },
        { ACTION_POINTER_POSE, "/user/hand/right/input/aim/pose" },
        { ACTION_TRIGGER_DOWN, "/user/hand/left/input/trigger/value" },
        { ACTION_TRIGGER_DOWN, "/user/hand/right/input/trigger/value" },
        { ACTION_TRIGGER_TOUCH, "/user/hand/left/input/trigger/touch" },
        { ACTION_TRIGGER_TOUCH, "/user/hand/right/input/trigger/touch" },
        { ACTION_TRIGGER_AXIS, "/user/hand/left/input/trigger/value" },
        { ACTION_TRIGGER_AXIS, "/user/hand/right/input/trigger/value" },
        { ACTION_THUMBSTICK_DOWN, "/user/hand/left/input/thumbstick/click" },
        { ACTION_THUMBSTICK_DOWN, "/user/hand/right/input/thumbstick/click" },
        { ACTION_THUMBSTICK_TOUCH, "/user/hand/left/input/thumbstick/touch" },
        { ACTION_THUMBSTICK_TOUCH, "/user/hand/right/input/thumbstick/touch" },
        { ACTION_THUMBSTICK_X, "/user/hand/left/input/thumbstick/x" },
        { ACTION_THUMBSTICK_X, "/user/hand/right/input/thumbstick/x" },
        { ACTION_THUMBSTICK_Y, "/user/hand/left/input/thumbstick/y" },
        { ACTION_THUMBSTICK_Y, "/user/hand/right/input/thumbstick/y" },
        { ACTION_MENU_DOWN, "/user/hand/left/input/menu/click" },
        { ACTION_MENU_DOWN, "/user/hand/right/input/system/click" },
        { ACTION_GRIP_DOWN, "/user/hand/left/input/squeeze/click" },
        { ACTION_GRIP_DOWN, "/user/hand/right/input/squeeze/click" },
        { ACTION_GRIP_AXIS, "/user/hand/left/input/squeeze/value" },
        { ACTION_GRIP_AXIS, "/user/hand/right/input/squeeze/value" },
        { ACTION_A_DOWN, "/user/hand/right/input/a/click" },
        { ACTION_A_TOUCH, "/user/hand/right/input/a/touch" },
        { ACTION_B_DOWN, "/user/hand/right/input/b/click" },
        { ACTION_B_TOUCH, "/user/hand/right/input/b/touch" },
        { ACTION_X_DOWN, "/user/hand/left/input/x/click" },
        { ACTION_X_TOUCH, "/user/hand/left/input/x/touch" },
        { ACTION_Y_DOWN, "/user/hand/left/input/y/click" },
        { ACTION_Y_TOUCH, "/user/hand/left/input/y/touch" },
        { ACTION_THUMBREST_TOUCH, "/user/hand/left/input/thumbrest/touch" },
        { ACTION_THUMBREST_TOUCH, "/user/hand/right/input/thumbrest/touch" },
        { ACTION_VIBRATE, "/user/hand/left/output/haptic" },
        { ACTION_VIBRATE, "/user/hand/right/output/haptic" },
        { 0, NULL }
      },
      [PROFILE_TRACKER] = (Binding[]) {
        { ACTION_TRACKER_POSE, "/user/vive_tracker_htcx/role/left_elbow/input/grip/pose" },
        { ACTION_TRACKER_POSE, "/user/vive_tracker_htcx/role/right_elbow/input/grip/pose" },
        { ACTION_TRACKER_POSE, "/user/vive_tracker_htcx/role/left_shoulder/input/grip/pose" },
        { ACTION_TRACKER_POSE, "/user/vive_tracker_htcx/role/right_shoulder/input/grip/pose" },
        { ACTION_TRACKER_POSE, "/user/vive_tracker_htcx/role/chest/input/grip/pose" },
        { ACTION_TRACKER_POSE, "/user/vive_tracker_htcx/role/waist/input/grip/pose" },
        { ACTION_TRACKER_POSE, "/user/vive_tracker_htcx/role/left_knee/input/grip/pose" },
        { ACTION_TRACKER_POSE, "/user/vive_tracker_htcx/role/right_knee/input/grip/pose" },
        { ACTION_TRACKER_POSE, "/user/vive_tracker_htcx/role/left_foot/input/grip/pose" },
        { ACTION_TRACKER_POSE, "/user/vive_tracker_htcx/role/right_foot/input/grip/pose" },
        { ACTION_TRACKER_POSE, "/user/vive_tracker_htcx/role/camera/input/grip/pose" },
        { ACTION_TRACKER_POSE, "/user/vive_tracker_htcx/role/keyboard/input/grip/pose" },
        { 0, NULL }
      },
      [PROFILE_GAZE] = (Binding[]) {
        { ACTION_GAZE_POSE, "/user/eyes_ext/input/gaze_ext/pose" },
        { 0, NULL }
      }
    };

    // Don't suggest bindings for unsupported input profiles
    if (!state.features.ml2Controller) {
      bindings[PROFILE_ML2][0].path = NULL;
    }

    if (!state.features.picoController) {
      bindings[PROFILE_PICO_NEO3][0].path = NULL;
      bindings[PROFILE_PICO4][0].path = NULL;
    }

    if (!state.features.viveTrackers) {
      bindings[PROFILE_TRACKER][0].path = NULL;
    }

    if (!state.features.gaze) {
      bindings[PROFILE_GAZE][0].path = NULL;
    }

    // For this to work, pinch/poke need to be the first paths in the interaction profile
    if (!state.features.handInteraction) {
      bindings[PROFILE_SIMPLE] += 4;
      bindings[PROFILE_VIVE] += 4;
      bindings[PROFILE_TOUCH] += 4;
      bindings[PROFILE_GO] += 4;
      bindings[PROFILE_INDEX] += 4;
      bindings[PROFILE_WMR] += 4;
      if (state.features.ml2Controller) bindings[PROFILE_ML2] += 4;
      if (state.features.picoController) bindings[PROFILE_PICO_NEO3] += 4;
      if (state.features.picoController) bindings[PROFILE_PICO4] += 4;
    }

    XrPath path;
    XrActionSuggestedBinding suggestedBindings[64];
    for (uint32_t i = 0, count = 0; i < MAX_PROFILES; i++, count = 0) {
      for (uint32_t j = 0; bindings[i][j].path; j++, count++) {
        XR_INIT(xrStringToPath(state.instance, bindings[i][j].path, &path), "Failed to create path");
        suggestedBindings[j].action = state.actions[bindings[i][j].action];
        suggestedBindings[j].binding = path;
      }

      if (count > 0) {
        XR_INIT(xrStringToPath(state.instance, interactionProfilePaths[i], &path), "Failed to create path");
        XrResult result = (xrSuggestInteractionProfileBindings(state.instance, &(XrInteractionProfileSuggestedBinding) {
          .type = XR_TYPE_INTERACTION_PROFILE_SUGGESTED_BINDING,
          .interactionProfile = path,
          .countSuggestedBindings = count,
          .suggestedBindings = suggestedBindings
        }));

        if (XR_FAILED(result)) {
          lovrLog(LOG_WARN, "XR", "Failed to suggest input bindings for %s", interactionProfilePaths[i]);
        }
      }
    }
  }

  openxr_setClipDistance(.01f, 0.f);
  state.frameState.type = XR_TYPE_FRAME_STATE;
  return true;
}

static void openxr_start(void) {
#ifdef LOVR_DISABLE_GRAPHICS
  bool hasGraphics = false;
#else
  bool hasGraphics = lovrGraphicsIsInitialized();
#endif

  { // Session
    XrSessionCreateInfo info = {
      .type = XR_TYPE_SESSION_CREATE_INFO,
      .systemId = state.system
    };

#if !defined(LOVR_DISABLE_GRAPHICS) && defined(LOVR_VK)
    XrGraphicsBindingVulkanKHR graphicsBinding = {
      .type = XR_TYPE_GRAPHICS_BINDING_VULKAN_KHR,
      .next = info.next
    };

    XrGraphicsRequirementsVulkanKHR requirements = {
      .type = XR_TYPE_GRAPHICS_REQUIREMENTS_VULKAN_KHR
    };

    if (hasGraphics) {
      PFN_xrGetVulkanGraphicsRequirements2KHR xrGetVulkanGraphicsRequirements2KHR;
      XR_LOAD(xrGetVulkanGraphicsRequirements2KHR);

      XR(xrGetVulkanGraphicsRequirements2KHR(state.instance, state.system, &requirements), "Failed to query Vulkan graphics requirements");
      if (XR_VERSION_MAJOR(requirements.minApiVersionSupported) > 1 || XR_VERSION_MINOR(requirements.minApiVersionSupported) > 1) {
        lovrThrow("OpenXR Vulkan version not supported");
      }

      graphicsBinding.instance = (VkInstance) gpu_vk_get_instance();
      graphicsBinding.physicalDevice = (VkPhysicalDevice) gpu_vk_get_physical_device();
      graphicsBinding.device = (VkDevice) gpu_vk_get_device();
      gpu_vk_get_queue(&graphicsBinding.queueFamilyIndex, &graphicsBinding.queueIndex);
      info.next = &graphicsBinding;
    }
#endif

    lovrAssert(hasGraphics || state.features.headless, "Graphics module is not available, and headless headset is not supported");

#ifdef XR_EXTX_overlay
    XrSessionCreateInfoOverlayEXTX overlayInfo = {
      .type = XR_TYPE_SESSION_CREATE_INFO_OVERLAY_EXTX,
      .next = info.next,
      .sessionLayersPlacement = state.config.overlayOrder
    };

    if (state.features.overlay) {
      info.next = &overlayInfo;
    }
#endif

    XrSessionActionSetsAttachInfo attachInfo = {
      .type = XR_TYPE_SESSION_ACTION_SETS_ATTACH_INFO,
      .countActionSets = 1,
      .actionSets = &state.actionSet
    };

    XR(xrCreateSession(state.instance, &info, &state.session), "Failed to create session");
    XR(xrAttachSessionActionSets(state.session, &attachInfo), "Failed to attach action sets");
  }

  { // Spaaace
    XrReferenceSpaceCreateInfo referenceSpaceInfo = {
      .type = XR_TYPE_REFERENCE_SPACE_CREATE_INFO,
      .poseInReferenceSpace = { { 0.f, 0.f, 0.f, 1.f }, { 0.f, 0.f, 0.f } }
    };

    // Head
    referenceSpaceInfo.referenceSpaceType = XR_REFERENCE_SPACE_TYPE_VIEW;
    XR(xrCreateReferenceSpace(state.session, &referenceSpaceInfo, &state.spaces[DEVICE_HEAD]), "Failed to create head space");

    // Floor (may not be supported, which is okay)
    referenceSpaceInfo.referenceSpaceType = XR_REFERENCE_SPACE_TYPE_STAGE;
    if (XR_FAILED(xrCreateReferenceSpace(state.session, &referenceSpaceInfo, &state.spaces[DEVICE_FLOOR]))) {
      state.spaces[DEVICE_FLOOR] = XR_NULL_HANDLE;
    }

    createReferenceSpace(getCurrentXrTime());

    // Action spaces
    XrActionSpaceCreateInfo actionSpaceInfo = {
      .type = XR_TYPE_ACTION_SPACE_CREATE_INFO,
      .poseInActionSpace = { { 0.f, 0.f, 0.f, 1.f }, { 0.f, 0.f, 0.f } }
    };

    for (uint32_t i = 0; i < MAX_DEVICES; i++) {
      actionSpaceInfo.action = getPoseActionForDevice(i);
      actionSpaceInfo.subactionPath = state.actionFilters[i];

      if (!actionSpaceInfo.action) {
        continue;
      }

      XR(xrCreateActionSpace(state.session, &actionSpaceInfo, &state.spaces[i]), "Failed to create action space");
    }
  }

  // Swapchain
  if (hasGraphics) {
    state.depthFormat = state.config.stencil ? FORMAT_D32FS8 : FORMAT_D32F;

    if (!lovrGraphicsGetFormatSupport(state.depthFormat, TEXTURE_FEATURE_RENDER)) {
      state.depthFormat = state.config.stencil ? FORMAT_D24S8 : FORMAT_D24;
    }

<<<<<<< HEAD
    state.pass = lovrPassCreate(NULL);
=======
    state.pass = lovrPassCreate("Headset");
>>>>>>> 6588708f

#ifdef LOVR_VK
    int64_t nativeColorFormat = VK_FORMAT_R8G8B8A8_SRGB;
    int64_t nativeDepthFormat;

    switch (state.depthFormat) {
      case FORMAT_D24: nativeDepthFormat = VK_FORMAT_X8_D24_UNORM_PACK32; break;
      case FORMAT_D32F: nativeDepthFormat = VK_FORMAT_D32_SFLOAT; break;
      case FORMAT_D24S8: nativeDepthFormat = VK_FORMAT_D24_UNORM_S8_UINT; break;
      case FORMAT_D32FS8: nativeDepthFormat = VK_FORMAT_D32_SFLOAT_S8_UINT; break;
      default: lovrUnreachable();
    }
#endif

    int64_t formats[128];
    uint32_t formatCount;
    XR(xrEnumerateSwapchainFormats(state.session, COUNTOF(formats), &formatCount, formats), "Failed to query swapchain formats");

    bool supportsColor = false;
    bool supportsDepth = false;

    for (uint32_t i = 0; i < formatCount && (!supportsColor || !supportsDepth); i++) {
      if (formats[i] == nativeColorFormat) {
        supportsColor = true;
      } else if (formats[i] == nativeDepthFormat) {
        supportsDepth = true;
      }
    }

    lovrAssert(supportsColor, "This VR runtime does not support sRGB rgba8 textures");
    swapchain_init(&state.swapchains[COLOR], state.width, state.height, true, false);

    GraphicsFeatures features;
    lovrGraphicsGetFeatures(&features);
    if (state.features.depth && supportsDepth && features.depthResolve) {
      swapchain_init(&state.swapchains[DEPTH], state.width, state.height, true, true);
    } else {
      state.features.depth = false;
    }

    // Pre-init composition layer
    state.layer = (XrCompositionLayerProjection) {
      .type = XR_TYPE_COMPOSITION_LAYER_PROJECTION,
      .viewCount = 2,
      .views = state.layerViews
    };

    // Pre-init composition layer views
    state.layerViews[0] = (XrCompositionLayerProjectionView) {
      .type = XR_TYPE_COMPOSITION_LAYER_PROJECTION_VIEW,
      .subImage = { state.swapchains[COLOR].handle, { { 0, 0 }, { state.width, state.height } }, 0 }
    };

    state.layerViews[1] = (XrCompositionLayerProjectionView) {
      .type = XR_TYPE_COMPOSITION_LAYER_PROJECTION_VIEW,
      .subImage = { state.swapchains[COLOR].handle, { { 0, 0 }, { state.width, state.height } }, 1 }
    };

    if (state.features.depth) {
      for (uint32_t i = 0; i < 2; i++) {
        state.layerViews[i].next = &state.depthInfo[i];
        state.depthInfo[i] = (XrCompositionLayerDepthInfoKHR) {
          .type = XR_TYPE_COMPOSITION_LAYER_DEPTH_INFO_KHR,
          .subImage.swapchain = state.swapchains[DEPTH].handle,
          .subImage.imageRect = state.layerViews[i].subImage.imageRect,
          .subImage.imageArrayIndex = i,
          .minDepth = 0.f,
          .maxDepth = 1.f
        };
      }
    }
  }

  if (state.features.keyboardTracking) {
    XrKeyboardTrackingQueryFB queryInfo = {
      .type = XR_TYPE_KEYBOARD_TRACKING_QUERY_FB,
      .flags = XR_KEYBOARD_TRACKING_QUERY_LOCAL_BIT_FB
    };

    XrKeyboardTrackingDescriptionFB keyboard;
    XrResult result = xrQuerySystemTrackedKeyboardFB(state.session, &queryInfo, &keyboard);

    if (result == XR_SUCCESS) {
      XrKeyboardSpaceCreateInfoFB spaceInfo = {
        .type = XR_TYPE_KEYBOARD_SPACE_CREATE_INFO_FB,
        .trackedKeyboardId = keyboard.trackedKeyboardId
      };

      xrCreateKeyboardSpaceFB(state.session, &spaceInfo, &state.spaces[DEVICE_KEYBOARD]);
    } else {
      state.features.keyboardTracking = false;
    }
  }

  if (state.features.refreshRate) {
    XR(xrEnumerateDisplayRefreshRatesFB(state.session, 0, &state.refreshRateCount, NULL), "Failed to query refresh rates");
    state.refreshRates = lovrMalloc(state.refreshRateCount * sizeof(float));
    XR(xrEnumerateDisplayRefreshRatesFB(state.session, state.refreshRateCount, &state.refreshRateCount, state.refreshRates), "Failed to query refresh rates");
  }
}

static void openxr_stop(void) {
  if (!state.session) {
    return;
  }

  for (uint32_t i = 0; i < state.layerCount; i++) {
    lovrRelease(state.layers[i], lovrLayerDestroy);
  }

  swapchain_destroy(&state.swapchains[0]);
  swapchain_destroy(&state.swapchains[1]);
  lovrRelease(state.pass, lovrPassDestroy);

  if (state.handTrackers[0]) xrDestroyHandTrackerEXT(state.handTrackers[0]);
  if (state.handTrackers[1]) xrDestroyHandTrackerEXT(state.handTrackers[1]);

  if (state.passthrough) xrDestroyPassthroughFB(state.passthrough);
  if (state.passthroughLayerHandle) xrDestroyPassthroughLayerFB(state.passthroughLayerHandle);

  for (size_t i = 0; i < MAX_DEVICES; i++) {
    if (state.spaces[i]) {
      xrDestroySpace(state.spaces[i]);
    }
  }

  if (state.referenceSpace) xrDestroySpace(state.referenceSpace);
  if (state.session) xrDestroySession(state.session);
  state.session = NULL;
}

static void openxr_destroy(void) {
  openxr_stop();

  if (state.actionSet) xrDestroyActionSet(state.actionSet);
  if (state.instance) xrDestroyInstance(state.instance);
  memset(&state, 0, sizeof(state));
}

static bool openxr_getDriverName(char* name, size_t length) {
  XrInstanceProperties properties = { .type = XR_TYPE_INSTANCE_PROPERTIES };
  if (XR_FAILED(xrGetInstanceProperties(state.instance, &properties))) return false;
  strncpy(name, properties.runtimeName, length - 1);
  name[length - 1] = '\0';
  return true;
}

static bool openxr_getName(char* name, size_t length) {
  XrSystemProperties properties = { .type = XR_TYPE_SYSTEM_PROPERTIES };
  if (XR_FAILED(xrGetSystemProperties(state.instance, state.system, &properties))) return false;
  strncpy(name, properties.systemName, length - 1);
  name[length - 1] = '\0';
  return true;
}

static bool openxr_isSeated(void) {
  return state.config.seated;
}

static void openxr_getDisplayDimensions(uint32_t* width, uint32_t* height) {
  *width = state.width;
  *height = state.height;
}

static float openxr_getRefreshRate(void) {
  if (!state.features.refreshRate) return 0.f;
  float refreshRate;
  XR(xrGetDisplayRefreshRateFB(state.session, &refreshRate), "Failed to query refresh rate");
  return refreshRate;
}

static bool openxr_setRefreshRate(float refreshRate) {
  if (!state.features.refreshRate) return false;
  XrResult result = xrRequestDisplayRefreshRateFB(state.session, refreshRate);
  if (result == XR_ERROR_DISPLAY_REFRESH_RATE_UNSUPPORTED_FB) return false;
  XR(result, "Failed to set refresh rate");
  return true;
}

static const float* openxr_getRefreshRates(uint32_t* count) {
  *count = state.refreshRateCount;
  return state.refreshRates;
}

static XrEnvironmentBlendMode convertPassthroughMode(PassthroughMode mode) {
  switch (mode) {
    case PASSTHROUGH_OPAQUE: return XR_ENVIRONMENT_BLEND_MODE_OPAQUE;
    case PASSTHROUGH_BLEND: return XR_ENVIRONMENT_BLEND_MODE_ALPHA_BLEND;
    case PASSTHROUGH_ADD: return XR_ENVIRONMENT_BLEND_MODE_ADDITIVE;
    default: lovrUnreachable();
  }
}

static PassthroughMode openxr_getPassthrough(void) {
  switch (state.blendMode) {
    case XR_ENVIRONMENT_BLEND_MODE_OPAQUE: return PASSTHROUGH_OPAQUE;
    case XR_ENVIRONMENT_BLEND_MODE_ALPHA_BLEND: return PASSTHROUGH_BLEND;
    case XR_ENVIRONMENT_BLEND_MODE_ADDITIVE: return PASSTHROUGH_ADD;
    default: lovrUnreachable();
  }
}

static bool openxr_setPassthrough(PassthroughMode mode) {
  if (state.features.questPassthrough) {
    if (mode == PASSTHROUGH_ADD) {
      return false;
    }

    if (!state.passthrough) {
      XrPassthroughCreateInfoFB info = { .type = XR_TYPE_PASSTHROUGH_CREATE_INFO_FB };

      if (XR_FAILED(xrCreatePassthroughFB(state.session, &info, &state.passthrough))) {
        return false;
      }

      XrPassthroughLayerCreateInfoFB layerInfo = {
        .type = XR_TYPE_PASSTHROUGH_LAYER_CREATE_INFO_FB,
        .passthrough = state.passthrough,
        .purpose = XR_PASSTHROUGH_LAYER_PURPOSE_RECONSTRUCTION_FB,
        .flags = XR_PASSTHROUGH_IS_RUNNING_AT_CREATION_BIT_FB
      };

      if (XR_FAILED(xrCreatePassthroughLayerFB(state.session, &layerInfo, &state.passthroughLayerHandle))) {
        xrDestroyPassthroughFB(state.passthrough);
        state.passthrough = NULL;
        return false;
      }

      state.passthroughLayer = (XrCompositionLayerPassthroughFB) {
        .type = XR_TYPE_COMPOSITION_LAYER_PASSTHROUGH_FB,
        .layerHandle = state.passthroughLayerHandle
      };
    }

    bool enable = mode == PASSTHROUGH_BLEND || mode == PASSTHROUGH_TRANSPARENT;

    if (state.passthroughActive == enable) {
      return true;
    }

    if (enable) {
      if (XR_SUCCEEDED(xrPassthroughStartFB(state.passthrough))) {
        state.passthroughActive = true;
        return true;
      }
    } else {
      if (XR_SUCCEEDED(xrPassthroughPauseFB(state.passthrough))) {
        state.passthroughActive = false;
        return true;
      }
    }

    return false;
  }

  if (mode == PASSTHROUGH_DEFAULT) {
    state.blendMode = state.blendModes[0];
    return true;
  } else if (mode == PASSTHROUGH_TRANSPARENT) {
    for (uint32_t i = 0; i < state.blendModeCount; i++) {
      switch (state.blendModes[i]) {
        case XR_ENVIRONMENT_BLEND_MODE_ADDITIVE:
        case XR_ENVIRONMENT_BLEND_MODE_ALPHA_BLEND:
          state.blendMode = state.blendModes[i];
          return true;
        default: continue;
      }
    }
  } else {
    XrEnvironmentBlendMode blendMode = convertPassthroughMode(mode);
    for (uint32_t i = 0; i < state.blendModeCount; i++) {
      if (state.blendModes[i] == blendMode) {
        state.blendMode = state.blendModes[i];
        return true;
      }
    }
  }

  return false;
}

static bool openxr_isPassthroughSupported(PassthroughMode mode) {
  if (state.features.questPassthrough && mode == PASSTHROUGH_BLEND) {
    return true;
  }

  XrEnvironmentBlendMode blendMode = convertPassthroughMode(mode);
  for (uint32_t i = 0; i < state.blendModeCount; i++) {
    if (state.blendModes[i] == blendMode) {
      return true;
    }
  }

  return false;
}

static double openxr_getDisplayTime(void) {
  return (state.frameState.predictedDisplayTime - state.epoch) / 1e9;
}

static double openxr_getDeltaTime(void) {
  return (state.frameState.predictedDisplayTime - state.lastDisplayTime) / 1e9;
}

static XrViewStateFlags getViews(XrView views[2], uint32_t* count) {
  if (state.frameState.predictedDisplayTime <= 0) {
    return 0;
  }

  XrViewLocateInfo viewLocateInfo = {
    .type = XR_TYPE_VIEW_LOCATE_INFO,
    .viewConfigurationType = XR_VIEW_CONFIGURATION_TYPE_PRIMARY_STEREO,
    .displayTime = state.frameState.predictedDisplayTime,
    .space = state.referenceSpace
  };

  for (uint32_t i = 0; i < 2; i++) {
    views[i].type = XR_TYPE_VIEW;
    views[i].next = NULL;
  }

  XrViewState viewState = { .type = XR_TYPE_VIEW_STATE };
  XR(xrLocateViews(state.session, &viewLocateInfo, &viewState, 2, count, views), "Failed to locate views");
  return viewState.viewStateFlags;
}

static uint32_t openxr_getViewCount(void) {
  return 2;
}

static bool openxr_getViewPose(uint32_t view, float* position, float* orientation) {
  uint32_t count;
  XrView views[2];
  XrViewStateFlags flags = getViews(views, &count);

  if (view >= count || !flags) {
    return false;
  }

  if (flags & XR_VIEW_STATE_POSITION_VALID_BIT) {
    memcpy(position, &views[view].pose.position.x, 3 * sizeof(float));
  } else {
    memset(position, 0, 3 * sizeof(float));
  }

  if (flags & XR_VIEW_STATE_ORIENTATION_VALID_BIT) {
    memcpy(orientation, &views[view].pose.orientation.x, 4 * sizeof(float));
  } else {
    memset(orientation, 0, 4 * sizeof(float));
  }

  return true;
}

static bool openxr_getViewAngles(uint32_t view, float* left, float* right, float* up, float* down) {
  uint32_t count;
  XrView views[2];
  XrViewStateFlags flags = getViews(views, &count);

  if (view >= count || !flags) {
    return false;
  }

  *left = -views[view].fov.angleLeft;
  *right = views[view].fov.angleRight;
  *up = views[view].fov.angleUp;
  *down = -views[view].fov.angleDown;
  return true;
}

static void openxr_getClipDistance(float* clipNear, float* clipFar) {
  *clipNear = state.clipNear;
  *clipFar = state.clipFar;
}

static void openxr_setClipDistance(float clipNear, float clipFar) {
  state.clipNear = clipNear;
  state.clipFar = clipFar;
}

static void openxr_getBoundsDimensions(float* width, float* depth) {
  XrExtent2Df bounds;
  if (XR_SUCCEEDED(xrGetReferenceSpaceBoundsRect(state.session, XR_REFERENCE_SPACE_TYPE_STAGE, &bounds))) {
    *width = bounds.width;
    *depth = bounds.height;
  } else {
    *width = 0.f;
    *depth = 0.f;
  }
}

static const float* openxr_getBoundsGeometry(uint32_t* count) {
  *count = 0;
  return NULL;
}

static bool openxr_getPose(Device device, float* position, float* orientation) {
  if (state.frameState.predictedDisplayTime <= 0) {
    return false;
  }

  XrAction action = getPoseActionForDevice(device);
  XrActionStatePose poseState = { .type = XR_TYPE_ACTION_STATE_POSE };

  // If there's a pose action for this device, see if the action is active before locating its space
  // (because Oculus runtimes had a bug that forced checking the action before locating the space)
  if (action) {
    XrActionStateGetInfo info = {
      .type = XR_TYPE_ACTION_STATE_GET_INFO,
      .action = action,
      .subactionPath = state.actionFilters[device]
    };

    XR(xrGetActionStatePose(state.session, &info, &poseState), "Failed to get pose");
  }

  // If there's no space to locate, or the pose action isn't active, fall back to alternative
  // methods, e.g. hand tracking can sometimes be used for grip/aim/elbow devices
  if (!state.spaces[device] || (action && !poseState.isActive)) {
    bool point = false;
    bool elbow = false;

    if (state.features.handTrackingAim && (device == DEVICE_HAND_LEFT_POINT || device == DEVICE_HAND_RIGHT_POINT)) {
      device = DEVICE_HAND_LEFT + (device == DEVICE_HAND_RIGHT_POINT);
      point = true;
    }

    if (state.features.handTrackingElbow && (device == DEVICE_ELBOW_LEFT || device == DEVICE_ELBOW_RIGHT)) {
      device = DEVICE_HAND_LEFT + (device == DEVICE_ELBOW_RIGHT);
      elbow = true;
    }

    XrHandTrackerEXT tracker = getHandTracker(device);

    if (!tracker) {
      return false;
    }

    XrHandJointsLocateInfoEXT info = {
      .type = XR_TYPE_HAND_JOINTS_LOCATE_INFO_EXT,
      .baseSpace = state.referenceSpace,
      .time = state.frameState.predictedDisplayTime
    };

    XrHandJointLocationEXT joints[MAX_HAND_JOINTS];
    XrHandJointLocationsEXT hand = {
      .type = XR_TYPE_HAND_JOINT_LOCATIONS_EXT,
      .jointCount = 26 + state.features.handTrackingElbow,
      .jointLocations = joints
    };

    XrHandTrackingAimStateFB aimState = {
      .type = XR_TYPE_HAND_TRACKING_AIM_STATE_FB
    };

    if (point) {
      hand.next = &aimState;
    }

    if (XR_FAILED(xrLocateHandJointsEXT(tracker, &info, &hand)) || !hand.isActive) {
      return false;
    }

    XrPosef* pose;
    if (point) {
      pose = &aimState.aimPose;
    } else if (elbow) {
      pose = &joints[XR_HAND_FOREARM_JOINT_ELBOW_ULTRALEAP].pose;
    } else {
      pose = &joints[XR_HAND_JOINT_WRIST_EXT].pose;
    }

    memcpy(orientation, &pose->orientation, 4 * sizeof(float));
    memcpy(position, &pose->position, 3 * sizeof(float));
    return true;
  }

  XrSpaceLocation location = { .type = XR_TYPE_SPACE_LOCATION };
  xrLocateSpace(state.spaces[device], state.referenceSpace, state.frameState.predictedDisplayTime, &location);
  memcpy(orientation, &location.pose.orientation, 4 * sizeof(float));
  memcpy(position, &location.pose.position, 3 * sizeof(float));
  return location.locationFlags & (XR_SPACE_LOCATION_POSITION_VALID_BIT | XR_SPACE_LOCATION_ORIENTATION_VALID_BIT);
}

static bool openxr_getVelocity(Device device, float* linearVelocity, float* angularVelocity) {
  if (!state.spaces[device] || state.frameState.predictedDisplayTime <= 0) {
    return false;
  }

  XrSpaceVelocity velocity = { .type = XR_TYPE_SPACE_VELOCITY };
  XrSpaceLocation location = { .type = XR_TYPE_SPACE_LOCATION, .next = &velocity };
  xrLocateSpace(state.spaces[device], state.referenceSpace, state.frameState.predictedDisplayTime, &location);
  memcpy(linearVelocity, &velocity.linearVelocity, 3 * sizeof(float));
  memcpy(angularVelocity, &velocity.angularVelocity, 3 * sizeof(float));
  return velocity.velocityFlags & (XR_SPACE_VELOCITY_LINEAR_VALID_BIT | XR_SPACE_VELOCITY_ANGULAR_VALID_BIT);
}

static XrPath getInputActionFilter(Device device) {
  return (device == DEVICE_HAND_LEFT || device == DEVICE_HAND_RIGHT) ? state.actionFilters[device] : XR_NULL_PATH;
}

static bool getButtonState(Device device, DeviceButton button, bool* value, bool* changed, bool touch) {
  XrActionStateGetInfo info = {
    .type = XR_TYPE_ACTION_STATE_GET_INFO,
    .subactionPath = getInputActionFilter(device)
  };

  if (info.subactionPath == XR_NULL_PATH) {
    return false;
  }

  switch (button) {
    case BUTTON_TRIGGER: info.action = state.actions[ACTION_TRIGGER_DOWN + touch]; break;
    case BUTTON_THUMBREST: info.action = touch ? state.actions[ACTION_THUMBREST_TOUCH] : XR_NULL_HANDLE; break;
    case BUTTON_THUMBSTICK: info.action = state.actions[ACTION_THUMBSTICK_DOWN + touch]; break;
    case BUTTON_TOUCHPAD: info.action = state.actions[ACTION_TRACKPAD_DOWN + touch]; break;
    case BUTTON_MENU: info.action = state.actions[ACTION_MENU_DOWN + touch]; break;
    case BUTTON_GRIP: info.action = state.actions[ACTION_GRIP_DOWN + touch]; break;
    case BUTTON_A: info.action = state.actions[ACTION_A_DOWN + touch]; break;
    case BUTTON_B: info.action = state.actions[ACTION_B_DOWN + touch]; break;
    case BUTTON_X: info.action = state.actions[ACTION_X_DOWN + touch]; break;
    case BUTTON_Y: info.action = state.actions[ACTION_Y_DOWN + touch]; break;
    default: return false;
  }

  if (!info.action) {
    return false;
  }

  XrActionStateBoolean actionState = { .type = XR_TYPE_ACTION_STATE_BOOLEAN };
  XR(xrGetActionStateBoolean(state.session, &info, &actionState), "Failed to read button input");
  *value = actionState.currentState;
  *changed = actionState.changedSinceLastSync;
  return actionState.isActive;
}

static bool openxr_isDown(Device device, DeviceButton button, bool* down, bool* changed) {
  return getButtonState(device, button, down, changed, false);
}

static bool openxr_isTouched(Device device, DeviceButton button, bool* touched) {
  bool unused;
  return getButtonState(device, button, touched, &unused, true);
}

static bool getFloatAction(uint32_t action, XrPath filter, float* value) {
  XrActionStateGetInfo info = {
    .type = XR_TYPE_ACTION_STATE_GET_INFO,
    .action = state.actions[action],
    .subactionPath = filter
  };

  XrActionStateFloat actionState = { .type = XR_TYPE_ACTION_STATE_FLOAT };
  XR(xrGetActionStateFloat(state.session, &info, &actionState), "Failed to read axis input");
  *value = actionState.currentState;
  return actionState.isActive;
}

static bool openxr_getAxis(Device device, DeviceAxis axis, float* value) {
  XrPath filter = getInputActionFilter(device);

  if (filter == XR_NULL_PATH) {
    return false;
  }

  switch (axis) {
    case AXIS_TRIGGER:
      if (getFloatAction(ACTION_TRIGGER_AXIS, filter, &value[0])) {
        return true;
      }

      // FB extension for pinch
      if (!state.features.handTrackingAim) {
        return false;
      }

      XrHandTrackerEXT tracker = getHandTracker(device);

      if (!tracker) {
        return false;
      }

      XrHandJointsLocateInfoEXT info = {
        .type = XR_TYPE_HAND_JOINTS_LOCATE_INFO_EXT,
        .baseSpace = state.referenceSpace,
        .time = state.frameState.predictedDisplayTime
      };

      XrHandTrackingAimStateFB aimState = {
        .type = XR_TYPE_HAND_TRACKING_AIM_STATE_FB
      };

      XrHandJointLocationEXT joints[MAX_HAND_JOINTS];
      XrHandJointLocationsEXT hand = {
        .type = XR_TYPE_HAND_JOINT_LOCATIONS_EXT,
        .next = &aimState,
        .jointCount = 26 + state.features.handTrackingElbow,
        .jointLocations = joints
      };

      if (XR_FAILED(xrLocateHandJointsEXT(tracker, &info, &hand))) {
        return false;
      }

      *value = aimState.pinchStrengthIndex;
      return true;
    case AXIS_THUMBSTICK: return getFloatAction(ACTION_THUMBSTICK_X, filter, &value[0]) && getFloatAction(ACTION_THUMBSTICK_Y, filter, &value[1]);
    case AXIS_TOUCHPAD: return getFloatAction(ACTION_TRACKPAD_X, filter, &value[0]) && getFloatAction(ACTION_TRACKPAD_Y, filter, &value[1]);
    case AXIS_GRIP: return getFloatAction(ACTION_GRIP_AXIS, filter, &value[0]);
    default: return false;
  }
}

static bool openxr_getSkeleton(Device device, float* poses) {
  XrHandTrackerEXT tracker = getHandTracker(device);

  if (!tracker || state.frameState.predictedDisplayTime <= 0) {
    return false;
  }

  XrHandJointsLocateInfoEXT info = {
    .type = XR_TYPE_HAND_JOINTS_LOCATE_INFO_EXT,
    .baseSpace = state.referenceSpace,
    .time = state.frameState.predictedDisplayTime
  };

  XrHandJointLocationEXT joints[MAX_HAND_JOINTS];
  XrHandJointLocationsEXT hand = {
    .type = XR_TYPE_HAND_JOINT_LOCATIONS_EXT,
    .jointCount = 26 + state.features.handTrackingElbow,
    .jointLocations = joints
  };

  if (XR_FAILED(xrLocateHandJointsEXT(tracker, &info, &hand)) || !hand.isActive) {
    return false;
  }

  float* pose = poses;
  for (uint32_t i = 0; i < HAND_JOINT_COUNT; i++) {
    memcpy(pose, &joints[i].pose.position.x, 3 * sizeof(float));
    pose[3] = joints[i].radius;
    memcpy(pose + 4, &joints[i].pose.orientation.x, 4 * sizeof(float));
    pose += 8;
  }

  return true;
}

static bool openxr_vibrate(Device device, float power, float duration, float frequency) {
  XrHapticActionInfo info = {
    .type = XR_TYPE_HAPTIC_ACTION_INFO,
    .action = state.actions[ACTION_VIBRATE],
    .subactionPath = getInputActionFilter(device)
  };

  if (info.subactionPath == XR_NULL_PATH) {
    return false;
  }

  XrHapticVibration vibration = {
    .type = XR_TYPE_HAPTIC_VIBRATION,
    .duration = (XrDuration) (duration * 1e9f + .5f),
    .frequency = frequency,
    .amplitude = power
  };

  XR(xrApplyHapticFeedback(state.session, &info, (XrHapticBaseHeader*) &vibration), "Failed to apply haptic feedback");
  return true;
}

static void openxr_stopVibration(Device device) {
  XrHapticActionInfo info = {
    .type = XR_TYPE_HAPTIC_ACTION_INFO,
    .action = state.actions[ACTION_VIBRATE],
    .subactionPath = getInputActionFilter(device)
  };

  if (info.subactionPath == XR_NULL_PATH) {
    return;
  }

  XR(xrStopHapticFeedback(state.session, &info), "Failed to stop haptic feedback");
}

static ModelData* openxr_newModelDataFB(XrHandTrackerEXT tracker, bool animated) {
  if (!state.features.handTrackingMesh) {
    return NULL;
  }

  // First, figure out how much data there is
  XrHandTrackingMeshFB mesh = { .type = XR_TYPE_HAND_TRACKING_MESH_FB };
  XrResult result = xrGetHandMeshFB(tracker, &mesh);

  if (XR_FAILED(result)) {
    return NULL;
  }

  uint32_t jointCount = mesh.jointCapacityInput = mesh.jointCountOutput;
  uint32_t vertexCount = mesh.vertexCapacityInput = mesh.vertexCountOutput;
  uint32_t indexCount = mesh.indexCapacityInput = mesh.indexCountOutput;

  // Sum all the sizes to get the total amount of memory required
  size_t sizes[10];
  size_t totalSize = 0;
  size_t alignment = 8;
  totalSize += sizes[0] = ALIGN(jointCount * sizeof(XrPosef), alignment);
  totalSize += sizes[1] = ALIGN(jointCount * sizeof(float), alignment);
  totalSize += sizes[2] = ALIGN(jointCount * sizeof(XrHandJointEXT), alignment);
  totalSize += sizes[3] = ALIGN(vertexCount * sizeof(XrVector3f), alignment);
  totalSize += sizes[4] = ALIGN(vertexCount * sizeof(XrVector3f), alignment);
  totalSize += sizes[5] = ALIGN(vertexCount * sizeof(XrVector2f), alignment);
  totalSize += sizes[6] = ALIGN(vertexCount * sizeof(XrVector4sFB), alignment);
  totalSize += sizes[7] = ALIGN(vertexCount * sizeof(XrVector4f), alignment);
  totalSize += sizes[8] = ALIGN(indexCount * sizeof(int16_t), alignment);
  totalSize += sizes[9] = ALIGN(jointCount * 16 * sizeof(float), alignment);

  // Allocate
  char* meshData = lovrMalloc(totalSize);

  // Write offseted pointers to the mesh struct, to be filled in by the second call
  size_t offset = 0;
  mesh.jointBindPoses = (XrPosef*) (meshData + offset), offset += sizes[0];
  mesh.jointRadii = (float*) (meshData + offset), offset += sizes[1];
  mesh.jointParents = (XrHandJointEXT*) (meshData + offset), offset += sizes[2];
  mesh.vertexPositions = (XrVector3f*) (meshData + offset), offset += sizes[3];
  mesh.vertexNormals = (XrVector3f*) (meshData + offset), offset += sizes[4];
  mesh.vertexUVs = (XrVector2f*) (meshData + offset), offset += sizes[5];
  mesh.vertexBlendIndices = (XrVector4sFB*) (meshData + offset), offset += sizes[6];
  mesh.vertexBlendWeights = (XrVector4f*) (meshData + offset), offset += sizes[7];
  mesh.indices = (int16_t*) (meshData + offset), offset += sizes[8];
  float* inverseBindMatrices = (float*) (meshData + offset); offset += sizes[9];
  lovrAssert(offset == totalSize, "Unreachable!");

  // Populate the data
  result = xrGetHandMeshFB(tracker, &mesh);
  if (XR_FAILED(result)) {
    lovrFree(meshData);
    return NULL;
  }

  ModelData* model = lovrCalloc(sizeof(ModelData));
  model->ref = 1;
  model->blobCount = 1;
  model->bufferCount = 6;
  model->attributeCount = 6;
  model->primitiveCount = 1;
  model->skinCount = 1;
  model->jointCount = jointCount;
  model->childCount = jointCount + 1;
  model->nodeCount = 2 + jointCount;
  lovrModelDataAllocate(model);

  model->metadata = lovrMalloc(sizeof(XrHandTrackerEXT));
  *((XrHandTrackerEXT*)model->metadata) = tracker;
  model->metadataSize = sizeof(XrHandTrackerEXT);
  model->metadataType = META_HANDTRACKING_FB;

  model->blobs[0] = lovrBlobCreate(meshData, totalSize, "Hand Mesh Data");

  model->buffers[0] = (ModelBuffer) {
    .offset = (char*) mesh.vertexPositions - (char*) meshData,
    .data = (char*) mesh.vertexPositions,
    .size = sizeof(mesh.vertexPositions[0]) * vertexCount,
    .stride = sizeof(mesh.vertexPositions[0])
  };

  model->buffers[1] = (ModelBuffer) {
    .offset = (char*) mesh.vertexNormals - (char*) meshData,
    .data = (char*) mesh.vertexNormals,
    .size = sizeof(mesh.vertexNormals[0]) * vertexCount,
    .stride = sizeof(mesh.vertexNormals[0])
  };

  model->buffers[2] = (ModelBuffer) {
    .offset = (char*) mesh.vertexUVs - (char*) meshData,
    .data = (char*) mesh.vertexUVs,
    .size = sizeof(mesh.vertexUVs[0]) * vertexCount,
    .stride = sizeof(mesh.vertexUVs[0])
  };

  model->buffers[3] = (ModelBuffer) {
    .offset = (char*) mesh.vertexBlendIndices - (char*) meshData,
    .data = (char*) mesh.vertexBlendIndices,
    .size = sizeof(mesh.vertexBlendIndices[0]) * vertexCount,
    .stride = sizeof(mesh.vertexBlendIndices[0])
  };

  model->buffers[4] = (ModelBuffer) {
    .offset = (char*) mesh.vertexBlendWeights - (char*) meshData,
    .data = (char*) mesh.vertexBlendWeights,
    .size = sizeof(mesh.vertexBlendWeights[0]) * vertexCount,
    .stride = sizeof(mesh.vertexBlendWeights[0])
  };

  model->buffers[5] = (ModelBuffer) {
    .offset = (char*) mesh.indices - (char*) meshData,
    .data = (char*) mesh.indices,
    .size = sizeof(mesh.indices[0]) * indexCount,
    .stride = sizeof(mesh.indices[0])
  };

  model->attributes[0] = (ModelAttribute) { .buffer = 0, .type = F32, .components = 3, .count = vertexCount };
  model->attributes[1] = (ModelAttribute) { .buffer = 1, .type = F32, .components = 3 };
  model->attributes[2] = (ModelAttribute) { .buffer = 2, .type = F32, .components = 2 };
  model->attributes[3] = (ModelAttribute) { .buffer = 3, .type = I16, .components = 4 };
  model->attributes[4] = (ModelAttribute) { .buffer = 4, .type = F32, .components = 4 };
  model->attributes[5] = (ModelAttribute) { .buffer = 5, .type = U16, .count = indexCount };

  model->primitives[0] = (ModelPrimitive) {
    .mode = DRAW_TRIANGLE_LIST,
    .attributes = {
      [ATTR_POSITION] = &model->attributes[0],
      [ATTR_NORMAL] = &model->attributes[1],
      [ATTR_UV] = &model->attributes[2],
      [ATTR_JOINTS] = &model->attributes[3],
      [ATTR_WEIGHTS] = &model->attributes[4]
    },
    .indices = &model->attributes[5],
    .material = ~0u
  };

  // The nodes in the Model correspond directly to the joints in the skin, for convenience
  uint32_t* children = model->children;
  model->skins[0].joints = model->joints;
  model->skins[0].jointCount = model->jointCount;
  model->skins[0].inverseBindMatrices = inverseBindMatrices;
  for (uint32_t i = 0; i < model->jointCount; i++) {
    model->joints[i] = i;

    // Joint node
    model->nodes[i] = (ModelNode) {
      .transform.translation = { 0.f, 0.f, 0.f },
      .transform.rotation = { 0.f, 0.f, 0.f, 1.f },
      .transform.scale = { 1.f, 1.f, 1.f },
      .skin = ~0u
    };

    // Inverse bind matrix
    XrPosef* pose = &mesh.jointBindPoses[i];
    float* inverseBindMatrix = inverseBindMatrices + 16 * i;
    mat4_fromPose(inverseBindMatrix, &pose->position.x, &pose->orientation.x);
    mat4_invert(inverseBindMatrix);

    // Add child bones by looking for any bones that have a parent of the current bone.
    // This is somewhat slow; use the fact that bones are sorted to reduce the work a bit.
    model->nodes[i].childCount = 0;
    model->nodes[i].children = children;
    for (uint32_t j = i + 1; j < jointCount; j++) {
      if (mesh.jointParents[j] == i) {
        model->nodes[i].children[model->nodes[i].childCount++] = j;
        children++;
      }
    }
  }

  // Add a node that holds the skinned mesh
  model->nodes[model->jointCount] = (ModelNode) {
    .transform.translation = { 0.f, 0.f, 0.f },
    .transform.rotation = { 0.f, 0.f, 0.f, 1.f },
    .transform.scale = { 1.f, 1.f, 1.f },
    .primitiveIndex = 0,
    .primitiveCount = 1,
    .skin = 0
  };

  // The root node has the mesh node and root joint as children
  model->rootNode = model->jointCount + 1;
  model->nodes[model->rootNode] = (ModelNode) {
    .hasMatrix = true,
    .transform = { MAT4_IDENTITY },
    .childCount = 2,
    .children = children,
    .skin = ~0u
  };

  // Add the children to the root node
  *children++ = XR_HAND_JOINT_WRIST_EXT;
  *children++ = model->jointCount;

  lovrModelDataFinalize(model);

  return model;
}

typedef struct {
  XrControllerModelKeyMSFT modelKey;
  uint32_t* nodeIndices;
} MetadataControllerMSFT;

static ModelData* openxr_newModelDataMSFT(XrControllerModelKeyMSFT modelKey, bool animated) {
  uint32_t size;
  if (XR_FAILED(xrLoadControllerModelMSFT(state.session, modelKey, 0, &size, NULL))) {
    return NULL;
  }

  unsigned char* modelData = lovrMalloc(size);

  if (XR_FAILED(xrLoadControllerModelMSFT(state.session, modelKey, size, &size, modelData))) {
    lovrFree(modelData);
    return NULL;
  }

  Blob* blob = lovrBlobCreate(modelData, size, "Controller Model Data");
  ModelData* model = lovrModelDataCreate(blob, NULL);
  lovrRelease(blob, lovrBlobDestroy);

  XrControllerModelNodePropertiesMSFT nodeProperties[16];
  for (uint32_t i = 0; i < COUNTOF(nodeProperties); i++) {
    nodeProperties[i].type = XR_TYPE_CONTROLLER_MODEL_NODE_PROPERTIES_MSFT;
    nodeProperties[i].next = 0;
  }
  XrControllerModelPropertiesMSFT properties = {
    .type = XR_TYPE_CONTROLLER_MODEL_PROPERTIES_MSFT,
    .nodeCapacityInput = COUNTOF(nodeProperties),
    .nodeProperties = nodeProperties,
  };

  if (XR_FAILED(xrGetControllerModelPropertiesMSFT(state.session, modelKey, &properties))) {
    return false;
  }

  lovrFree(model->metadata);
  model->metadataType = META_CONTROLLER_MSFT;
  model->metadataSize = sizeof(MetadataControllerMSFT) + sizeof(uint32_t) * properties.nodeCountOutput;
  model->metadata = lovrMalloc(model->metadataSize);

  MetadataControllerMSFT* metadata = model->metadata;
  metadata->modelKey = modelKey;
  metadata->nodeIndices = (uint32_t*)((char*) model->metadata + sizeof(MetadataControllerMSFT));

  for (uint32_t i = 0; i < properties.nodeCountOutput; i++) {
    const char* name = nodeProperties[i].nodeName;
    uint64_t nodeIndex = map_get(model->nodeMap, hash64(name, strlen(name)));
    lovrCheck(nodeIndex != MAP_NIL, "ModelData has no node named '%s'", name);
    metadata->nodeIndices[i] = nodeIndex;
  }

  return model;
}

static ModelData* openxr_newModelData(Device device, bool animated) {
  XrHandTrackerEXT tracker;
  if ((tracker = getHandTracker(device))) {
    return openxr_newModelDataFB(tracker, animated);
  }

  XrControllerModelKeyMSFT modelKey;
  if ((modelKey = getControllerModelKey(device))) {
    return openxr_newModelDataMSFT(modelKey, animated);
  }

  return NULL;
}

static bool openxr_animateFB(Model* model, const ModelInfo* info) {
  XrHandTrackerEXT tracker = *(XrHandTrackerEXT*) info->data->metadata;
  Device device = tracker == state.handTrackers[0] ? DEVICE_HAND_LEFT : DEVICE_HAND_RIGHT;

  XrHandJointsLocateInfoEXT locateInfo = {
    .type = XR_TYPE_HAND_JOINTS_LOCATE_INFO_EXT,
    .baseSpace = state.spaces[device],
    .time = state.frameState.predictedDisplayTime
  };

  XrHandJointLocationEXT joints[MAX_HAND_JOINTS];
  XrHandJointLocationsEXT hand = {
    .type = XR_TYPE_HAND_JOINT_LOCATIONS_EXT,
    .jointCount = 26 + state.features.handTrackingElbow,
    .jointLocations = joints
  };

  if (XR_FAILED(xrLocateHandJointsEXT(tracker, &locateInfo, &hand)) || !hand.isActive) {
    return false;
  }

  lovrModelResetNodeTransforms(model);

  // This is kinda brittle, ideally we would use the jointParents from the actual mesh object
  uint32_t jointParents[HAND_JOINT_COUNT] = {
    XR_HAND_JOINT_WRIST_EXT,
    ~0u,
    XR_HAND_JOINT_WRIST_EXT,
    XR_HAND_JOINT_THUMB_METACARPAL_EXT,
    XR_HAND_JOINT_THUMB_PROXIMAL_EXT,
    XR_HAND_JOINT_THUMB_DISTAL_EXT,
    XR_HAND_JOINT_WRIST_EXT,
    XR_HAND_JOINT_INDEX_METACARPAL_EXT,
    XR_HAND_JOINT_INDEX_PROXIMAL_EXT,
    XR_HAND_JOINT_INDEX_INTERMEDIATE_EXT,
    XR_HAND_JOINT_INDEX_DISTAL_EXT,
    XR_HAND_JOINT_WRIST_EXT,
    XR_HAND_JOINT_MIDDLE_METACARPAL_EXT,
    XR_HAND_JOINT_MIDDLE_PROXIMAL_EXT,
    XR_HAND_JOINT_MIDDLE_INTERMEDIATE_EXT,
    XR_HAND_JOINT_MIDDLE_DISTAL_EXT,
    XR_HAND_JOINT_WRIST_EXT,
    XR_HAND_JOINT_RING_METACARPAL_EXT,
    XR_HAND_JOINT_RING_PROXIMAL_EXT,
    XR_HAND_JOINT_RING_INTERMEDIATE_EXT,
    XR_HAND_JOINT_RING_DISTAL_EXT,
    XR_HAND_JOINT_WRIST_EXT,
    XR_HAND_JOINT_LITTLE_METACARPAL_EXT,
    XR_HAND_JOINT_LITTLE_PROXIMAL_EXT,
    XR_HAND_JOINT_LITTLE_INTERMEDIATE_EXT,
    XR_HAND_JOINT_LITTLE_DISTAL_EXT
  };

  float position[3], orientation[4], scale[3] = { 1.f, 1.f, 1.f };
  for (uint32_t i = 0; i < HAND_JOINT_COUNT; i++) {
    if (jointParents[i] == ~0u) {
      XrPosef* pose = &joints[i].pose;
      lovrModelSetNodeTransform(model, i, &pose->position.x, scale, &pose->orientation.x, 1.f);
    } else {
      XrPosef* parent = &joints[jointParents[i]].pose;
      XrPosef* pose = &joints[i].pose;

      // Convert global pose to parent-local pose (premultiply with inverse of parent pose)
      // TODO there should be maf for this
      vec3_init(position, &pose->position.x);
      vec3_sub(position, &parent->position.x);

      quat_init(orientation, &parent->orientation.x);
      quat_conjugate(orientation);

      quat_rotate(orientation, position);
      quat_mul(orientation, orientation, &pose->orientation.x);

      lovrModelSetNodeTransform(model, i, position, scale, orientation, 1.f);
    }
  }

  return true;
}

static bool openxr_animateMSFT(Model* model, const ModelInfo* info) {
  MetadataControllerMSFT* metadata = info->data->metadata;

  XrControllerModelNodeStateMSFT nodeStates[16];
  for (uint32_t i = 0; i < COUNTOF(nodeStates); i++) {
    nodeStates[i].type = XR_TYPE_CONTROLLER_MODEL_NODE_STATE_MSFT;
    nodeStates[i].next = 0;
  }
  XrControllerModelStateMSFT modelState = {
    .type = XR_TYPE_CONTROLLER_MODEL_STATE_MSFT,
    .nodeCapacityInput = COUNTOF(nodeStates),
    .nodeStates = nodeStates,
  };

  if (XR_FAILED(xrGetControllerModelStateMSFT(state.session, metadata->modelKey, &modelState))) {
    return false;
  }

  for (uint32_t i = 0; i < modelState.nodeCountOutput; i++) {
    float position[3], rotation[4];
    vec3_init(position, (vec3)&nodeStates[i].nodePose.position);
    quat_init(rotation, (quat)&nodeStates[i].nodePose.orientation);
    lovrModelSetNodeTransform(model, metadata->nodeIndices[i], position, NULL, rotation, 1);
  }

  return false;
}

static bool openxr_animate(Model* model) {
  const ModelInfo* info = lovrModelGetInfo(model);

  switch (info->data->metadataType) {
    case META_HANDTRACKING_FB: return openxr_animateFB(model, info);
    case META_CONTROLLER_MSFT: return openxr_animateMSFT(model, info);
    default: return false;
  }
}

static Layer* openxr_newLayer(uint32_t width, uint32_t height) {
  Layer* layer = lovrCalloc(sizeof(Layer));
  layer->ref = 1;
  layer->width = width;
  layer->height = height;
  swapchain_init(&layer->swapchain, width, height, false, false);
  swapchain_acquire(&layer->swapchain); // Avoid submission of un-acquired swapchain
  layer->info.type = XR_TYPE_COMPOSITION_LAYER_QUAD;
  layer->info.layerFlags |= XR_COMPOSITION_LAYER_BLEND_TEXTURE_SOURCE_ALPHA_BIT;
  layer->info.layerFlags |= XR_COMPOSITION_LAYER_UNPREMULTIPLIED_ALPHA_BIT;
  layer->info.eyeVisibility = XR_EYE_VISIBILITY_BOTH;
  layer->info.subImage.swapchain = layer->swapchain.handle;
  layer->info.subImage.imageRect.extent.width = width;
  layer->info.subImage.imageRect.extent.height = height;
  layer->info.pose.orientation.w = 1.f;
  layer->info.size.width = 1.f;
  layer->info.size.height = 1.f;
  if (state.features.layerDepthTest) {
    layer->depthTest.type = XR_TYPE_COMPOSITION_LAYER_DEPTH_TEST_FB;
    layer->depthTest.next = layer->info.next;
    layer->depthTest.depthMask = XR_TRUE;
    layer->depthTest.compareOp = XR_COMPARE_OP_LESS_OR_EQUAL_FB;
    layer->info.next = &layer->depthTest;
  }
  if (state.features.layerSettings) {
    layer->settings.type = XR_TYPE_COMPOSITION_LAYER_SETTINGS_FB;
    layer->settings.next = layer->info.next;
    layer->info.next = &layer->settings;
  }
  layer->pass = lovrPassCreate(NULL);
  return layer;
}

static void openxr_destroyLayer(void* ref) {
  Layer* layer = ref;
  swapchain_destroy(&layer->swapchain);
  lovrRelease(layer->pass, lovrPassDestroy);
  lovrFree(layer);
}

static Layer** openxr_getLayers(uint32_t* count) {
  *count = state.layerCount;
  return state.layers;
}

static void openxr_setLayers(Layer** layers, uint32_t count) {
  lovrCheck(count <= MAX_LAYERS, "Too many layers");

  for (uint32_t i = 0; i < state.layerCount; i++) {
    lovrRelease(state.layers[i], lovrLayerDestroy);
  }

  state.layerCount = count;
  for (uint32_t i = 0; i < count; i++) {
    lovrRetain(layers[i]);
    state.layers[i] = layers[i];
  }
}

static void openxr_getLayerPose(Layer* layer, float position[3], float orientation[4]) {
  memcpy(position, &layer->info.pose.position.x, 3 * sizeof(float));
  memcpy(orientation, &layer->info.pose.orientation.x, 4 * sizeof(float));
}

static void openxr_setLayerPose(Layer* layer, float position[3], float orientation[4]) {
  memcpy(&layer->info.pose.position.x, position, 3 * sizeof(float));
  memcpy(&layer->info.pose.orientation.x, orientation, 4 * sizeof(float));
}

static void openxr_getLayerSize(Layer* layer, float* width, float* height) {
  *width = layer->info.size.width;
  *height = layer->info.size.height;
}

static void openxr_setLayerSize(Layer* layer, float width, float height) {
  layer->info.size.width = width;
  layer->info.size.height = height;
}

static ViewMask openxr_getLayerViewMask(Layer* layer) {
  return (ViewMask) layer->info.eyeVisibility;
}

static void openxr_setLayerViewMask(Layer* layer, ViewMask mask) {
  layer->info.eyeVisibility = (XrEyeVisibility) mask;
}

static void openxr_getLayerViewport(Layer* layer, int32_t* viewport) {
  viewport[0] = layer->info.subImage.imageRect.offset.x;
  viewport[1] = layer->info.subImage.imageRect.offset.y;
  viewport[2] = layer->info.subImage.imageRect.extent.width;
  viewport[3] = layer->info.subImage.imageRect.extent.height;
}

static void openxr_setLayerViewport(Layer* layer, int32_t* viewport) {
  layer->info.subImage.imageRect.offset.x = viewport[0];
  layer->info.subImage.imageRect.offset.y = viewport[1];
  layer->info.subImage.imageRect.extent.width = viewport[2] ? viewport[2] : layer->width - viewport[0];
  layer->info.subImage.imageRect.extent.height = viewport[3] ? viewport[3] : layer->height - viewport[1];
}

static bool openxr_getLayerFlag(Layer* layer, LayerFlag flag) {
  switch (flag) {
    case LAYER_SUPERSAMPLE: return layer->settings.layerFlags & XR_COMPOSITION_LAYER_SETTINGS_QUALITY_SUPER_SAMPLING_BIT_FB;
    case LAYER_SHARPEN: return layer->settings.layerFlags & XR_COMPOSITION_LAYER_SETTINGS_QUALITY_SHARPENING_BIT_FB;
    default: lovrUnreachable();
  }
}

static void openxr_setLayerFlag(Layer* layer, LayerFlag flag, bool enable) {
  XrCompositionLayerSettingsFlagsFB bit;

  switch (flag) {
    case LAYER_SUPERSAMPLE: bit = XR_COMPOSITION_LAYER_SETTINGS_QUALITY_SUPER_SAMPLING_BIT_FB; break;
    case LAYER_SHARPEN: bit = XR_COMPOSITION_LAYER_SETTINGS_QUALITY_SHARPENING_BIT_FB; break;
    default: lovrUnreachable();
  }

  if (enable) {
    layer->settings.layerFlags |= bit;
  } else {
    layer->settings.layerFlags &= ~bit;
  }
}

static Texture* openxr_getLayerTexture(Layer* layer) {
  return swapchain_acquire(&layer->swapchain);
}

static Pass* openxr_getLayerPass(Layer* layer) {
  Texture* textures[4] = { openxr_getLayerTexture(layer) };
  lovrPassSetCanvas(layer->pass, textures, NULL, state.depthFormat, state.config.antialias ? 4 : 1);

  float background[4][4];
  LoadAction loads[4] = { LOAD_CLEAR };
  lovrGraphicsGetBackgroundColor(background[0]);
  lovrPassSetClear(layer->pass, loads, background, LOAD_CLEAR, 0.f);

  float viewMatrix[16] = MAT4_IDENTITY;
  lovrPassSetViewMatrix(layer->pass, 0, viewMatrix);

  float projection[16];
  mat4_orthographic(projection, 0, layer->width, 0, layer->height, -1.f, 1.f);
  lovrPassSetProjection(layer->pass, 0, projection);

  return layer->pass;
}

static Texture* openxr_getTexture(void) {
  if (!SESSION_ACTIVE(state.sessionState)) {
    return NULL;
  }

  if (!state.began) {
    XrFrameBeginInfo beginfo = { .type = XR_TYPE_FRAME_BEGIN_INFO };
    XR(xrBeginFrame(state.session, &beginfo), "Failed to begin headset rendering");
    state.began = true;
  }

  if (!state.frameState.shouldRender) {
    return NULL;
  }

  return swapchain_acquire(&state.swapchains[COLOR]);
}

static Texture* openxr_getDepthTexture(void) {
  if (!SESSION_ACTIVE(state.sessionState) || !state.features.depth) {
    return NULL;
  }

  if (!state.began) {
    XrFrameBeginInfo beginfo = { .type = XR_TYPE_FRAME_BEGIN_INFO };
    XR(xrBeginFrame(state.session, &beginfo), "Failed to begin headset rendering");
    state.began = true;
  }

  if (!state.frameState.shouldRender) {
    return NULL;
  }

  return swapchain_acquire(&state.swapchains[DEPTH]);
}

static Pass* openxr_getPass(void) {
  if (state.began) {
    return state.frameState.shouldRender ? state.pass : NULL;
  }

  Texture* textures[4] = { openxr_getTexture() };
  Texture* depth = openxr_getDepthTexture();

  if (!textures[0]) {
    return NULL;
  }

  lovrPassSetCanvas(state.pass, textures, depth, state.depthFormat, state.config.antialias ? 4 : 1);

  float background[4][4];
  LoadAction loads[4] = { LOAD_CLEAR };
  lovrGraphicsGetBackgroundColor(background[0]);
  lovrPassSetClear(state.pass, loads, background, LOAD_CLEAR, 0.f);

  uint32_t count;
  XrView views[2];
  XrViewStateFlags flags = getViews(views, &count);

  for (uint32_t i = 0; i < count; i++) {
    state.layerViews[i].pose = views[i].pose;
    state.layerViews[i].fov = views[i].fov;

    float viewMatrix[16];
    float projection[16];

    if (flags & XR_VIEW_STATE_ORIENTATION_VALID_BIT) {
      mat4_fromQuat(viewMatrix, &views[i].pose.orientation.x);
    } else {
      mat4_identity(viewMatrix);
    }

    if (flags & XR_VIEW_STATE_POSITION_VALID_BIT) {
      memcpy(viewMatrix + 12, &views[i].pose.position.x, 3 * sizeof(float));
    }

    mat4_invert(viewMatrix);
    lovrPassSetViewMatrix(state.pass, i, viewMatrix);

    if (flags != 0) {
      XrFovf* fov = &views[i].fov;
      mat4_fov(projection, -fov->angleLeft, fov->angleRight, fov->angleUp, -fov->angleDown, state.clipNear, state.clipFar);
      lovrPassSetProjection(state.pass, i, projection);
    }
  }

  return state.pass;
}

static void openxr_submit(void) {
  if (!SESSION_ACTIVE(state.sessionState)) {
    state.waited = false;
    return;
  }

  if (!state.began) {
    XrFrameBeginInfo beginfo = { .type = XR_TYPE_FRAME_BEGIN_INFO };
    XR(xrBeginFrame(state.session, &beginfo), "Failed to begin headset rendering");
    state.began = true;
  }

  XrCompositionLayerBaseHeader const* layers[MAX_LAYERS + 2];

  XrCompositionLayerDepthTestFB depthTestInfo = {
    .type = XR_TYPE_COMPOSITION_LAYER_DEPTH_TEST_FB,
    .depthMask = XR_TRUE,
    .compareOp = XR_COMPARE_OP_LESS_OR_EQUAL_FB
  };

  XrFrameEndInfo info = {
    .type = XR_TYPE_FRAME_END_INFO,
    .displayTime = state.frameState.predictedDisplayTime,
    .environmentBlendMode = state.blendMode,
    .layers = layers
  };

  if (state.frameState.shouldRender) {
    swapchain_release(&state.swapchains[COLOR]);
    swapchain_release(&state.swapchains[DEPTH]);

    if (state.passthroughActive) {
      layers[info.layerCount++] = (const XrCompositionLayerBaseHeader*) &state.passthroughLayer;
    }

    state.layer.next = NULL;

    if (state.features.layerDepthTest && state.features.depth && state.layerCount > 0) {
      depthTestInfo.next = state.layer.next;
      state.layer.next = &depthTestInfo;
    }

    if (state.features.depth) {
      if (state.clipFar == 0.f) {
        state.depthInfo[0].nearZ = state.depthInfo[1].nearZ = +INFINITY;
        state.depthInfo[0].farZ = state.depthInfo[1].farZ = state.clipNear;
      } else {
        state.depthInfo[0].nearZ = state.depthInfo[1].nearZ = state.clipNear;
        state.depthInfo[0].farZ = state.depthInfo[1].farZ = state.clipFar;
      }
    }

    if (state.features.overlay || state.passthroughActive || state.blendMode != XR_ENVIRONMENT_BLEND_MODE_OPAQUE) {
      state.layer.layerFlags = XR_COMPOSITION_LAYER_BLEND_TEXTURE_SOURCE_ALPHA_BIT | XR_COMPOSITION_LAYER_UNPREMULTIPLIED_ALPHA_BIT;
    } else {
      state.layer.layerFlags = 0;
    }

    state.layer.space = state.referenceSpace;

    layers[info.layerCount++] = (const XrCompositionLayerBaseHeader*) &state.layer;

    for (uint32_t i = 0; i < state.layerCount; i++) {
      layers[info.layerCount++] = (const XrCompositionLayerBaseHeader*) &state.layers[i]->info;
      state.layers[i]->info.space = state.referenceSpace;
      swapchain_release(&state.layers[i]->swapchain);
    }
  }

  XR(xrEndFrame(state.session, &info), "Failed to submit layers");
  state.began = false;
  state.waited = false;
}

static bool openxr_isVisible(void) {
  return state.sessionState >= XR_SESSION_STATE_VISIBLE;
}

static bool openxr_isFocused(void) {
  return state.sessionState == XR_SESSION_STATE_FOCUSED;
}

static double openxr_update(void) {
  if (state.waited) return openxr_getDeltaTime();

  XrEventDataBuffer e; // Not using designated initializers here to avoid an implicit 4k zero
  e.type = XR_TYPE_EVENT_DATA_BUFFER;
  e.next = NULL;

  while (xrPollEvent(state.instance, &e) == XR_SUCCESS) {
    switch (e.type) {
      case XR_TYPE_EVENT_DATA_SESSION_STATE_CHANGED: {
        XrEventDataSessionStateChanged* event = (XrEventDataSessionStateChanged*) &e;

        switch (event->state) {
          case XR_SESSION_STATE_READY:
            XR(xrBeginSession(state.session, &(XrSessionBeginInfo) {
              .type = XR_TYPE_SESSION_BEGIN_INFO,
              .primaryViewConfigurationType = XR_VIEW_CONFIGURATION_TYPE_PRIMARY_STEREO
            }), "Failed to begin session");
            break;

          case XR_SESSION_STATE_STOPPING:
            XR(xrEndSession(state.session), "Failed to end session");
            break;

          case XR_SESSION_STATE_EXITING:
          case XR_SESSION_STATE_LOSS_PENDING:
            lovrEventPush((Event) { .type = EVENT_QUIT, .data.quit.exitCode = 0 });
            break;

          default: break;
        }

        bool wasVisible = state.sessionState >= XR_SESSION_STATE_VISIBLE;
        bool isVisible = event->state >= XR_SESSION_STATE_VISIBLE;
        if (wasVisible != isVisible) {
          lovrEventPush((Event) { .type = EVENT_VISIBLE, .data.boolean.value = isVisible });
        }

        bool wasFocused = state.sessionState == XR_SESSION_STATE_FOCUSED;
        bool isFocused = event->state == XR_SESSION_STATE_FOCUSED;
        if (wasFocused != isFocused) {
          lovrEventPush((Event) { .type = EVENT_FOCUS, .data.boolean.value = isFocused });
        }

        state.sessionState = event->state;
        break;
      }
      case XR_TYPE_EVENT_DATA_REFERENCE_SPACE_CHANGE_PENDING: {
        XrEventDataReferenceSpaceChangePending* event = (XrEventDataReferenceSpaceChangePending*) &e;
        if (event->referenceSpaceType == XR_REFERENCE_SPACE_TYPE_LOCAL) {
          createReferenceSpace(event->changeTime);
          lovrEventPush((Event) { .type = EVENT_RECENTER });
        }
        break;
      }
      default: break;
    }
    e.type = XR_TYPE_EVENT_DATA_BUFFER;
  }

  if (SESSION_ACTIVE(state.sessionState)) {
    state.lastDisplayTime = state.frameState.predictedDisplayTime;
    XR(xrWaitFrame(state.session, NULL, &state.frameState), "Failed to wait for next frame");
    state.waited = true;

    if (state.epoch == 0) {
      state.epoch = state.frameState.predictedDisplayTime - state.frameState.predictedDisplayPeriod;
      state.lastDisplayTime = state.epoch;
    }

    XrActiveActionSet activeSets[] = {
      { state.actionSet, XR_NULL_PATH }
    };

    XrActionsSyncInfo syncInfo = {
      .type = XR_TYPE_ACTIONS_SYNC_INFO,
      .countActiveActionSets = COUNTOF(activeSets),
      .activeActionSets = activeSets
    };

    XR(xrSyncActions(state.session, &syncInfo), "Failed to sync actions");
  }

  // Throttle when session is idle (but not too much, a desktop window might be rendering stuff)
  if (state.sessionState == XR_SESSION_STATE_IDLE) {
    os_sleep(.001);
  }

  return openxr_getDeltaTime();
}

HeadsetInterface lovrHeadsetOpenXRDriver = {
  .driverType = DRIVER_OPENXR,
  .getVulkanPhysicalDevice = openxr_getVulkanPhysicalDevice,
  .createVulkanInstance = openxr_createVulkanInstance,
  .createVulkanDevice = openxr_createVulkanDevice,
  .getOpenXRInstanceHandle = openxr_getOpenXRInstanceHandle,
  .getOpenXRSessionHandle = openxr_getOpenXRSessionHandle,
  .init = openxr_init,
  .start = openxr_start,
  .stop = openxr_stop,
  .destroy = openxr_destroy,
  .getDriverName = openxr_getDriverName,
  .getName = openxr_getName,
  .isSeated = openxr_isSeated,
  .getDisplayDimensions = openxr_getDisplayDimensions,
  .getRefreshRate = openxr_getRefreshRate,
  .setRefreshRate = openxr_setRefreshRate,
  .getRefreshRates = openxr_getRefreshRates,
  .getPassthrough = openxr_getPassthrough,
  .setPassthrough = openxr_setPassthrough,
  .isPassthroughSupported = openxr_isPassthroughSupported,
  .getDisplayTime = openxr_getDisplayTime,
  .getDeltaTime = openxr_getDeltaTime,
  .getViewCount = openxr_getViewCount,
  .getViewPose = openxr_getViewPose,
  .getViewAngles = openxr_getViewAngles,
  .getClipDistance = openxr_getClipDistance,
  .setClipDistance = openxr_setClipDistance,
  .getBoundsDimensions = openxr_getBoundsDimensions,
  .getBoundsGeometry = openxr_getBoundsGeometry,
  .getPose = openxr_getPose,
  .getVelocity = openxr_getVelocity,
  .isDown = openxr_isDown,
  .isTouched = openxr_isTouched,
  .getAxis = openxr_getAxis,
  .getSkeleton = openxr_getSkeleton,
  .vibrate = openxr_vibrate,
  .stopVibration = openxr_stopVibration,
  .newModelData = openxr_newModelData,
  .animate = openxr_animate,
  .newLayer = openxr_newLayer,
  .destroyLayer = openxr_destroyLayer,
  .getLayers = openxr_getLayers,
  .setLayers = openxr_setLayers,
  .getLayerPose = openxr_getLayerPose,
  .setLayerPose = openxr_setLayerPose,
  .getLayerSize = openxr_getLayerSize,
  .setLayerSize = openxr_setLayerSize,
  .getLayerViewMask = openxr_getLayerViewMask,
  .setLayerViewMask = openxr_setLayerViewMask,
  .getLayerViewport = openxr_getLayerViewport,
  .setLayerViewport = openxr_setLayerViewport,
  .getLayerFlag = openxr_getLayerFlag,
  .setLayerFlag = openxr_setLayerFlag,
  .getLayerTexture = openxr_getLayerTexture,
  .getLayerPass = openxr_getLayerPass,
  .getTexture = openxr_getTexture,
  .getPass = openxr_getPass,
  .submit = openxr_submit,
  .isVisible = openxr_isVisible,
  .isFocused = openxr_isFocused,
  .update = openxr_update
};<|MERGE_RESOLUTION|>--- conflicted
+++ resolved
@@ -1379,11 +1379,7 @@
       state.depthFormat = state.config.stencil ? FORMAT_D24S8 : FORMAT_D24;
     }
 
-<<<<<<< HEAD
-    state.pass = lovrPassCreate(NULL);
-=======
     state.pass = lovrPassCreate("Headset");
->>>>>>> 6588708f
 
 #ifdef LOVR_VK
     int64_t nativeColorFormat = VK_FORMAT_R8G8B8A8_SRGB;
