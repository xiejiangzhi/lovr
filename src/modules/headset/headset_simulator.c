--- conflicted
+++ resolved
@@ -94,11 +94,7 @@
 #endif
 
   if (hasGraphics) {
-<<<<<<< HEAD
-    state.pass = lovrPassCreate(NULL);
-=======
     state.pass = lovrPassCreate("Headset");
->>>>>>> 6588708f
     state.depthFormat = state.config.stencil ? FORMAT_D32FS8 : FORMAT_D32F;
     if (!lovrGraphicsGetFormatSupport(state.depthFormat, TEXTURE_FEATURE_RENDER)) {
       state.depthFormat = state.config.stencil ? FORMAT_D24S8 : FORMAT_D24;
