#include "headset/headset.h"
#include "data/image.h"
#include "event/event.h"
#include "graphics/graphics.h"
#include "system/system.h"
#include "core/maf.h"
#include "core/os.h"
#include "util.h"
#include <math.h>
#include <stdlib.h>
#include <stdint.h>
#include <stdbool.h>

#define SLOW_MOVESPEED 0.5f
#define MOVESPEED 3.f
#define SPRINTSPEED 15.f
#define SLOWSPEED .5f
#define MOVESMOOTH 30.f
#define TURNSPEED .005f
#define TURNSMOOTH 30.f
#define OFFSET (state.config.seated ? 0.f : 1.7f)

struct Layer {
  uint32_t ref;
  uint32_t textureWidth;
  uint32_t textureWeight;
  float position[3];
  float orientation[4];
  float width;
  float height;
  ViewMask mask;
  int32_t viewport[4];
};

static struct {
  bool initialized;
  HeadsetConfig config;
  TextureFormat depthFormat;
  Texture* texture;
  Pass* pass;
  Layer* layers[MAX_LAYERS];
  uint32_t layerCount;
  float pitch;
  float yaw;
  float distance;
  float velocity[3];
  float headPosition[3];
  float headOrientation[4];
  float handPosition[3];
  float handOrientation[4];
  double epoch;
  double time;
  double dt;
  double mx;
  double my;
  double mxHand;
  double myHand;
  bool triggerDown;
  bool triggerChanged;
  bool focused;
  float clipNear;
  float clipFar;
} state;

static void onFocus(bool focused) {
  state.focused = focused;
  lovrEventPush((Event) { .type = EVENT_FOCUS, .data.boolean = { focused } });
}

static bool simulator_init(HeadsetConfig* config) {
  state.config = *config;
  state.epoch = os_get_time();
  state.clipNear = .01f;
  state.clipFar = 0.f;
  state.distance = .5f;

  if (!state.initialized) {
    vec3_set(state.headPosition, 0.f, 0.f, 0.f);
    vec3_set(state.handPosition, 0.f, 0.f, 0.f);
    quat_identity(state.headOrientation);
    quat_identity(state.handOrientation);
    state.initialized = true;
  }

  state.focused = true;
  os_on_focus(onFocus);

  return true;
}

static void simulator_start(void) {
#ifdef LOVR_DISABLE_GRAPHICS
  bool hasGraphics = false;
#else
  bool hasGraphics = lovrGraphicsIsInitialized();
#endif

  if (hasGraphics) {
    state.pass = lovrPassCreate();
    state.depthFormat = state.config.stencil ? FORMAT_D32FS8 : FORMAT_D32F;
    if (state.config.stencil && !lovrGraphicsGetFormatSupport(state.depthFormat, TEXTURE_FEATURE_RENDER)) {
      state.depthFormat = FORMAT_D24S8; // Guaranteed to be supported if the other one isn't
    }
  }
}

static void simulator_stop(void) {
  for (uint32_t i = 0; i < state.layerCount; i++) {
    lovrRelease(state.layers[i], lovrLayerDestroy);
  }
  lovrRelease(state.texture, lovrTextureDestroy);
  lovrRelease(state.pass, lovrPassDestroy);
  state.texture = NULL;
  state.pass = NULL;
}

static void simulator_destroy(void) {
  simulator_stop();
}

static bool simulator_getDriverName(char* name, size_t length) {
  strncpy(name, "LÖVR", length - 1);
  name[length - 1] = '\0';
  return true;
}

static bool simulator_getName(char* name, size_t length) {
  strncpy(name, "Simulator", length - 1);
  name[length - 1] = '\0';
  return true;
}

static bool simulator_isSeated(void) {
  return state.config.seated;
}

static void simulator_getDisplayDimensions(uint32_t* width, uint32_t* height) {
  float density = os_window_get_pixel_density();
  os_window_get_size(width, height);
  *width *= density;
  *height *= density;
}

static float simulator_getRefreshRate(void) {
  return 0.f;
}

static bool simulator_setRefreshRate(float refreshRate) {
  return false;
}

static const float* simulator_getRefreshRates(uint32_t* count) {
  return *count = 0, NULL;
}

static PassthroughMode simulator_getPassthrough(void) {
  return PASSTHROUGH_OPAQUE;
}

static bool simulator_setPassthrough(PassthroughMode mode) {
  return mode == PASSTHROUGH_OPAQUE;
}

static bool simulator_isPassthroughSupported(PassthroughMode mode) {
  return mode == PASSTHROUGH_OPAQUE;
}

static double simulator_getDisplayTime(void) {
  return state.time;
}

static double simulator_getDeltaTime(void) {
  return state.dt;
}

static uint32_t simulator_getViewCount(void) {
  return 1;
}

static bool simulator_getViewPose(uint32_t view, float* position, float* orientation) {
  vec3_init(position, state.headPosition);
  quat_init(orientation, state.headOrientation);
  position[1] += OFFSET;
  return view == 0;
}

static bool simulator_getViewAngles(uint32_t view, float* left, float* right, float* up, float* down) {
  float aspect, fov;
  uint32_t width, height;
  simulator_getDisplayDimensions(&width, &height);
  aspect = (float) width / height;
  fov = .7f;
  *left = atanf(tanf(fov) * aspect);
  *right = atanf(tanf(fov) * aspect);
  *up = fov;
  *down = fov;
  return view == 0;
}

static void simulator_getClipDistance(float* clipNear, float* clipFar) {
  *clipNear = state.clipNear;
  *clipFar = state.clipFar;
}

static void simulator_setClipDistance(float clipNear, float clipFar) {
  state.clipNear = clipNear;
  state.clipFar = clipFar;
}

static void simulator_getBoundsDimensions(float* width, float* depth) {
  *width = *depth = 0.f;
}

static const float* simulator_getBoundsGeometry(uint32_t* count) {
  *count = 0;
  return NULL;
}

static bool simulator_getPose(Device device, vec3 position, quat orientation) {
  if (device == DEVICE_HEAD) {
    vec3_init(position, state.headPosition);
    quat_init(orientation, state.headOrientation);
    position[1] += OFFSET;
    return true;
  } else if (device == DEVICE_HAND_LEFT || device == DEVICE_HAND_LEFT_POINT) {
    vec3_init(position, state.handPosition);
    quat_init(orientation, state.handOrientation);
    return true;
  }
  return false;
}

static bool simulator_getVelocity(Device device, vec3 velocity, vec3 angularVelocity) {
  vec3_init(velocity, state.velocity);
  vec3_set(angularVelocity, 0.f, 0.f, 0.f);
  return device == DEVICE_HEAD;
}

static bool simulator_isDown(Device device, DeviceButton button, bool* down, bool* changed) {
  *down = state.triggerDown;
  *changed = state.triggerChanged;
  return device == DEVICE_HAND_LEFT && button == BUTTON_TRIGGER;
}

static bool simulator_isTouched(Device device, DeviceButton button, bool* touched) {
  return false;
}

static bool simulator_getAxis(Device device, DeviceAxis axis, vec3 value) {
  return false;
}

static bool simulator_getSkeleton(Device device, float* poses) {
  return false;
}

static bool simulator_vibrate(Device device, float strength, float duration, float frequency) {
  return false;
}

static void simulator_stopVibration(Device device) {
  //
}

static struct ModelData* simulator_newModelData(Device device, bool animated) {
  return NULL;
}

static bool simulator_animate(struct Model* model) {
  return false;
}

static Layer* simulator_newLayer(uint32_t width, uint32_t height) {
  Layer* layer = calloc(1, sizeof(Layer));
  layer->ref = 1;
  layer->textureWidth = width;
  layer->textureWeight = height;
  return layer;
}

static void simulator_destroyLayer(void* ref) {
  Layer* layer = ref;
  free(layer);
}

static Layer** simulator_getLayers(uint32_t* count) {
  *count = state.layerCount;
  return state.layers;
}

static void simulator_setLayers(Layer** layers, uint32_t count) {
  lovrCheck(count <= MAX_LAYERS, "Too many layers");

  for (uint32_t i = 0; i < state.layerCount; i++) {
    lovrRelease(state.layers[i], lovrLayerDestroy);
  }

  state.layerCount = count;
  for (uint32_t i = 0; i < count; i++) {
    lovrRetain(layers[i]);
    state.layers[i] = layers[i];
  }
}

static void simulator_getLayerPose(Layer* layer, float* position, float* orientation) {
  memcpy(position, layer->position, 3 * sizeof(float));
  memcpy(orientation, layer->orientation, 4 * sizeof(float));
}

static void simulator_setLayerPose(Layer* layer, float* position, float* orientation) {
  memcpy(layer->position, position, 3 * sizeof(float));
  memcpy(layer->orientation, orientation, 4 * sizeof(float));
}

static void simulator_getLayerSize(Layer* layer, float* width, float* height) {
  *width = layer->width;
  *height = layer->height;
}

static void simulator_setLayerSize(Layer* layer, float width, float height) {
  layer->width = width;
  layer->height = height;
}

static ViewMask simulator_getLayerViewMask(Layer* layer) {
  return layer->mask;
}

static void simulator_setLayerViewMask(Layer* layer, ViewMask mask) {
  layer->mask = mask;
}

static void simulator_getLayerViewport(Layer* layer, int32_t viewport[4]) {
  memcpy(viewport, layer->viewport, 4 * sizeof(int32_t));
}

static void simulator_setLayerViewport(Layer* layer, int32_t viewport[4]) {
  memcpy(layer->viewport, viewport, 4 * sizeof(int32_t));
  if (layer->viewport[2] == 0) layer->viewport[2] = layer->width - layer->viewport[0];
  if (layer->viewport[3] == 0) layer->viewport[3] = layer->height - layer->viewport[1];
}

static bool simulator_getLayerFlag(Layer* layer, LayerFlag flag) {
  return false;
}

static void simulator_setLayerFlag(Layer* layer, LayerFlag flag, bool enable) {
  //
}

static struct Texture* simulator_getLayerTexture(Layer* layer) {
  return NULL; // TODO
}

static struct Pass* simulator_getLayerPass(Layer* layer) {
  return NULL; // TODO
}

static Texture* simulator_getTexture(void) {
  return state.texture;
}

static Pass* simulator_getPass(void) {
  if (!state.pass || !os_window_is_open()) {
    return NULL;
  }

  lovrPassReset(state.pass);

  uint32_t width, height;
  simulator_getDisplayDimensions(&width, &height);

  if (lovrPassGetWidth(state.pass) != width || lovrPassGetHeight(state.pass) != height) {
    lovrRelease(state.texture, lovrTextureDestroy);

    state.texture = lovrTextureCreate(&(TextureInfo) {
      .type = TEXTURE_2D,
      .format = FORMAT_RGBA8,
      .srgb = true,
      .width = width,
      .height = height,
      .layers = 1,
      .mipmaps = 1,
      .samples = 1,
      .usage = TEXTURE_RENDER | TEXTURE_SAMPLE,
    });

    Texture* textures[4] = { state.texture };
    lovrPassSetCanvas(state.pass, textures, NULL, state.depthFormat, state.config.antialias ? 4 : 1);
  }

  float background[4][4];
  LoadAction loads[4] = { LOAD_CLEAR };
  lovrGraphicsGetBackgroundColor(background[0]);
  lovrPassSetClear(state.pass, loads, background, LOAD_CLEAR, 0.f);

  float viewMatrix[16];
  mat4_fromPose(viewMatrix, state.headPosition, state.headOrientation);
  viewMatrix[13] += OFFSET;
  mat4_invert(viewMatrix);

  float projection[16];
  float left, right, up, down;
  simulator_getViewAngles(0, &left, &right, &up, &down);
  mat4_fov(projection, left, right, up, down, state.clipNear, state.clipFar);

  lovrPassSetViewMatrix(state.pass, 0, viewMatrix);
  lovrPassSetProjection(state.pass, 0, projection);

  return state.pass;
}

static void simulator_submit(void) {
  //
}

static bool simulator_isFocused(void) {
  return state.focused;
}

static double simulator_update(void) {
  double t = os_get_time() - state.epoch;
  state.dt = t - state.time;
  state.time = t;

  bool trigger = os_is_mouse_down(MOUSE_RIGHT);
  state.triggerChanged = trigger != state.triggerDown;
  state.triggerDown = trigger;

  bool click = os_is_mouse_down(MOUSE_LEFT);
  os_set_mouse_mode(click ? MOUSE_MODE_GRABBED : MOUSE_MODE_NORMAL);

  double mxprev = state.mx;
  double myprev = state.my;

  os_get_mouse_position(&state.mx, &state.my);

  if (click) {
    state.pitch = CLAMP(state.pitch - (state.my - myprev) * TURNSPEED, -(float) M_PI / 2.f, (float) M_PI / 2.f);
    state.yaw -= (state.mx - mxprev) * TURNSPEED;
  } else {
    state.mxHand = state.mx;
    state.myHand = state.my;
  }

  // Head

  float pitch[4], yaw[4], target[4];
  quat_fromAngleAxis(pitch, state.pitch, 1.f, 0.f, 0.f);
  quat_fromAngleAxis(yaw, state.yaw, 0.f, 1.f, 0.f);
  quat_mul(target, yaw, pitch);
  quat_slerp(state.headOrientation, target, 1.f - expf(-TURNSMOOTH * state.dt));

<<<<<<< HEAD
  bool sprint = os_is_key_down(KEY_LEFT_SHIFT) || os_is_key_down(KEY_RIGHT_SHIFT);
  bool slow = os_is_key_down(KEY_LEFT_CONTROL) || os_is_key_down(KEY_RIGHT_CONTROL);
  bool front = os_is_key_down(KEY_W) || os_is_key_down(KEY_UP);
  bool back = os_is_key_down(KEY_S) || os_is_key_down(KEY_DOWN);
  bool left = os_is_key_down(KEY_A) || os_is_key_down(KEY_LEFT);
  bool right = os_is_key_down(KEY_D) || os_is_key_down(KEY_RIGHT);
  bool up = os_is_key_down(KEY_Q);
  bool down = os_is_key_down(KEY_E);
=======
  bool sprint = os_is_key_down(OS_KEY_LEFT_SHIFT) || os_is_key_down(OS_KEY_RIGHT_SHIFT);
  bool slow = os_is_key_down(OS_KEY_LEFT_CONTROL) || os_is_key_down(OS_KEY_RIGHT_CONTROL);
  bool front = os_is_key_down(OS_KEY_W) || os_is_key_down(OS_KEY_UP);
  bool back = os_is_key_down(OS_KEY_S) || os_is_key_down(OS_KEY_DOWN);
  bool left = os_is_key_down(OS_KEY_A) || os_is_key_down(OS_KEY_LEFT);
  bool right = os_is_key_down(OS_KEY_D) || os_is_key_down(OS_KEY_RIGHT);
  bool up = os_is_key_down(OS_KEY_Q);
  bool down = os_is_key_down(OS_KEY_E);
>>>>>>> d2316423

  float velocity[3];
  velocity[0] = (left ? -1.f : right ? 1.f : 0.f);
  velocity[1] = (down ? -1.f : up ? 1.f : 0.f);
  velocity[2] = (front ? -1.f : back ? 1.f : 0.f);
<<<<<<< HEAD
  vec3_scale(velocity, sprint ? SPRINTSPEED : (slow ? SLOW_MOVESPEED : MOVESPEED));
=======
  vec3_scale(velocity, sprint ? SPRINTSPEED : (slow ? SLOWSPEED : MOVESPEED));
>>>>>>> d2316423
  vec3_lerp(state.velocity, velocity, 1.f - expf(-MOVESMOOTH * state.dt));

  vec3_scale(vec3_init(velocity, state.velocity), state.dt);
  quat_rotate(state.headOrientation, velocity);
  vec3_add(state.headPosition, velocity);

  // Hand

  float inverseProjection[16], angleLeft, angleRight, angleUp, angleDown;
  simulator_getViewAngles(0, &angleLeft, &angleRight, &angleUp, &angleDown);
  mat4_fov(inverseProjection, angleLeft, angleRight, angleUp, angleDown, state.clipNear, state.clipFar);
  mat4_invert(inverseProjection);

  float ray[3];
  uint32_t width, height;
  os_window_get_size(&width, &height);
  vec3_set(ray, state.mxHand / width * 2.f - 1.f, state.myHand / height * 2.f - 1.f, 1.f);

  mat4_mulPoint(inverseProjection, ray);
  quat_rotate(state.headOrientation, ray);
  vec3_normalize(ray);

  state.distance = CLAMP(state.distance * (1.f + lovrSystemGetScrollDelta() * .05f), .05f, 10.f);

  vec3_init(state.handPosition, ray);
  vec3_scale(state.handPosition, state.distance);
  vec3_add(state.handPosition, state.headPosition);
  state.handPosition[1] += OFFSET;

  float zero[3], y[3], basis[16];
  vec3_set(zero, 0.f, 0.f, 0.f);
  vec3_set(y, 0.f, 1.f, 0.f);
  quat_rotate(state.headOrientation, y);
  mat4_target(basis, zero, ray, y);
  quat_fromMat4(state.handOrientation, basis);

  return state.dt;
}

HeadsetInterface lovrHeadsetSimulatorDriver = {
  .driverType = DRIVER_SIMULATOR,
  .init = simulator_init,
  .start = simulator_start,
  .stop = simulator_stop,
  .destroy = simulator_destroy,
  .getDriverName = simulator_getDriverName,
  .getName = simulator_getName,
  .isSeated = simulator_isSeated,
  .getDisplayDimensions = simulator_getDisplayDimensions,
  .getRefreshRate = simulator_getRefreshRate,
  .setRefreshRate = simulator_setRefreshRate,
  .getRefreshRates = simulator_getRefreshRates,
  .getPassthrough = simulator_getPassthrough,
  .setPassthrough = simulator_setPassthrough,
  .isPassthroughSupported = simulator_isPassthroughSupported,
  .getDisplayTime = simulator_getDisplayTime,
  .getDeltaTime = simulator_getDeltaTime,
  .getViewCount = simulator_getViewCount,
  .getViewPose = simulator_getViewPose,
  .getViewAngles = simulator_getViewAngles,
  .getClipDistance = simulator_getClipDistance,
  .setClipDistance = simulator_setClipDistance,
  .getBoundsDimensions = simulator_getBoundsDimensions,
  .getBoundsGeometry = simulator_getBoundsGeometry,
  .getPose = simulator_getPose,
  .getVelocity = simulator_getVelocity,
  .isDown = simulator_isDown,
  .isTouched = simulator_isTouched,
  .getAxis = simulator_getAxis,
  .getSkeleton = simulator_getSkeleton,
  .vibrate = simulator_vibrate,
  .stopVibration = simulator_stopVibration,
  .newModelData = simulator_newModelData,
  .animate = simulator_animate,
  .newLayer = simulator_newLayer,
  .destroyLayer = simulator_destroyLayer,
  .getLayers = simulator_getLayers,
  .setLayers = simulator_setLayers,
  .getLayerPose = simulator_getLayerPose,
  .setLayerPose = simulator_setLayerPose,
  .getLayerSize = simulator_getLayerSize,
  .setLayerSize = simulator_setLayerSize,
  .getLayerViewMask = simulator_getLayerViewMask,
  .setLayerViewMask = simulator_setLayerViewMask,
  .getLayerViewport = simulator_getLayerViewport,
  .setLayerViewport = simulator_setLayerViewport,
  .getLayerFlag = simulator_getLayerFlag,
  .setLayerFlag = simulator_setLayerFlag,
  .getLayerTexture = simulator_getLayerTexture,
  .getLayerPass = simulator_getLayerPass,
  .getTexture = simulator_getTexture,
  .getPass = simulator_getPass,
  .submit = simulator_submit,
  .isFocused = simulator_isFocused,
  .update = simulator_update
};<|MERGE_RESOLUTION|>--- conflicted
+++ resolved
@@ -11,7 +11,6 @@
 #include <stdint.h>
 #include <stdbool.h>
 
-#define SLOW_MOVESPEED 0.5f
 #define MOVESPEED 3.f
 #define SPRINTSPEED 15.f
 #define SLOWSPEED .5f
@@ -451,16 +450,6 @@
   quat_mul(target, yaw, pitch);
   quat_slerp(state.headOrientation, target, 1.f - expf(-TURNSMOOTH * state.dt));
 
-<<<<<<< HEAD
-  bool sprint = os_is_key_down(KEY_LEFT_SHIFT) || os_is_key_down(KEY_RIGHT_SHIFT);
-  bool slow = os_is_key_down(KEY_LEFT_CONTROL) || os_is_key_down(KEY_RIGHT_CONTROL);
-  bool front = os_is_key_down(KEY_W) || os_is_key_down(KEY_UP);
-  bool back = os_is_key_down(KEY_S) || os_is_key_down(KEY_DOWN);
-  bool left = os_is_key_down(KEY_A) || os_is_key_down(KEY_LEFT);
-  bool right = os_is_key_down(KEY_D) || os_is_key_down(KEY_RIGHT);
-  bool up = os_is_key_down(KEY_Q);
-  bool down = os_is_key_down(KEY_E);
-=======
   bool sprint = os_is_key_down(OS_KEY_LEFT_SHIFT) || os_is_key_down(OS_KEY_RIGHT_SHIFT);
   bool slow = os_is_key_down(OS_KEY_LEFT_CONTROL) || os_is_key_down(OS_KEY_RIGHT_CONTROL);
   bool front = os_is_key_down(OS_KEY_W) || os_is_key_down(OS_KEY_UP);
@@ -469,17 +458,12 @@
   bool right = os_is_key_down(OS_KEY_D) || os_is_key_down(OS_KEY_RIGHT);
   bool up = os_is_key_down(OS_KEY_Q);
   bool down = os_is_key_down(OS_KEY_E);
->>>>>>> d2316423
 
   float velocity[3];
   velocity[0] = (left ? -1.f : right ? 1.f : 0.f);
   velocity[1] = (down ? -1.f : up ? 1.f : 0.f);
   velocity[2] = (front ? -1.f : back ? 1.f : 0.f);
-<<<<<<< HEAD
-  vec3_scale(velocity, sprint ? SPRINTSPEED : (slow ? SLOW_MOVESPEED : MOVESPEED));
-=======
   vec3_scale(velocity, sprint ? SPRINTSPEED : (slow ? SLOWSPEED : MOVESPEED));
->>>>>>> d2316423
   vec3_lerp(state.velocity, velocity, 1.f - expf(-MOVESMOOTH * state.dt));
 
   vec3_scale(vec3_init(velocity, state.velocity), state.dt);
