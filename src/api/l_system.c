#include "api.h"
#include "system/system.h"
#include "data/image.h"
#include "core/os.h"
#include "util.h"
#include <lua.h>
#include <lauxlib.h>
#include <string.h>

StringEntry lovrKeyboardKey[] = {
  [KEY_A] = ENTRY("a"),
  [KEY_B] = ENTRY("b"),
  [KEY_C] = ENTRY("c"),
  [KEY_D] = ENTRY("d"),
  [KEY_E] = ENTRY("e"),
  [KEY_F] = ENTRY("f"),
  [KEY_G] = ENTRY("g"),
  [KEY_H] = ENTRY("h"),
  [KEY_I] = ENTRY("i"),
  [KEY_J] = ENTRY("j"),
  [KEY_K] = ENTRY("k"),
  [KEY_L] = ENTRY("l"),
  [KEY_M] = ENTRY("m"),
  [KEY_N] = ENTRY("n"),
  [KEY_O] = ENTRY("o"),
  [KEY_P] = ENTRY("p"),
  [KEY_Q] = ENTRY("q"),
  [KEY_R] = ENTRY("r"),
  [KEY_S] = ENTRY("s"),
  [KEY_T] = ENTRY("t"),
  [KEY_U] = ENTRY("u"),
  [KEY_V] = ENTRY("v"),
  [KEY_W] = ENTRY("w"),
  [KEY_X] = ENTRY("x"),
  [KEY_Y] = ENTRY("y"),
  [KEY_Z] = ENTRY("z"),
  [KEY_0] = ENTRY("0"),
  [KEY_1] = ENTRY("1"),
  [KEY_2] = ENTRY("2"),
  [KEY_3] = ENTRY("3"),
  [KEY_4] = ENTRY("4"),
  [KEY_5] = ENTRY("5"),
  [KEY_6] = ENTRY("6"),
  [KEY_7] = ENTRY("7"),
  [KEY_8] = ENTRY("8"),
  [KEY_9] = ENTRY("9"),
  [KEY_SPACE] = ENTRY("space"),
  [KEY_ENTER] = ENTRY("return"),
  [KEY_TAB] = ENTRY("tab"),
  [KEY_ESCAPE] = ENTRY("escape"),
  [KEY_BACKSPACE] = ENTRY("backspace"),
  [KEY_UP] = ENTRY("up"),
  [KEY_DOWN] = ENTRY("down"),
  [KEY_LEFT] = ENTRY("left"),
  [KEY_RIGHT] = ENTRY("right"),
  [KEY_HOME] = ENTRY("home"),
  [KEY_END] = ENTRY("end"),
  [KEY_PAGE_UP] = ENTRY("pageup"),
  [KEY_PAGE_DOWN] = ENTRY("pagedown"),
  [KEY_INSERT] = ENTRY("insert"),
  [KEY_DELETE] = ENTRY("delete"),
  [KEY_F1] = ENTRY("f1"),
  [KEY_F2] = ENTRY("f2"),
  [KEY_F3] = ENTRY("f3"),
  [KEY_F4] = ENTRY("f4"),
  [KEY_F5] = ENTRY("f5"),
  [KEY_F6] = ENTRY("f6"),
  [KEY_F7] = ENTRY("f7"),
  [KEY_F8] = ENTRY("f8"),
  [KEY_F9] = ENTRY("f9"),
  [KEY_F10] = ENTRY("f10"),
  [KEY_F11] = ENTRY("f11"),
  [KEY_F12] = ENTRY("f12"),
  [KEY_BACKTICK] = ENTRY("`"),
  [KEY_MINUS] = ENTRY("-"),
  [KEY_EQUALS] = ENTRY("="),
  [KEY_LEFT_BRACKET] = ENTRY("["),
  [KEY_RIGHT_BRACKET] = ENTRY("]"),
  [KEY_BACKSLASH] = ENTRY("\\"),
  [KEY_SEMICOLON] = ENTRY(";"),
  [KEY_APOSTROPHE] = ENTRY("'"),
  [KEY_COMMA] = ENTRY(","),
  [KEY_PERIOD] = ENTRY("."),
  [KEY_SLASH] = ENTRY("/"),
  [KEY_LEFT_CONTROL] = ENTRY("lctrl"),
  [KEY_LEFT_SHIFT] = ENTRY("lshift"),
  [KEY_LEFT_ALT] = ENTRY("lalt"),
  [KEY_LEFT_OS] = ENTRY("lgui"),
  [KEY_RIGHT_CONTROL] = ENTRY("rctrl"),
  [KEY_RIGHT_SHIFT] = ENTRY("rshift"),
  [KEY_RIGHT_ALT] = ENTRY("ralt"),
  [KEY_RIGHT_OS] = ENTRY("rgui"),
  [KEY_CAPS_LOCK] = ENTRY("capslock"),
  [KEY_SCROLL_LOCK] = ENTRY("scrolllock"),
  [KEY_NUM_LOCK] = ENTRY("numlock"),
  { 0 }
};

StringEntry lovrPermission[] = {
  [PERMISSION_AUDIO_CAPTURE] = ENTRY("audiocapture"),
  { 0 }
};

static int l_lovrSystemGetOS(lua_State* L) {
  lua_pushstring(L, lovrSystemGetOS());
  return 1;
}

static int l_lovrSystemGetCoreCount(lua_State* L) {
  lua_pushinteger(L, lovrSystemGetCoreCount());
  return 1;
}

static int l_lovrSystemRequestPermission(lua_State* L) {
  Permission permission = luax_checkenum(L, 1, Permission, NULL);
  lovrSystemRequestPermission(permission);
  return 0;
}

<<<<<<< HEAD
static int l_lovrSystemOpenWindow(lua_State* L) {
  os_window_config window;
  memset(&window, 0, sizeof(window));

  if (!lua_toboolean(L, 1)) {
    return 0;
  }

  luaL_checktype(L, 1, LUA_TTABLE);

  lua_getfield(L, 1, "width");
  window.width = luaL_optinteger(L, -1, 1080);
  lua_pop(L, 1);

  lua_getfield(L, 1, "height");
  window.height = luaL_optinteger(L, -1, 600);
  lua_pop(L, 1);

  lua_getfield(L, 1, "fullscreen");
  window.fullscreen = lua_toboolean(L, -1);
  lua_pop(L, 1);

  lua_getfield(L, 1, "resizable");
  window.resizable = lua_toboolean(L, -1);
  lua_pop(L, 1);

  lua_getfield(L, 1, "title");
  window.title = luaL_optstring(L, -1, "LÖVR");
  lua_pop(L, 1);

  lua_getfield(L, 1, "icon");
  Image* image = NULL;
  if (!lua_isnil(L, -1)) {
    image = luax_checkimage(L, -1);
    window.icon.data = lovrImageGetLayerData(image, 0, 0);
    window.icon.width = lovrImageGetWidth(image, 0);
    window.icon.height = lovrImageGetHeight(image, 0);
  }
  lua_pop(L, 1);

  lovrSystemOpenWindow(&window);
  lovrRelease(image, lovrImageDestroy);
  return 0;
}

static int l_lovrSystemIsWindowOpen(lua_State* L) {
  bool open = lovrSystemIsWindowOpen();
  lua_pushboolean(L, open);
  return 1;
}

static int l_lovrSystemGetWindowWidth(lua_State* L) {
  lua_pushnumber(L, lovrSystemGetWindowWidth());
  return 1;
}

static int l_lovrSystemGetWindowHeight(lua_State* L) {
  lua_pushnumber(L, lovrSystemGetWindowHeight());
  return 1;
}

static int l_lovrSystemGetWindowDimensions(lua_State* L) {
  lua_pushnumber(L, lovrSystemGetWindowWidth());
  lua_pushnumber(L, lovrSystemGetWindowHeight());
  return 2;
}

static int l_lovrSystemGetWindowDensity(lua_State* L) {
  lua_pushnumber(L, lovrSystemGetWindowDensity());
=======
static int l_lovrSystemIsKeyDown(lua_State* L) {
  os_key key = luax_checkenum(L, 1, KeyboardKey, NULL);
  lua_pushboolean(L, lovrSystemIsKeyDown(key));
>>>>>>> d81d906f
  return 1;
}

static const luaL_Reg lovrSystem[] = {
  { "getOS", l_lovrSystemGetOS },
  { "getCoreCount", l_lovrSystemGetCoreCount },
  { "requestPermission", l_lovrSystemRequestPermission },
<<<<<<< HEAD
  { "openWindow", l_lovrSystemOpenWindow },
  { "isWindowOpen", l_lovrSystemIsWindowOpen },
  { "getWindowWidth", l_lovrSystemGetWindowWidth },
  { "getWindowHeight", l_lovrSystemGetWindowHeight },
  { "getWindowDimensions", l_lovrSystemGetWindowDimensions },
  { "getWindowDensity", l_lovrSystemGetWindowDensity },
=======
  { "isKeyDown", l_lovrSystemIsKeyDown },
>>>>>>> d81d906f
  { NULL, NULL }
};

int luaopen_lovr_system(lua_State* L) {
  lua_newtable(L);
  luax_register(L, lovrSystem);
  lovrSystemInit();
  return 1;
}<|MERGE_RESOLUTION|>--- conflicted
+++ resolved
@@ -117,7 +117,6 @@
   return 0;
 }
 
-<<<<<<< HEAD
 static int l_lovrSystemOpenWindow(lua_State* L) {
   os_window_config window;
   memset(&window, 0, sizeof(window));
@@ -187,11 +186,11 @@
 
 static int l_lovrSystemGetWindowDensity(lua_State* L) {
   lua_pushnumber(L, lovrSystemGetWindowDensity());
-=======
+}
+
 static int l_lovrSystemIsKeyDown(lua_State* L) {
   os_key key = luax_checkenum(L, 1, KeyboardKey, NULL);
   lua_pushboolean(L, lovrSystemIsKeyDown(key));
->>>>>>> d81d906f
   return 1;
 }
 
@@ -199,16 +198,13 @@
   { "getOS", l_lovrSystemGetOS },
   { "getCoreCount", l_lovrSystemGetCoreCount },
   { "requestPermission", l_lovrSystemRequestPermission },
-<<<<<<< HEAD
   { "openWindow", l_lovrSystemOpenWindow },
   { "isWindowOpen", l_lovrSystemIsWindowOpen },
   { "getWindowWidth", l_lovrSystemGetWindowWidth },
   { "getWindowHeight", l_lovrSystemGetWindowHeight },
   { "getWindowDimensions", l_lovrSystemGetWindowDimensions },
   { "getWindowDensity", l_lovrSystemGetWindowDensity },
-=======
   { "isKeyDown", l_lovrSystemIsKeyDown },
->>>>>>> d81d906f
   { NULL, NULL }
 };
 
