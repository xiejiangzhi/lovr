--- conflicted
+++ resolved
@@ -1486,17 +1486,6 @@
 int l_lovrPassSetCanvas(lua_State* L);
 
 static int l_lovrGraphicsNewPass(lua_State* L) {
-<<<<<<< HEAD
-  Pass* pass = lovrPassCreate();
-  if (lua_istable(L, 1)) {
-    lua_getfield(L, 1, "label");
-    char* label = lua_tostring(L, -1);
-    if (label) {
-      lovrPassSetLabel(pass, label);
-    }
-    lua_pop(L, 1);
-  }
-=======
   char* label;
   if (lua_istable(L, 1)) {
     lua_getfield(L, 1, "label");
@@ -1504,7 +1493,6 @@
     lua_pop(L, 1);
   }
   Pass* pass = lovrPassCreate(label);
->>>>>>> b304aeff
   luax_pushtype(L, Pass, pass);
   lua_insert(L, 1);
   l_lovrPassSetCanvas(L);
