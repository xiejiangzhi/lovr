--- conflicted
+++ resolved
@@ -339,9 +339,6 @@
   return 6;
 }
 
-<<<<<<< HEAD
-#include "myext/l_physics_shape.c"
-=======
 static int l_lovrShapeContainsPoint(lua_State* L) {
   Shape* shape = luax_checkshape(L, 1);
   float point[3];
@@ -369,7 +366,8 @@
   }
   return 0;
 }
->>>>>>> 3c6fa9e7
+
+#include "myext/l_physics_shape.c"
 
 #define lovrShape \
   { "destroy", l_lovrShapeDestroy }, \
@@ -389,14 +387,9 @@
   { "getPosition", l_lovrShapeGetPosition }, \
   { "getOrientation", l_lovrShapeGetOrientation }, \
   { "getPose", l_lovrShapeGetPose }, \
-<<<<<<< HEAD
-  { "collidePoint", l_lovrShapeCollidePoint }, \
-  { "getAABB", l_lovrShapeGetAABB }
-=======
   { "getAABB", l_lovrShapeGetAABB }, \
   { "containsPoint", l_lovrShapeContainsPoint }, \
   { "raycast", l_lovrShapeRaycast }
->>>>>>> 3c6fa9e7
 
 static int l_lovrBoxShapeGetDimensions(lua_State* L) {
   BoxShape* box = luax_checktype(L, 1, BoxShape);
