#include "api.h"
#include "headset/headset.h"
#include "data/modelData.h"
#include "graphics/graphics.h"
#include "graphics/model.h"
#include "graphics/texture.h"
#include "core/maf.h"
#include <lua.h>
#include <lauxlib.h>
#include <stdlib.h>

StringEntry lovrHeadsetDriver[] = {
  [DRIVER_DESKTOP] = ENTRY("desktop"),
  [DRIVER_OCULUS] = ENTRY("oculus"),
  [DRIVER_OPENVR] = ENTRY("openvr"),
  [DRIVER_OPENXR] = ENTRY("openxr"),
  [DRIVER_VRAPI] = ENTRY("vrapi"),
  [DRIVER_PICO] = ENTRY("pico"),
  [DRIVER_WEBXR] = ENTRY("webxr"),
  { 0 }
};

StringEntry lovrHeadsetOrigin[] = {
  [ORIGIN_HEAD] = ENTRY("head"),
  [ORIGIN_FLOOR] = ENTRY("floor"),
  { 0 }
};

StringEntry lovrDevice[] = {
  [DEVICE_HEAD] = ENTRY("head"),
  [DEVICE_HAND_LEFT] = ENTRY("hand/left"),
  [DEVICE_HAND_RIGHT] = ENTRY("hand/right"),
  [DEVICE_HAND_LEFT_POINT] = ENTRY("hand/left/point"),
  [DEVICE_HAND_RIGHT_POINT] = ENTRY("hand/right/point"),
  [DEVICE_ELBOW_LEFT] = ENTRY("elbow/left"),
  [DEVICE_ELBOW_RIGHT] = ENTRY("elbow/right"),
  [DEVICE_SHOULDER_LEFT] = ENTRY("shoulder/left"),
  [DEVICE_SHOULDER_RIGHT] = ENTRY("shoulder/right"),
  [DEVICE_CHEST] = ENTRY("chest"),
  [DEVICE_WAIST] = ENTRY("waist"),
  [DEVICE_KNEE_LEFT] = ENTRY("knee/left"),
  [DEVICE_KNEE_RIGHT] = ENTRY("knee/right"),
  [DEVICE_FOOT_LEFT] = ENTRY("foot/left"),
  [DEVICE_FOOT_RIGHT] = ENTRY("foot/right"),
  [DEVICE_CAMERA] = ENTRY("camera"),
  [DEVICE_KEYBOARD] = ENTRY("keyboard"),
  [DEVICE_EYE_LEFT] = ENTRY("eye/left"),
  [DEVICE_EYE_RIGHT] = ENTRY("eye/right"),
  [DEVICE_BEACON_1] = ENTRY("beacon/1"),
  [DEVICE_BEACON_2] = ENTRY("beacon/2"),
  [DEVICE_BEACON_3] = ENTRY("beacon/3"),
  [DEVICE_BEACON_4] = ENTRY("beacon/4"),
  { 0 }
};

StringEntry lovrDeviceButton[] = {
  [BUTTON_TRIGGER] = ENTRY("trigger"),
  [BUTTON_THUMBSTICK] = ENTRY("thumbstick"),
  [BUTTON_THUMBREST] = ENTRY("thumbrest"),
  [BUTTON_TOUCHPAD] = ENTRY("touchpad"),
  [BUTTON_GRIP] = ENTRY("grip"),
  [BUTTON_MENU] = ENTRY("menu"),
  [BUTTON_A] = ENTRY("a"),
  [BUTTON_B] = ENTRY("b"),
  [BUTTON_X] = ENTRY("x"),
  [BUTTON_Y] = ENTRY("y"),
  [BUTTON_PROXIMITY] = ENTRY("proximity"),
  { 0 }
};

StringEntry lovrDeviceAxis[] = {
  [AXIS_TRIGGER] = ENTRY("trigger"),
  [AXIS_THUMBSTICK] = ENTRY("thumbstick"),
  [AXIS_TOUCHPAD] = ENTRY("touchpad"),
  [AXIS_GRIP] = ENTRY("grip"),
  { 0 }
};

typedef struct {
  lua_State* L;
  int ref;
} HeadsetRenderData;

static HeadsetRenderData headsetRenderData;

static void renderHelper(void* userdata) {
  HeadsetRenderData* renderData = userdata;
  lua_State* L = renderData->L;
#ifdef LOVR_USE_PICO
  luax_geterror(L);
  if (lua_isnil(L, -1) && renderData->ref != LUA_REFNIL) {
    lua_pushcfunction(L, luax_getstack);
    lua_rawgeti(L, LUA_REGISTRYINDEX, renderData->ref);
    if (lua_pcall(L, 0, 0, -2)) {
      luax_seterror(L);
    }
    lua_pop(L, 1); // pop luax_getstack
  }
  lua_pop(L, 1);
#else
  if (lua_isfunction(L, -1)) {
    lua_call(L, 0, 0);
  }
#endif
}

static Device luax_optdevice(lua_State* L, int index) {
  const char* str = luaL_optstring(L, 1, "head");
  if (!strcmp(str, "left")) {
    return DEVICE_HAND_LEFT;
  } else if (!strcmp(str, "right")) {
    return DEVICE_HAND_RIGHT;
  }
  return luax_checkenum(L, 1, Device, "head");
}

<<<<<<< HEAD
static int l_lovrHeadsetStart(lua_State* L) {
  lovrHeadsetDisplayDriver->start();
=======
static int l_lovrHeadsetInit(lua_State* L) {
  size_t driverCount = 0;
  HeadsetDriver drivers[8];
  float supersample = 1.f;
  float offset = 1.7f;
  int msaa = 4;
  bool overlay = false;

  luax_pushconf(L);
  if (lua_istable(L, -1)) {
    lua_getfield(L, -1, "headset");
    if (lua_istable(L, -1)) {

      // Drivers
      lua_getfield(L, -1, "drivers");
      int n = luax_len(L, -1);
      for (int i = 0; i < n; i++) {
        lua_rawgeti(L, -1, i + 1);
        drivers[driverCount++] = luax_checkenum(L, -1, HeadsetDriver, NULL);
        lovrAssert(driverCount < sizeof(drivers) / sizeof(drivers[0]), "Too many headset drivers specified in conf.lua");
        lua_pop(L, 1);
      }
      lua_pop(L, 1);

      // Supersample
      lua_getfield(L, -1, "supersample");
      if (lua_type(L, -1) == LUA_TBOOLEAN) {
        supersample = lua_toboolean(L, -1) ? 2.f : 1.f;
      } else {
        supersample = luax_optfloat(L, -1, 1.f);
      }
      lua_pop(L, 1);

      // Offset
      lua_getfield(L, -1, "offset");
      offset = luax_optfloat(L, -1, 1.7f);
      lua_pop(L, 1);

      // MSAA
      lua_getfield(L, -1, "msaa");
      msaa = luaL_optinteger(L, -1, 4);
      lua_pop(L, 1);

      // Overlay
      lua_getfield(L, -1, "overlay");
      overlay = lua_toboolean(L, -1);
      lua_pop(L, 1);
    }
    lua_pop(L, 1);
  }
  lua_pop(L, 1);

  luax_atexit(L, lovrHeadsetDestroy); // Always make sure the headset module gets cleaned up
  lovrHeadsetInit(drivers, driverCount, supersample, offset, msaa, overlay);
>>>>>>> 1e91eea9
  return 0;
}

static int l_lovrHeadsetGetDriver(lua_State* L) {
  if (lua_gettop(L) == 0) {
    luax_pushenum(L, HeadsetDriver, lovrHeadsetDisplayDriver->driverType);
    return 1;
  } else {
    Device device = luax_optdevice(L, 1);
    float position[4], orientation[4];
    FOREACH_TRACKING_DRIVER(driver) {
      if (driver->getPose(device, position, orientation)) {
        luax_pushenum(L, HeadsetDriver, driver->driverType);
        return 1;
      }
    }
  }
  return 0;
}

static int l_lovrHeadsetGetName(lua_State* L) {
  char name[256];
  if (lovrHeadsetDisplayDriver->getName(name, sizeof(name))) {
    lua_pushstring(L, name);
  } else {
    lua_pushnil(L);
  }
  return 1;
}

static int l_lovrHeadsetGetOriginType(lua_State* L) {
  luax_pushenum(L, HeadsetOrigin, lovrHeadsetDisplayDriver->getOriginType());
  return 1;
}

static int l_lovrHeadsetGetDisplayWidth(lua_State* L) {
  uint32_t width, height;
  lovrHeadsetDisplayDriver->getDisplayDimensions(&width, &height);
  lua_pushinteger(L, width);
  return 1;
}

static int l_lovrHeadsetGetDisplayHeight(lua_State* L) {
  uint32_t width, height;
  lovrHeadsetDisplayDriver->getDisplayDimensions(&width, &height);
  lua_pushinteger(L, height);
  return 1;
}

static int l_lovrHeadsetGetDisplayDimensions(lua_State* L) {
  uint32_t width, height;
  lovrHeadsetDisplayDriver->getDisplayDimensions(&width, &height);
  lua_pushinteger(L, width);
  lua_pushinteger(L, height);
  return 2;
}

static int l_lovrHeadsetGetDisplayFrequency(lua_State* L) {
  float frequency = lovrHeadsetDisplayDriver->getDisplayFrequency ? lovrHeadsetDisplayDriver->getDisplayFrequency() : 0.f;
  if (frequency == 0.f) {
    lua_pushnil(L);
  } else {
    lua_pushnumber(L, frequency);
  }
  return 1;
}

static int l_lovrHeadsetGetDisplayMask(lua_State* L) {
  uint32_t count;
  const float* points = lovrHeadsetDisplayDriver->getDisplayMask(&count);

  if (!points) {
    lua_pushnil(L);
    return 1;
  }

  lua_createtable(L, count, 0);
  for (uint32_t i = 0; i < count; i += 2) {
    lua_createtable(L, 2, 0);

    lua_pushnumber(L, points[i + 0]);
    lua_rawseti(L, -2, 1);
    lua_pushnumber(L, points[i + 1]);
    lua_rawseti(L, -2, 2);

    lua_rawseti(L, -2, i / 2 + 1);
  }

  return 1;
}

static int l_lovrHeadsetGetViewCount(lua_State* L) {
  lua_pushinteger(L, lovrHeadsetDisplayDriver->getViewCount());
  return 1;
}

static int l_lovrHeadsetGetViewPose(lua_State* L) {
  float position[4], orientation[4];
  uint32_t view = luax_checku32(L, 1) - 1;
  if (!lovrHeadsetDisplayDriver->getViewPose(view, position, orientation)) {
    lua_pushnil(L);
    return 1;
  }
  float angle, ax, ay, az;
  quat_getAngleAxis(orientation, &angle, &ax, &ay, &az);
  lua_pushnumber(L, position[0]);
  lua_pushnumber(L, position[1]);
  lua_pushnumber(L, position[2]);
  lua_pushnumber(L, angle);
  lua_pushnumber(L, ax);
  lua_pushnumber(L, ay);
  lua_pushnumber(L, az);
  return 7;
}

static int l_lovrHeadsetGetViewAngles(lua_State* L) {
  float left, right, up, down;
  uint32_t view = luax_checku32(L, 1) - 1;
  if (!lovrHeadsetDisplayDriver->getViewAngles(view, &left, &right, &up, &down)) {
    lua_pushnil(L);
    return 1;
  }
  lua_pushnumber(L, left);
  lua_pushnumber(L, right);
  lua_pushnumber(L, up);
  lua_pushnumber(L, down);
  return 4;
}

static int l_lovrHeadsetGetClipDistance(lua_State* L) {
  float clipNear, clipFar;
  lovrHeadsetDisplayDriver->getClipDistance(&clipNear, &clipFar);
  lua_pushnumber(L, clipNear);
  lua_pushnumber(L, clipFar);
  return 2;
}

static int l_lovrHeadsetSetClipDistance(lua_State* L) {
  float clipNear = luax_checkfloat(L, 1);
  float clipFar = luax_checkfloat(L, 2);
  lovrHeadsetDisplayDriver->setClipDistance(clipNear, clipFar);
  return 0;
}

static int l_lovrHeadsetGetBoundsWidth(lua_State* L) {
  float width, depth;
  lovrHeadsetDisplayDriver->getBoundsDimensions(&width, &depth);
  lua_pushnumber(L, width);
  return 1;
}

static int l_lovrHeadsetGetBoundsDepth(lua_State* L) {
  float width, depth;
  lovrHeadsetDisplayDriver->getBoundsDimensions(&width, &depth);
  lua_pushnumber(L, depth);
  return 1;
}

static int l_lovrHeadsetGetBoundsDimensions(lua_State* L) {
  float width, depth;
  lovrHeadsetDisplayDriver->getBoundsDimensions(&width, &depth);
  lua_pushnumber(L, width);
  lua_pushnumber(L, depth);
  return 2;
}

static int l_lovrHeadsetGetBoundsGeometry(lua_State* L) {
  uint32_t count;
  const float* points = lovrHeadsetDisplayDriver->getBoundsGeometry(&count);

  if (!points) {
    lua_pushnil(L);
    return 1;
  }

  if (lua_type(L, 1) == LUA_TTABLE) {
    lua_settop(L, 1);
  } else {
    lua_settop(L, 0);
    lua_createtable(L, count / 4, 0);
  }

  int j = 1;
  for (uint32_t i = 0; i < count; i += 4) {
    lua_pushnumber(L, points[i + 0]);
    lua_rawseti(L, 1, j++);
    lua_pushnumber(L, points[i + 1]);
    lua_rawseti(L, 1, j++);
    lua_pushnumber(L, points[i + 2]);
    lua_rawseti(L, 1, j++);
  }

  return 1;
}

static int l_lovrHeadsetIsTracked(lua_State* L) {
  Device device = luax_optdevice(L, 1);
  float position[4], orientation[4];
  FOREACH_TRACKING_DRIVER(driver) {
    if (driver->getPose(device, position, orientation)) {
      lua_pushboolean(L, true);
      return 1;
    }
  }
  lua_pushboolean(L, false);
  return 1;
}

static int l_lovrHeadsetGetPose(lua_State* L) {
  Device device = luax_optdevice(L, 1);
  float position[4], orientation[4];
  FOREACH_TRACKING_DRIVER(driver) {
    if (driver->getPose(device, position, orientation)) {
      float angle, ax, ay, az;
      quat_getAngleAxis(orientation, &angle, &ax, &ay, &az);
      lua_pushnumber(L, position[0]);
      lua_pushnumber(L, position[1]);
      lua_pushnumber(L, position[2]);
      lua_pushnumber(L, angle);
      lua_pushnumber(L, ax);
      lua_pushnumber(L, ay);
      lua_pushnumber(L, az);
      return 7;
    }
  }
  for (int i = 0; i < 7; i++) {
    lua_pushnumber(L, 0.);
  }
  return 7;
}

static int l_lovrHeadsetGetPosition(lua_State* L) {
  Device device = luax_optdevice(L, 1);
  float position[4], orientation[4];
  FOREACH_TRACKING_DRIVER(driver) {
    if (driver->getPose(device, position, orientation)) {
      lua_pushnumber(L, position[0]);
      lua_pushnumber(L, position[1]);
      lua_pushnumber(L, position[2]);
      return 3;
    }
  }
  for (int i = 0; i < 3; i++) {
    lua_pushnumber(L, 0.);
  }
  return 3;
}

static int l_lovrHeadsetGetOrientation(lua_State* L) {
  Device device = luax_optdevice(L, 1);
  float position[4], orientation[4];
  FOREACH_TRACKING_DRIVER(driver) {
    if (driver->getPose(device, position, orientation)) {
      float angle, ax, ay, az;
      quat_getAngleAxis(orientation, &angle, &ax, &ay, &az);
      lua_pushnumber(L, angle);
      lua_pushnumber(L, ax);
      lua_pushnumber(L, ay);
      lua_pushnumber(L, az);
      return 4;
    }
  }
  for (int i = 0; i < 4; i++) {
    lua_pushnumber(L, 0.);
  }
  return 4;
}

static int l_lovrHeadsetGetVelocity(lua_State* L) {
  Device device = luax_optdevice(L, 1);
  float velocity[4], angularVelocity[4];
  FOREACH_TRACKING_DRIVER(driver) {
    if (driver->getVelocity(device, velocity, angularVelocity)) {
      lua_pushnumber(L, velocity[0]);
      lua_pushnumber(L, velocity[1]);
      lua_pushnumber(L, velocity[2]);
      return 3;
    }
  }
  for (int i = 0; i < 3; i++) {
    lua_pushnumber(L, 0.);
  }
  return 3;
}

static int l_lovrHeadsetGetAngularVelocity(lua_State* L) {
  Device device = luax_optdevice(L, 1);
  float velocity[4], angularVelocity[4];
  FOREACH_TRACKING_DRIVER(driver) {
    if (driver->getVelocity(device, velocity, angularVelocity)) {
      lua_pushnumber(L, angularVelocity[0]);
      lua_pushnumber(L, angularVelocity[1]);
      lua_pushnumber(L, angularVelocity[2]);
      return 3;
    }
  }
  for (int i = 0; i < 3; i++) {
    lua_pushnumber(L, 0.);
  }
  return 3;
}

static int l_lovrHeadsetIsDown(lua_State* L) {
  Device device = luax_optdevice(L, 1);
  DeviceButton button = luax_checkenum(L, 2, DeviceButton, NULL);
  bool down, changed;
  FOREACH_TRACKING_DRIVER(driver) {
    if (driver->isDown(device, button, &down, &changed)) {
      lua_pushboolean(L, down);
      return 1;
    }
  }
  return 0;
}

static int l_lovrHeadsetWasPressed(lua_State* L) {
  Device device = luax_optdevice(L, 1);
  DeviceButton button = luax_checkenum(L, 2, DeviceButton, NULL);
  bool down, changed;
  FOREACH_TRACKING_DRIVER(driver) {
    if (driver->isDown(device, button, &down, &changed)) {
      lua_pushboolean(L, down && changed);
      return 1;
    }
  }
  lua_pushboolean(L, false);
  return 1;
}

static int l_lovrHeadsetWasReleased(lua_State* L) {
  Device device = luax_optdevice(L, 1);
  DeviceButton button = luax_checkenum(L, 2, DeviceButton, NULL);
  bool down, changed;
  FOREACH_TRACKING_DRIVER(driver) {
    if (driver->isDown(device, button, &down, &changed)) {
      lua_pushboolean(L, !down && changed);
      return 1;
    }
  }
  lua_pushboolean(L, false);
  return 1;
}

static int l_lovrHeadsetIsTouched(lua_State* L) {
  Device device = luax_optdevice(L, 1);
  DeviceButton button = luax_checkenum(L, 2, DeviceButton, NULL);
  bool touched;
  FOREACH_TRACKING_DRIVER(driver) {
    if (driver->isTouched(device, button, &touched)) {
      lua_pushboolean(L, touched);
      return 1;
    }
  }
  return 0;
}

static const int axisCounts[MAX_AXES] = {
  [AXIS_TRIGGER] = 1,
  [AXIS_THUMBSTICK] = 2,
  [AXIS_TOUCHPAD] = 2,
  [AXIS_GRIP] = 1
};

static int l_lovrHeadsetGetAxis(lua_State* L) {
  Device device = luax_optdevice(L, 1);
  DeviceAxis axis = luax_checkenum(L, 2, DeviceAxis, NULL);
  int count = axisCounts[axis];
  float value[4];
  FOREACH_TRACKING_DRIVER(driver) {
    if (driver->getAxis(device, axis, value)) {
      for (int i = 0; i < count; i++) {
        lua_pushnumber(L, value[i]);
      }
      return count;
    }
  }
  for (int i = 0; i < count; i++) {
    lua_pushnumber(L, 0.);
  }
  return count;
}

static int l_lovrHeadsetGetSkeleton(lua_State* L) {
  Device device = luax_optdevice(L, 1);
  float poses[HAND_JOINT_COUNT * 8];
  FOREACH_TRACKING_DRIVER(driver) {
    if (driver->getSkeleton(device, poses)) {
      if (!lua_istable(L, 2)) {
        lua_createtable(L, HAND_JOINT_COUNT, 0);
      } else {
        lua_settop(L, 2);
      }

      for (uint32_t i = 0; i < HAND_JOINT_COUNT; i++) {
        lua_createtable(L, 8, 0);

        float angle, ax, ay, az;
        float* pose = poses + i * 8;
        quat_getAngleAxis(pose + 4, &angle, &ax, &ay, &az);
        lua_pushnumber(L, pose[0]);
        lua_pushnumber(L, pose[1]);
        lua_pushnumber(L, pose[2]);
        lua_pushnumber(L, angle);
        lua_pushnumber(L, ax);
        lua_pushnumber(L, ay);
        lua_pushnumber(L, az);
        lua_rawseti(L, -8, 7);
        lua_rawseti(L, -7, 6);
        lua_rawseti(L, -6, 5);
        lua_rawseti(L, -5, 4);
        lua_rawseti(L, -4, 3);
        lua_rawseti(L, -3, 2);
        lua_rawseti(L, -2, 1);

        lua_rawseti(L, -2, i + 1);
      }

      return 1;
    }
  }
  lua_pushnil(L);
  return 1;
}

static int l_lovrHeadsetVibrate(lua_State* L) {
  Device device = luax_optdevice(L, 1);
  float strength = luax_optfloat(L, 2, 1.f);
  float duration = luax_optfloat(L, 3, .5f);
  float frequency = luax_optfloat(L, 4, 0.f);
  FOREACH_TRACKING_DRIVER(driver) {
    if (driver->vibrate(device, strength, duration, frequency)) {
      lua_pushboolean(L, true);
      return 1;
    }
  }
  lua_pushboolean(L, false);
  return 1;
}

static int l_lovrHeadsetNewModel(lua_State* L) {
  Device device = luax_optdevice(L, 1);
  bool animated = false;

  if (lua_istable(L, 2)) {
    lua_getfield(L, 2, "animated");
    animated = lua_toboolean(L, -1);
    lua_pop(L, 1);
  }

  ModelData* modelData = NULL;
  FOREACH_TRACKING_DRIVER(driver) {
    if ((modelData = driver->newModelData(device, animated)) != NULL) {
      break;
    }
  }

  if (modelData) {
    Model* model = lovrModelCreate(modelData);
    luax_pushtype(L, Model, model);
    lovrRelease(modelData, lovrModelDataDestroy);
    lovrRelease(model, lovrModelDestroy);
    return 1;
  }

  return 0;
}

static int l_lovrHeadsetAnimate(lua_State* L) {
  Device device = luax_optdevice(L, 1);
  Model* model = luax_checktype(L, 2, Model);
  FOREACH_TRACKING_DRIVER(driver) {
    if (driver->animate(device, model)) {
      lua_pushboolean(L, true);
      return 1;
    }
  }
  lua_pushboolean(L, false);
  return 1;
}

static int l_lovrHeadsetRenderTo(lua_State* L) {
  lua_settop(L, 1);

#ifdef LOVR_USE_PICO
  if (headsetRenderData.ref != LUA_NOREF) {
    luaL_unref(L, LUA_REGISTRYINDEX, headsetRenderData.ref);
  }

  headsetRenderData.ref = luaL_ref(L, LUA_REGISTRYINDEX);
  lua_rawgeti(L, LUA_REGISTRYINDEX, LUA_RIDX_MAINTHREAD);
  headsetRenderData.L = lua_tothread(L, -1);
  lua_pop(L, 1);
#else
  headsetRenderData.L = L;
#endif
  lovrHeadsetDisplayDriver->renderTo(renderHelper, &headsetRenderData);
  lovrGraphicsSetViewMatrix(0, NULL);
  lovrGraphicsSetViewMatrix(1, NULL);
  lovrGraphicsSetProjection(0, NULL);
  lovrGraphicsSetProjection(1, NULL);
  return 0;
}

static int l_lovrHeadsetUpdate(lua_State* L) {
  float dt = luax_checkfloat(L, 1);

  if (lovrHeadsetDisplayDriver->update) {
    lovrHeadsetDisplayDriver->update(dt);
  }

  FOREACH_TRACKING_DRIVER(driver) {
    if (driver->update && driver != lovrHeadsetDisplayDriver) {
      driver->update(dt);
    }
  }

  return 0;
}

static int l_lovrHeadsetGetTime(lua_State* L) {
  lua_pushnumber(L, lovrHeadsetDisplayDriver->getDisplayTime());
  return 1;
}

static int l_lovrHeadsetGetMirrorTexture(lua_State* L) {
  Texture* texture = NULL;
  if (lovrHeadsetDisplayDriver->getMirrorTexture)
    texture = lovrHeadsetDisplayDriver->getMirrorTexture();
  luax_pushtype(L, Texture, texture);

  return 1;
}

static int l_lovrHeadsetGetHands(lua_State* L) {
  if (lua_istable(L, 1)) {
    lua_settop(L, 1);
  } else {
    lua_newtable(L);
  }

  int count = 0;
  float position[4], orientation[4];
  Device hands[] = { DEVICE_HAND_LEFT, DEVICE_HAND_RIGHT };
  for (size_t i = 0; i < sizeof(hands) / sizeof(hands[0]); i++) {
    FOREACH_TRACKING_DRIVER(driver) {
      if (driver->getPose(hands[i], position, orientation)) {
        luax_pushenum(L, Device, hands[i]);
        lua_rawseti(L, -2, ++count);
      }
    }
  }
  lua_pushnil(L);
  lua_rawseti(L, -2, ++count);
  return 1;
}

static const luaL_Reg lovrHeadset[] = {
  { "start", l_lovrHeadsetStart },
  { "getDriver", l_lovrHeadsetGetDriver },
  { "getName", l_lovrHeadsetGetName },
  { "getOriginType", l_lovrHeadsetGetOriginType },
  { "getDisplayWidth", l_lovrHeadsetGetDisplayWidth },
  { "getDisplayHeight", l_lovrHeadsetGetDisplayHeight },
  { "getDisplayDimensions", l_lovrHeadsetGetDisplayDimensions },
  { "getDisplayFrequency", l_lovrHeadsetGetDisplayFrequency },
  { "getDisplayMask", l_lovrHeadsetGetDisplayMask },
  { "getViewCount", l_lovrHeadsetGetViewCount },
  { "getViewPose", l_lovrHeadsetGetViewPose },
  { "getViewAngles", l_lovrHeadsetGetViewAngles },
  { "getClipDistance", l_lovrHeadsetGetClipDistance },
  { "setClipDistance", l_lovrHeadsetSetClipDistance },
  { "getBoundsWidth", l_lovrHeadsetGetBoundsWidth },
  { "getBoundsDepth", l_lovrHeadsetGetBoundsDepth },
  { "getBoundsDimensions", l_lovrHeadsetGetBoundsDimensions },
  { "getBoundsGeometry", l_lovrHeadsetGetBoundsGeometry },
  { "isTracked", l_lovrHeadsetIsTracked },
  { "getPose", l_lovrHeadsetGetPose },
  { "getPosition", l_lovrHeadsetGetPosition },
  { "getOrientation", l_lovrHeadsetGetOrientation },
  { "getVelocity", l_lovrHeadsetGetVelocity },
  { "getAngularVelocity", l_lovrHeadsetGetAngularVelocity },
  { "isDown", l_lovrHeadsetIsDown },
  { "wasPressed", l_lovrHeadsetWasPressed },
  { "wasReleased", l_lovrHeadsetWasReleased },
  { "isTouched", l_lovrHeadsetIsTouched },
  { "getAxis", l_lovrHeadsetGetAxis },
  { "vibrate", l_lovrHeadsetVibrate },
  { "newModel", l_lovrHeadsetNewModel },
  { "animate", l_lovrHeadsetAnimate },
  { "getSkeleton", l_lovrHeadsetGetSkeleton },
  { "renderTo", l_lovrHeadsetRenderTo },
  { "update", l_lovrHeadsetUpdate },
  { "getTime", l_lovrHeadsetGetTime },
  { "getMirrorTexture", l_lovrHeadsetGetMirrorTexture },
  { "getHands", l_lovrHeadsetGetHands },
  { NULL, NULL }
};

int luaopen_lovr_headset(lua_State* L) {
  lua_newtable(L);
  luax_register(L, lovrHeadset);

  luax_pushconf(L);
  lua_getfield(L, -1, "headset");

  size_t driverCount = 0;
  HeadsetDriver drivers[8];
  float supersample = 1.f;
  float offset = 1.7f;
  int msaa = 4;
  bool overlay = false;

  if (lua_istable(L, -1)) {

    // Drivers
    lua_getfield(L, -1, "drivers");
    int n = luax_len(L, -1);
    for (int i = 0; i < n; i++) {
      lua_rawgeti(L, -1, i + 1);
      drivers[driverCount++] = luax_checkenum(L, -1, HeadsetDriver, NULL);
      lovrAssert(driverCount < sizeof(drivers) / sizeof(drivers[0]), "Too many headset drivers specified in conf.lua");
      lua_pop(L, 1);
    }
    lua_pop(L, 1);

    // Supersample
    lua_getfield(L, -1, "supersample");
    if (lua_type(L, -1) == LUA_TBOOLEAN) {
      supersample = lua_toboolean(L, -1) ? 2.f : 1.f;
    } else {
      supersample = luax_optfloat(L, -1, 1.f);
    }
    lua_pop(L, 1);

    // Offset
    lua_getfield(L, -1, "offset");
    offset = luax_optfloat(L, -1, 1.7f);
    lua_pop(L, 1);

    // MSAA
    lua_getfield(L, -1, "msaa");
    msaa = luaL_optinteger(L, -1, 4);
    lua_pop(L, 1);

    // Overlay
    lua_getfield(L, -1, "overlay");
    overlay = lua_toboolean(L, -1);
    lua_pop(L, 1);
  }

  if (lovrHeadsetInit(drivers, driverCount, supersample, offset, msaa, overlay)) {
    luax_atexit(L, lovrHeadsetDestroy);
  }

  lua_pop(L, 2);

  headsetRenderData.ref = LUA_NOREF;
  return 1;
}<|MERGE_RESOLUTION|>--- conflicted
+++ resolved
@@ -114,65 +114,8 @@
   return luax_checkenum(L, 1, Device, "head");
 }
 
-<<<<<<< HEAD
 static int l_lovrHeadsetStart(lua_State* L) {
   lovrHeadsetDisplayDriver->start();
-=======
-static int l_lovrHeadsetInit(lua_State* L) {
-  size_t driverCount = 0;
-  HeadsetDriver drivers[8];
-  float supersample = 1.f;
-  float offset = 1.7f;
-  int msaa = 4;
-  bool overlay = false;
-
-  luax_pushconf(L);
-  if (lua_istable(L, -1)) {
-    lua_getfield(L, -1, "headset");
-    if (lua_istable(L, -1)) {
-
-      // Drivers
-      lua_getfield(L, -1, "drivers");
-      int n = luax_len(L, -1);
-      for (int i = 0; i < n; i++) {
-        lua_rawgeti(L, -1, i + 1);
-        drivers[driverCount++] = luax_checkenum(L, -1, HeadsetDriver, NULL);
-        lovrAssert(driverCount < sizeof(drivers) / sizeof(drivers[0]), "Too many headset drivers specified in conf.lua");
-        lua_pop(L, 1);
-      }
-      lua_pop(L, 1);
-
-      // Supersample
-      lua_getfield(L, -1, "supersample");
-      if (lua_type(L, -1) == LUA_TBOOLEAN) {
-        supersample = lua_toboolean(L, -1) ? 2.f : 1.f;
-      } else {
-        supersample = luax_optfloat(L, -1, 1.f);
-      }
-      lua_pop(L, 1);
-
-      // Offset
-      lua_getfield(L, -1, "offset");
-      offset = luax_optfloat(L, -1, 1.7f);
-      lua_pop(L, 1);
-
-      // MSAA
-      lua_getfield(L, -1, "msaa");
-      msaa = luaL_optinteger(L, -1, 4);
-      lua_pop(L, 1);
-
-      // Overlay
-      lua_getfield(L, -1, "overlay");
-      overlay = lua_toboolean(L, -1);
-      lua_pop(L, 1);
-    }
-    lua_pop(L, 1);
-  }
-  lua_pop(L, 1);
-
-  luax_atexit(L, lovrHeadsetDestroy); // Always make sure the headset module gets cleaned up
-  lovrHeadsetInit(drivers, driverCount, supersample, offset, msaa, overlay);
->>>>>>> 1e91eea9
   return 0;
 }
 
@@ -775,9 +718,6 @@
   lua_newtable(L);
   luax_register(L, lovrHeadset);
 
-  luax_pushconf(L);
-  lua_getfield(L, -1, "headset");
-
   size_t driverCount = 0;
   HeadsetDriver drivers[8];
   float supersample = 1.f;
@@ -785,49 +725,52 @@
   int msaa = 4;
   bool overlay = false;
 
+  luax_pushconf(L);
   if (lua_istable(L, -1)) {
-
-    // Drivers
-    lua_getfield(L, -1, "drivers");
-    int n = luax_len(L, -1);
-    for (int i = 0; i < n; i++) {
-      lua_rawgeti(L, -1, i + 1);
-      drivers[driverCount++] = luax_checkenum(L, -1, HeadsetDriver, NULL);
-      lovrAssert(driverCount < sizeof(drivers) / sizeof(drivers[0]), "Too many headset drivers specified in conf.lua");
+    lua_getfield(L, -1, "headset");
+    if (lua_istable(L, -1)) {
+
+      // Drivers
+      lua_getfield(L, -1, "drivers");
+      int n = luax_len(L, -1);
+      for (int i = 0; i < n; i++) {
+        lua_rawgeti(L, -1, i + 1);
+        drivers[driverCount++] = luax_checkenum(L, -1, HeadsetDriver, NULL);
+        lovrAssert(driverCount < sizeof(drivers) / sizeof(drivers[0]), "Too many headset drivers specified in conf.lua");
+        lua_pop(L, 1);
+      }
       lua_pop(L, 1);
+
+      // Supersample
+      lua_getfield(L, -1, "supersample");
+      if (lua_type(L, -1) == LUA_TBOOLEAN) {
+        supersample = lua_toboolean(L, -1) ? 2.f : 1.f;
+      } else {
+        supersample = luax_optfloat(L, -1, 1.f);
+      }
+      lua_pop(L, 1);
+
+      // Offset
+      lua_getfield(L, -1, "offset");
+      offset = luax_optfloat(L, -1, 1.7f);
+      lua_pop(L, 1);
+
+      // MSAA
+      lua_getfield(L, -1, "msaa");
+      msaa = luaL_optinteger(L, -1, 4);
+      lua_pop(L, 1);
+
+      // Overlay
+      lua_getfield(L, -1, "overlay");
+      overlay = lua_toboolean(L, -1);
+      lua_pop(L, 1);
     }
     lua_pop(L, 1);
-
-    // Supersample
-    lua_getfield(L, -1, "supersample");
-    if (lua_type(L, -1) == LUA_TBOOLEAN) {
-      supersample = lua_toboolean(L, -1) ? 2.f : 1.f;
-    } else {
-      supersample = luax_optfloat(L, -1, 1.f);
-    }
-    lua_pop(L, 1);
-
-    // Offset
-    lua_getfield(L, -1, "offset");
-    offset = luax_optfloat(L, -1, 1.7f);
-    lua_pop(L, 1);
-
-    // MSAA
-    lua_getfield(L, -1, "msaa");
-    msaa = luaL_optinteger(L, -1, 4);
-    lua_pop(L, 1);
-
-    // Overlay
-    lua_getfield(L, -1, "overlay");
-    overlay = lua_toboolean(L, -1);
-    lua_pop(L, 1);
-  }
-
-  if (lovrHeadsetInit(drivers, driverCount, supersample, offset, msaa, overlay)) {
-    luax_atexit(L, lovrHeadsetDestroy);
-  }
-
-  lua_pop(L, 2);
+  }
+  lua_pop(L, 1);
+
+  luax_atexit(L, lovrHeadsetDestroy);
+  lovrHeadsetInit(drivers, driverCount, supersample, offset, msaa, overlay);
 
   headsetRenderData.ref = LUA_NOREF;
   return 1;
