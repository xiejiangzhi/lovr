#include "api.h"
#include "physics/physics.h"
#include "core/maf.h"
#include "util.h"
#include <float.h>
#include <stdbool.h>
#include <string.h>

static int luax_pushcastresult(lua_State* L, CastResult* hit) {
  luax_pushtype(L, Collider, hit->collider);
  luax_pushshape(L, hit->shape);
  lua_pushnumber(L, hit->position[0]);
  lua_pushnumber(L, hit->position[1]);
  lua_pushnumber(L, hit->position[2]);
  lua_pushnumber(L, hit->normal[0]);
  lua_pushnumber(L, hit->normal[1]);
  lua_pushnumber(L, hit->normal[2]);
  lua_pushnumber(L, hit->fraction);
  return 9;
}

static int luax_pushcollideresult(lua_State* L, CollideResult* hit) {
  luax_pushtype(L, Collider, hit->collider);
  luax_pushshape(L, hit->shape);
  lua_pushnumber(L, hit->position[0]);
  lua_pushnumber(L, hit->position[1]);
  lua_pushnumber(L, hit->position[2]);
  lua_pushnumber(L, hit->normal[0]);
  lua_pushnumber(L, hit->normal[1]);
  lua_pushnumber(L, hit->normal[2]);
  return 8;
}

static float castCallback(void* userdata, CastResult* hit) {
  lua_State* L = userdata;
  lua_pushvalue(L, -1);
  int n = luax_pushcastresult(L, hit);
  lua_call(L, n, 1);
  float fraction = lua_type(L, -1) == LUA_TNUMBER ? luax_tofloat(L, -1) : 1.f;
  lua_pop(L, 1);
  return fraction;
}

static float castClosestCallback(void* userdata, CastResult* hit) {
  *((CastResult*) userdata) = *hit;
  return hit->fraction;
}

static float collideCallback(void* userdata, CollideResult* hit) {
  lua_State* L = userdata;
  lua_pushvalue(L, -1);
  int n = luax_pushcollideresult(L, hit);
  lua_call(L, n, 1);
  bool stop = lua_type(L, -1) == LUA_TBOOLEAN && lua_toboolean(L, -1);
  lua_pop(L, 1);
  return stop ? -FLT_MAX : FLT_MAX;
}

static float collideFirstCallback(void* userdata, CollideResult* hit) {
  *((CollideResult*) userdata) = *hit;
  return -FLT_MAX;
}

static void queryCallback(void* userdata, Collider* collider) {
  lua_State* L = userdata;
  lua_pushvalue(L, -1);
  luax_pushtype(L, Collider, collider);
  lua_call(L, 2, 0);
}

static void queryNoCallback(void* userdata, Collider* collider) {
  *((Collider**) userdata) = collider;
}

static bool filterCallback(void* userdata, World* world, Collider* a, Collider* b) {
  lua_State* L = userdata;
  luax_pushstash(L, "lovr.world.filter");
  luax_pushtype(L, World, world);
  lua_rawget(L, -2);
  lua_remove(L, -2);
  luax_pushtype(L, Collider, a);
  luax_pushtype(L, Collider, b);
  if (lua_pcall(L, 2, 1, 0)) {
    lua_settop(L, 3); // Only keep first error
  } else {
    bool accept = lua_type(L, -1) != LUA_TBOOLEAN || lua_toboolean(L, -1);
    lua_pop(L, 1);
    return accept;
  }
  return true;
}

static void enterCallback(void* userdata, World* world, Collider* a, Collider* b) {
  lua_State* L = userdata;
  luax_pushstash(L, "lovr.world.enter");
  luax_pushtype(L, World, world);
  lua_rawget(L, -2);
  lua_remove(L, -2);
  luax_pushtype(L, Collider, a);
  luax_pushtype(L, Collider, b);
  if (lua_pcall(L, 2, 0, 0)) {
    lua_settop(L, 3); // Only keep first error
  }
}

static void exitCallback(void* userdata, World* world, Collider* a, Collider* b) {
  lua_State* L = userdata;
  luax_pushstash(L, "lovr.world.exit");
  luax_pushtype(L, World, world);
  lua_rawget(L, -2);
  lua_remove(L, -2);
  luax_pushtype(L, Collider, a);
  luax_pushtype(L, Collider, b);
  if (lua_pcall(L, 2, 0, 0)) {
    lua_settop(L, 3); // Only keep first error
  }
}

static void contactCallback(void* userdata, World* world, Collider* a, Collider* b, Contact* contact) {
  lua_State* L = userdata;
  luax_pushstash(L, "lovr.world.contact");
  luax_pushtype(L, World, world);
  lua_rawget(L, -2);
  lua_remove(L, -2);
  luax_pushtype(L, Collider, a);
  luax_pushtype(L, Collider, b);
  luax_pushtype(L, Contact, contact);
  if (lua_pcall(L, 3, 0, 0)) {
    lua_settop(L, 3); // Only keep first error
  }
}

static int l_lovrWorldNewCollider(lua_State* L) {
  World* world = luax_checktype(L, 1, World);
  float position[3];
  int index = luax_readvec3(L, 2, position, NULL);
  Shape* shape = luax_checkshape(L, index);
  Collider* collider = lovrColliderCreate(world, position, shape);
  luax_pushtype(L, Collider, collider);
  lovrRelease(collider, lovrColliderDestroy);
  return 1;
}

static int l_lovrWorldNewBoxCollider(lua_State* L) {
  World* world = luax_checktype(L, 1, World);
  float position[3];
  int index = luax_readvec3(L, 2, position, NULL);
  BoxShape* shape = luax_newboxshape(L, index);
  Collider* collider = lovrColliderCreate(world, position, shape);
  luax_pushtype(L, Collider, collider);
  lovrRelease(collider, lovrColliderDestroy);
  lovrRelease(shape, lovrShapeDestroy);
  return 1;
}

static int l_lovrWorldNewCapsuleCollider(lua_State* L) {
  World* world = luax_checktype(L, 1, World);
  float position[3];
  int index = luax_readvec3(L, 2, position, NULL);
  CapsuleShape* shape = luax_newcapsuleshape(L, index);
  Collider* collider = lovrColliderCreate(world, position, shape);
  luax_pushtype(L, Collider, collider);
  lovrRelease(collider, lovrColliderDestroy);
  lovrRelease(shape, lovrShapeDestroy);
  return 1;
}

static int l_lovrWorldNewCylinderCollider(lua_State* L) {
  World* world = luax_checktype(L, 1, World);
  float position[3];
  int index = luax_readvec3(L, 2, position, NULL);
  CylinderShape* shape = luax_newcylindershape(L, index);
  Collider* collider = lovrColliderCreate(world, position, shape);
  luax_pushtype(L, Collider, collider);
  lovrRelease(collider, lovrColliderDestroy);
  lovrRelease(shape, lovrShapeDestroy);
  return 1;
}

static int l_lovrWorldNewConvexCollider(lua_State* L) {
  World* world = luax_checktype(L, 1, World);
  float position[3];
  int index = luax_readvec3(L, 2, position, NULL);
  ConvexShape* shape = luax_newconvexshape(L, index);
  Collider* collider = lovrColliderCreate(world, position, shape);
  luax_pushtype(L, Collider, collider);
  lovrRelease(collider, lovrColliderDestroy);
  lovrRelease(shape, lovrShapeDestroy);
  return 1;
}

static int l_lovrWorldNewSphereCollider(lua_State* L) {
  World* world = luax_checktype(L, 1, World);
  float position[3];
  int index = luax_readvec3(L, 2, position, NULL);
  SphereShape* shape = luax_newsphereshape(L, index);
  Collider* collider = lovrColliderCreate(world, position, shape);
  luax_pushtype(L, Collider, collider);
  lovrRelease(collider, lovrColliderDestroy);
  lovrRelease(shape, lovrShapeDestroy);
  return 1;
}

static int l_lovrWorldNewMeshCollider(lua_State* L) {
  World* world = luax_checktype(L, 1, World);
  MeshShape* shape = luax_newmeshshape(L, 2);
  float position[3] = { 0.f, 0.f, 0.f };
  Collider* collider = lovrColliderCreate(world, position, shape);
  luax_pushtype(L, Collider, collider);
  lovrRelease(collider, lovrColliderDestroy);
  lovrRelease(shape, lovrShapeDestroy);
  return 1;
}

static int l_lovrWorldNewTerrainCollider(lua_State* L) {
  World* world = luax_checktype(L, 1, World);
  TerrainShape* shape = luax_newterrainshape(L, 2);
  float position[3] = { 0.f, 0.f, 0.f };
  Collider* collider = lovrColliderCreate(world, position, shape);
  luax_pushtype(L, Collider, collider);
  lovrRelease(collider, lovrColliderDestroy);
  lovrRelease(shape, lovrShapeDestroy);
  return 1;
}

static int l_lovrWorldGetTags(lua_State* L) {
  World* world = luax_checktype(L, 1, World);
  uint32_t count;
  char** tags = lovrWorldGetTags(world, &count);
  lua_createtable(L, (int) count, 0);
  for (uint32_t i = 0; i < count; i++) {
    lua_pushstring(L, tags[i]);
    lua_rawseti(L, -2, i + 1);
  }
  return 1;
}

static int l_lovrWorldGetColliderCount(lua_State* L) {
  World* world = luax_checktype(L, 1, World);
  uint32_t count = lovrWorldGetColliderCount(world);
  lua_pushinteger(L, count);
  return 1;
}

static int l_lovrWorldGetJointCount(lua_State* L) {
  World* world = luax_checktype(L, 1, World);
  uint32_t count = lovrWorldGetJointCount(world);
  lua_pushinteger(L, count);
  return 1;
}

static int l_lovrWorldGetColliders(lua_State* L) {
  World* world = luax_checktype(L, 1, World);
  int index = 1;
  Collider* collider = NULL;
  lua_createtable(L, (int) lovrWorldGetColliderCount(world), 0);
  while ((collider = lovrWorldGetColliders(world, collider)) != NULL) {
    luax_pushtype(L, Collider, collider);
    lua_rawseti(L, -2, index++);
  }
  return 1;
}

static int l_lovrWorldGetJoints(lua_State* L) {
  World* world = luax_checktype(L, 1, World);
  int index = 1;
  Joint* joint = NULL;
  lua_createtable(L, (int) lovrWorldGetJointCount(world), 0);
  while ((joint = lovrWorldGetJoints(world, joint)) != NULL) {
    luax_pushjoint(L, joint);
    lua_rawseti(L, -2, index++);
  }
  return 1;
}

static int l_lovrWorldGetGravity(lua_State* L) {
  World* world = luax_checktype(L, 1, World);
  float gravity[3];
  lovrWorldGetGravity(world, gravity);
  lua_pushnumber(L, gravity[0]);
  lua_pushnumber(L, gravity[1]);
  lua_pushnumber(L, gravity[2]);
  return 3;
}

static int l_lovrWorldSetGravity(lua_State* L) {
  World* world = luax_checktype(L, 1, World);
  float gravity[3];
  luax_readvec3(L, 2, gravity, NULL);
  lovrWorldSetGravity(world, gravity);
  return 0;
}

static int l_lovrWorldUpdate(lua_State* L) {
  World* world = luax_checktype(L, 1, World);
  float dt = luax_checkfloat(L, 2);
  lua_settop(L, 2);
  lovrWorldUpdate(world, dt);
  if (lua_type(L, 3) == LUA_TSTRING) {
    lua_error(L);
  }
  return 0;
}

static uint32_t luax_checktagmask(lua_State* L, int index, World* world) {
  if (lua_isnoneornil(L, index)) {
    return ~0u;
  } else {
    size_t length;
    const char* string = luaL_checklstring(L, index, &length);
    return lovrWorldGetTagMask(world, string, length);
  }
}

static int l_lovrWorldRaycast(lua_State* L) {
  World* world = luax_checktype(L, 1, World);
  int index = 2;
  float start[3], end[3];
  index = luax_readvec3(L, index, start, NULL);
  index = luax_readvec3(L, index, end, NULL);
<<<<<<< HEAD
  const char* tag = NULL;
  if ((lua_gettop(L) - index) > 0) {
    tag = lua_tostring(L, index++);
  }
  luaL_checktype(L, index, LUA_TFUNCTION);
  lua_settop(L, index);
  lovrWorldRaycast(world, start, end, tag, raycastCallback, L);
=======
  uint32_t filter = luax_checktagmask(L, index++, world);
  if (lua_isnoneornil(L, index)) {
    CastResult hit;
    if (lovrWorldRaycast(world, start, end, filter, castClosestCallback, &hit)) {
      return luax_pushcastresult(L, &hit);
    }
  } else {
    luaL_checktype(L, index, LUA_TFUNCTION);
    lua_settop(L, index);
    lovrWorldRaycast(world, start, end, filter, castCallback, L);
  }
>>>>>>> cd290f44
  return 0;
}

static int l_lovrWorldShapecast(lua_State* L) {
  World* world = luax_checktype(L, 1, World);
  int index = 2;
  float pose[7], scale, end[3];
  Shape* shape = luax_checkshape(L, index++);
  index = luax_readvec3(L, index, pose, NULL);
  index = luax_readvec3(L, index, end, NULL);
<<<<<<< HEAD
  RaycastData data = { 0 };
  // data.tag = lua_tostring(L, index);
  lovrWorldRaycast(world, start, end, lua_tostring(L, index), raycastAnyCallback, &data);
  if (data.collider) {
    luax_pushtype(L, Collider, data.collider);
    lua_pushnumber(L, data.position[0]);
    lua_pushnumber(L, data.position[1]);
    lua_pushnumber(L, data.position[2]);
    lua_pushnumber(L, data.normal[0]);
    lua_pushnumber(L, data.normal[1]);
    lua_pushnumber(L, data.normal[2]);
    lua_pushinteger(L, data.shape + 1);
    return 8;
=======
  scale = luax_optfloat(L, index++, 1.f);
  index = luax_readquat(L, index, pose + 3, NULL);
  uint32_t filter = luax_checktagmask(L, index++, world);
  if (lua_isnoneornil(L, index)) {
    CastResult hit;
    if (lovrWorldShapecast(world, shape, pose, scale, end, filter, castClosestCallback, &hit)) {
      return luax_pushcastresult(L, &hit);
    }
>>>>>>> cd290f44
  } else {
    luaL_checktype(L, index, LUA_TFUNCTION);
    lua_settop(L, index);
    lovrWorldShapecast(world, shape, pose, scale, end, filter, castCallback, L);
  }
  return 0;
}

static int l_lovrWorldCollideShape(lua_State* L) {
  World* world = luax_checktype(L, 1, World);
<<<<<<< HEAD
  float start[3], end[3];
  int index = 2;
  index = luax_readvec3(L, index, start, NULL);
  index = luax_readvec3(L, index, end, NULL);
  RaycastData data = { .distance = FLT_MAX };
  // data.tag = lua_tostring(L, index);
  lovrWorldRaycast(world, start, end, lua_tostring(L, index), raycastClosestCallback, &data);
  if (data.shape) {
    luax_pushtype(L, Collider, data.collider);
    lua_pushnumber(L, data.position[0]);
    lua_pushnumber(L, data.position[1]);
    lua_pushnumber(L, data.position[2]);
    lua_pushnumber(L, data.normal[0]);
    lua_pushnumber(L, data.normal[1]);
    lua_pushnumber(L, data.normal[2]);
    lua_pushinteger(L, data.shape + 1);
    return 8;
=======
  int index;
  Shape* shape;
  float pose[7], scale;
  Collider* collider = luax_totype(L, 2, Collider);
  if (collider) {
    shape = lovrColliderGetShape(collider);
    lovrColliderGetPosition(collider, pose);
    lovrColliderGetOrientation(collider, pose + 3);
    scale = 1.f;
    index = 3;
>>>>>>> cd290f44
  } else {
    shape = luax_checkshape(L, 2);
    index = luax_readvec3(L, 3, pose, NULL);
    scale = luax_optfloat(L, index++, 1.f);
    index = luax_readquat(L, index, pose + 3, NULL);
  }
  uint32_t filter = luax_checktagmask(L, index++, world);
  if (lua_isnoneornil(L, index)) {
    CollideResult hit;
    if (lovrWorldCollideShape(world, shape, pose, scale, filter, collideFirstCallback, &hit)) {
      return luax_pushcollideresult(L, &hit);
    }
  } else {
    luaL_checktype(L, index, LUA_TFUNCTION);
    lua_settop(L, index);
    lovrWorldCollideShape(world, shape, pose, scale, filter, collideCallback, L);
  }
  return 0;
}

static int l_lovrWorldQueryBox(lua_State* L) {
  World* world = luax_checktype(L, 1, World);
  float position[3], size[3];
  int index = 2;
  index = luax_readvec3(L, index, position, NULL);
  index = luax_readvec3(L, index, size, NULL);
<<<<<<< HEAD
  const char* tag = NULL;
  if ((lua_gettop(L) - index) > 0) {
    tag = lua_tostring(L, index++);
  }
  bool function = lua_type(L, index) == LUA_TFUNCTION;
  lua_settop(L, index);
  bool any = lovrWorldQueryBox(world, position, size, tag, function ? queryCallback : NULL, L);
  lua_pushboolean(L, any);
  return 1;
=======
  uint32_t filter = luax_checktagmask(L, index++, world);
  if (lua_isnoneornil(L, index)) {
    Collider* collider = NULL;
    lovrWorldQueryBox(world, position, size, filter, queryNoCallback, &collider);
    luax_pushtype(L, Collider, collider);
    return 1;
  } else {
    luaL_checktype(L, index, LUA_TFUNCTION);
    lua_settop(L, index);
    lovrWorldQueryBox(world, position, size, filter, queryCallback, L);
    return 0;
  }
>>>>>>> cd290f44
}

static int l_lovrWorldQuerySphere(lua_State* L) {
  World* world = luax_checktype(L, 1, World);
  float position[3];
  int index = luax_readvec3(L, 2, position, NULL);
  float radius = luax_checkfloat(L, index++);
<<<<<<< HEAD
  const char* tag = NULL;
  if ((lua_gettop(L) - index) > 0) {
    tag = lua_tostring(L, index++);
  }
  bool function = lua_type(L, index) == LUA_TFUNCTION;
  lua_settop(L, index);
  bool any = lovrWorldQuerySphere(world, position, radius, tag, function ? queryCallback : NULL, L);
  lua_pushboolean(L, any);
=======
  uint32_t filter = luax_checktagmask(L, index++, world);
  if (lua_isnoneornil(L, index)) {
    Collider* collider = NULL;
    lovrWorldQuerySphere(world, position, radius, filter, queryNoCallback, &collider);
    luax_pushtype(L, Collider, collider);
    return 1;
  } else {
    luaL_checktype(L, index, LUA_TFUNCTION);
    lua_settop(L, index);
    lovrWorldQuerySphere(world, position, radius, filter, queryCallback, L);
    return 0;
  }
}

static int l_lovrWorldDisableCollisionBetween(lua_State* L) {
  World* world = luax_checktype(L, 1, World);
  const char* tag1 = luaL_checkstring(L, 2);
  const char* tag2 = luaL_checkstring(L, 3);
  lovrWorldDisableCollisionBetween(world, tag1, tag2);
  return 0;
}

static int l_lovrWorldEnableCollisionBetween(lua_State* L) {
  World* world = luax_checktype(L, 1, World);
  const char* tag1 = luaL_checkstring(L, 2);
  const char* tag2 = luaL_checkstring(L, 3);
  lovrWorldEnableCollisionBetween(world, tag1, tag2);
  return 0;
}

static int l_lovrWorldIsCollisionEnabledBetween(lua_State* L) {
  World* world = luax_checktype(L, 1, World);
  const char* tag1 = lua_tostring(L, 2);
  const char* tag2 = lua_tostring(L, 3);
  lua_pushboolean(L, lovrWorldIsCollisionEnabledBetween(world, tag1, tag2));
>>>>>>> cd290f44
  return 1;
}

static int l_lovrWorldGetCallbacks(lua_State* L) {
  luax_checktype(L, 1, World);
  lua_settop(L, 1);
  lua_createtable(L, 0, 3);

  luax_pushstash(L, "lovr.world.filter");
  lua_pushvalue(L, 1);
  lua_rawget(L, -2);
  lua_setfield(L, 2, "filter");
  lua_pop(L, 1);

  luax_pushstash(L, "lovr.world.enter");
  lua_pushvalue(L, 1);
  lua_rawget(L, -2);
  lua_setfield(L, 2, "enter");
  lua_pop(L, 1);

  luax_pushstash(L, "lovr.world.exit");
  lua_pushvalue(L, 1);
  lua_rawget(L, -2);
  lua_setfield(L, 2, "exit");
  lua_pop(L, 1);

  luax_pushstash(L, "lovr.world.contact");
  lua_pushvalue(L, 1);
  lua_rawget(L, -2);
  lua_setfield(L, 2, "exit");
  lua_pop(L, 1);

  return 1;
}

static int l_lovrWorldSetCallbacks(lua_State* L) {
  World* world = luax_checktype(L, 1, World);
  if (lua_isnoneornil(L, 2)) {
    lovrWorldSetCallbacks(world, &(WorldCallbacks) { 0 });
    return 0;
  }

  luaL_checktype(L, 2, LUA_TTABLE);

  luax_pushstash(L, "lovr.world.filter");
  lua_pushvalue(L, 1);
  lua_getfield(L, 2, "filter");
  bool filter = lua_type(L, -1) == LUA_TFUNCTION;
  lua_rawset(L, -3);
  lua_pop(L, 1);

  luax_pushstash(L, "lovr.world.enter");
  lua_pushvalue(L, 1);
  lua_getfield(L, 2, "enter");
  bool enter = lua_type(L, -1) == LUA_TFUNCTION;
  lua_rawset(L, -3);
  lua_pop(L, 1);

  luax_pushstash(L, "lovr.world.exit");
  lua_pushvalue(L, 1);
  lua_getfield(L, 2, "exit");
  bool exit = lua_type(L, -1) == LUA_TFUNCTION;
  lua_rawset(L, -3);
  lua_pop(L, 1);

  luax_pushstash(L, "lovr.world.contact");
  lua_pushvalue(L, 1);
  lua_getfield(L, 2, "contact");
  bool contact = lua_type(L, -1) == LUA_TFUNCTION;
  lua_rawset(L, -3);
  lua_pop(L, 1);

  lovrWorldSetCallbacks(world, &(WorldCallbacks) {
    .filter = filter ? filterCallback : NULL,
    .enter = enter ? enterCallback : NULL,
    .exit = exit ? exitCallback : NULL,
    .contact = contact ? contactCallback : NULL,
    .userdata = L
  });

  return 0;
}

// Deprecated

static int l_lovrWorldDestroy(lua_State* L) {
  World* world = luax_checktype(L, 1, World);
  lovrRelease(world, lovrWorldDestroy);
  return 0;
}

static int l_lovrWorldGetTightness(lua_State* L) {
  World* world = luax_checktype(L, 1, World);
  float tightness = lovrWorldGetTightness(world);
  lovrCheck(tightness >= 0, "Negative tightness factor causes simulation instability");
  lua_pushnumber(L, tightness);
  return 1;
}

static int l_lovrWorldSetTightness(lua_State* L) {
  World* world = luax_checktype(L, 1, World);
  float tightness = luax_checkfloat(L, 2);
  lovrWorldSetTightness(world, tightness);
  return 0;
}

static int l_lovrWorldGetResponseTime(lua_State* L) {
  World* world = luax_checktype(L, 1, World);
  float responseTime = lovrWorldGetResponseTime(world);
  lua_pushnumber(L, responseTime);
  return 1;
}

static int l_lovrWorldSetResponseTime(lua_State* L) {
  World* world = luax_checktype(L, 1, World);
  float responseTime = luax_checkfloat(L, 2);
  lovrCheck(responseTime >= 0, "Negative response time causes simulation instability");
  lovrWorldSetResponseTime(world, responseTime);
  return 0;
}

static int l_lovrWorldGetLinearDamping(lua_State* L) {
  World* world = luax_checktype(L, 1, World);
  float damping, threshold;
  lovrWorldGetLinearDamping(world, &damping, &threshold);
  lua_pushnumber(L, damping);
  lua_pushnumber(L, threshold);
  return 2;
}

static int l_lovrWorldSetLinearDamping(lua_State* L) {
  World* world = luax_checktype(L, 1, World);
  float damping = luax_checkfloat(L, 2);
  float threshold = luax_optfloat(L, 3, 0.0f);
  lovrWorldSetLinearDamping(world, damping, threshold);
  return 0;
}

static int l_lovrWorldGetAngularDamping(lua_State* L) {
  World* world = luax_checktype(L, 1, World);
  float damping, threshold;
  lovrWorldGetAngularDamping(world, &damping, &threshold);
  lua_pushnumber(L, damping);
  lua_pushnumber(L, threshold);
  return 2;
}

static int l_lovrWorldSetAngularDamping(lua_State* L) {
  World* world = luax_checktype(L, 1, World);
  float damping = luax_checkfloat(L, 2);
  float threshold = luax_optfloat(L, 3, 0.0f);
  lovrWorldSetAngularDamping(world, damping, threshold);
  return 0;
}

static int l_lovrWorldIsSleepingAllowed(lua_State* L) {
  World* world = luax_checktype(L, 1, World);
  lua_pushboolean(L, lovrWorldIsSleepingAllowed(world));
  return 1;
}

static int l_lovrWorldSetSleepingAllowed(lua_State* L) {
  World* world = luax_checktype(L, 1, World);
  bool allowed = lua_toboolean(L, 2);
  lovrWorldSetSleepingAllowed(world, allowed);
  return 0;
}

static int l_lovrWorldGetStepCount(lua_State* L) {
  World* world = luax_checktype(L, 1, World);
  int iterations = lovrWorldGetStepCount(world);
  lua_pushnumber(L, iterations);
  return 1;
}

static int l_lovrWorldSetStepCount(lua_State* L) {
  World* world = luax_checktype(L, 1, World);
  int iterations = luaL_checkinteger(L, 2);
  lovrWorldSetStepCount(world, iterations);
  return 0;
}

#include "myext/l_physics_world.c"

const luaL_Reg lovrWorld[] = {
  { "newCollider", l_lovrWorldNewCollider },
  { "newBoxCollider", l_lovrWorldNewBoxCollider },
  { "newCapsuleCollider", l_lovrWorldNewCapsuleCollider },
  { "newCylinderCollider", l_lovrWorldNewCylinderCollider },
  { "newConvexCollider", l_lovrWorldNewConvexCollider },
  { "newSphereCollider", l_lovrWorldNewSphereCollider },
  { "newMeshCollider", l_lovrWorldNewMeshCollider },
  { "newTerrainCollider", l_lovrWorldNewTerrainCollider },
  { "getTags", l_lovrWorldGetTags },
  { "getColliderCount", l_lovrWorldGetColliderCount },
  { "getJointCount", l_lovrWorldGetJointCount },
  { "getColliders", l_lovrWorldGetColliders },
  { "getJoints", l_lovrWorldGetJoints },
  { "update", l_lovrWorldUpdate },
  { "raycast", l_lovrWorldRaycast },
  { "shapecast", l_lovrWorldShapecast },
  { "collideShape", l_lovrWorldCollideShape },
  { "queryBox", l_lovrWorldQueryBox },
  { "querySphere", l_lovrWorldQuerySphere },
  { "queryTriangle", l_lovrWorldQueryTriangle },
  { "queryShape", l_lovrWorldQueryShape },
  { "getGravity", l_lovrWorldGetGravity },
  { "setGravity", l_lovrWorldSetGravity },
  { "disableCollisionBetween", l_lovrWorldDisableCollisionBetween },
  { "enableCollisionBetween", l_lovrWorldEnableCollisionBetween },
  { "isCollisionEnabledBetween", l_lovrWorldIsCollisionEnabledBetween },
  { "getCallbacks", l_lovrWorldGetCallbacks },
  { "setCallbacks", l_lovrWorldSetCallbacks },

  // Deprecated
  { "destroy", l_lovrWorldDestroy },
  { "getTightness", l_lovrWorldGetTightness },
  { "setTightness", l_lovrWorldSetTightness },
  { "getResponseTime", l_lovrWorldGetResponseTime },
  { "setResponseTime", l_lovrWorldSetResponseTime },
  { "getLinearDamping", l_lovrWorldGetLinearDamping },
  { "setLinearDamping", l_lovrWorldSetLinearDamping },
  { "getAngularDamping", l_lovrWorldGetAngularDamping },
  { "setAngularDamping", l_lovrWorldSetAngularDamping },
  { "isSleepingAllowed", l_lovrWorldIsSleepingAllowed },
  { "setSleepingAllowed", l_lovrWorldSetSleepingAllowed },
  { "getStepCount", l_lovrWorldGetStepCount },
  { "setStepCount", l_lovrWorldSetStepCount },

  { NULL, NULL }
};<|MERGE_RESOLUTION|>--- conflicted
+++ resolved
@@ -318,15 +318,6 @@
   float start[3], end[3];
   index = luax_readvec3(L, index, start, NULL);
   index = luax_readvec3(L, index, end, NULL);
-<<<<<<< HEAD
-  const char* tag = NULL;
-  if ((lua_gettop(L) - index) > 0) {
-    tag = lua_tostring(L, index++);
-  }
-  luaL_checktype(L, index, LUA_TFUNCTION);
-  lua_settop(L, index);
-  lovrWorldRaycast(world, start, end, tag, raycastCallback, L);
-=======
   uint32_t filter = luax_checktagmask(L, index++, world);
   if (lua_isnoneornil(L, index)) {
     CastResult hit;
@@ -338,7 +329,6 @@
     lua_settop(L, index);
     lovrWorldRaycast(world, start, end, filter, castCallback, L);
   }
->>>>>>> cd290f44
   return 0;
 }
 
@@ -349,21 +339,6 @@
   Shape* shape = luax_checkshape(L, index++);
   index = luax_readvec3(L, index, pose, NULL);
   index = luax_readvec3(L, index, end, NULL);
-<<<<<<< HEAD
-  RaycastData data = { 0 };
-  // data.tag = lua_tostring(L, index);
-  lovrWorldRaycast(world, start, end, lua_tostring(L, index), raycastAnyCallback, &data);
-  if (data.collider) {
-    luax_pushtype(L, Collider, data.collider);
-    lua_pushnumber(L, data.position[0]);
-    lua_pushnumber(L, data.position[1]);
-    lua_pushnumber(L, data.position[2]);
-    lua_pushnumber(L, data.normal[0]);
-    lua_pushnumber(L, data.normal[1]);
-    lua_pushnumber(L, data.normal[2]);
-    lua_pushinteger(L, data.shape + 1);
-    return 8;
-=======
   scale = luax_optfloat(L, index++, 1.f);
   index = luax_readquat(L, index, pose + 3, NULL);
   uint32_t filter = luax_checktagmask(L, index++, world);
@@ -372,7 +347,6 @@
     if (lovrWorldShapecast(world, shape, pose, scale, end, filter, castClosestCallback, &hit)) {
       return luax_pushcastresult(L, &hit);
     }
->>>>>>> cd290f44
   } else {
     luaL_checktype(L, index, LUA_TFUNCTION);
     lua_settop(L, index);
@@ -383,25 +357,6 @@
 
 static int l_lovrWorldCollideShape(lua_State* L) {
   World* world = luax_checktype(L, 1, World);
-<<<<<<< HEAD
-  float start[3], end[3];
-  int index = 2;
-  index = luax_readvec3(L, index, start, NULL);
-  index = luax_readvec3(L, index, end, NULL);
-  RaycastData data = { .distance = FLT_MAX };
-  // data.tag = lua_tostring(L, index);
-  lovrWorldRaycast(world, start, end, lua_tostring(L, index), raycastClosestCallback, &data);
-  if (data.shape) {
-    luax_pushtype(L, Collider, data.collider);
-    lua_pushnumber(L, data.position[0]);
-    lua_pushnumber(L, data.position[1]);
-    lua_pushnumber(L, data.position[2]);
-    lua_pushnumber(L, data.normal[0]);
-    lua_pushnumber(L, data.normal[1]);
-    lua_pushnumber(L, data.normal[2]);
-    lua_pushinteger(L, data.shape + 1);
-    return 8;
-=======
   int index;
   Shape* shape;
   float pose[7], scale;
@@ -412,7 +367,6 @@
     lovrColliderGetOrientation(collider, pose + 3);
     scale = 1.f;
     index = 3;
->>>>>>> cd290f44
   } else {
     shape = luax_checkshape(L, 2);
     index = luax_readvec3(L, 3, pose, NULL);
@@ -439,17 +393,6 @@
   int index = 2;
   index = luax_readvec3(L, index, position, NULL);
   index = luax_readvec3(L, index, size, NULL);
-<<<<<<< HEAD
-  const char* tag = NULL;
-  if ((lua_gettop(L) - index) > 0) {
-    tag = lua_tostring(L, index++);
-  }
-  bool function = lua_type(L, index) == LUA_TFUNCTION;
-  lua_settop(L, index);
-  bool any = lovrWorldQueryBox(world, position, size, tag, function ? queryCallback : NULL, L);
-  lua_pushboolean(L, any);
-  return 1;
-=======
   uint32_t filter = luax_checktagmask(L, index++, world);
   if (lua_isnoneornil(L, index)) {
     Collider* collider = NULL;
@@ -462,7 +405,6 @@
     lovrWorldQueryBox(world, position, size, filter, queryCallback, L);
     return 0;
   }
->>>>>>> cd290f44
 }
 
 static int l_lovrWorldQuerySphere(lua_State* L) {
@@ -470,16 +412,6 @@
   float position[3];
   int index = luax_readvec3(L, 2, position, NULL);
   float radius = luax_checkfloat(L, index++);
-<<<<<<< HEAD
-  const char* tag = NULL;
-  if ((lua_gettop(L) - index) > 0) {
-    tag = lua_tostring(L, index++);
-  }
-  bool function = lua_type(L, index) == LUA_TFUNCTION;
-  lua_settop(L, index);
-  bool any = lovrWorldQuerySphere(world, position, radius, tag, function ? queryCallback : NULL, L);
-  lua_pushboolean(L, any);
-=======
   uint32_t filter = luax_checktagmask(L, index++, world);
   if (lua_isnoneornil(L, index)) {
     Collider* collider = NULL;
@@ -515,7 +447,6 @@
   const char* tag1 = lua_tostring(L, 2);
   const char* tag2 = lua_tostring(L, 3);
   lua_pushboolean(L, lovrWorldIsCollisionEnabledBetween(world, tag1, tag2));
->>>>>>> cd290f44
   return 1;
 }
 
