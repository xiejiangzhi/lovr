#include "api.h"
#include "physics/physics.h"
#include "util.h"

StringEntry lovrShapeType[] = {
  [SHAPE_SPHERE] = ENTRY("sphere"),
  [SHAPE_BOX] = ENTRY("box"),
  [SHAPE_CAPSULE] = ENTRY("capsule"),
  [SHAPE_CYLINDER] = ENTRY("cylinder"),
  [SHAPE_MESH] = ENTRY("mesh"),
  [SHAPE_TERRAIN] = ENTRY("terrain"),
  { 0 }
};

StringEntry lovrJointType[] = {
  [JOINT_BALL] = ENTRY("ball"),
  [JOINT_DISTANCE] = ENTRY("distance"),
  [JOINT_HINGE] = ENTRY("hinge"),
  [JOINT_SLIDER] = ENTRY("slider"),
  { 0 }
};

static int l_lovrPhysicsNewWorld(lua_State* L) {
  float xg = luax_optfloat(L, 1, 0.f);
  float yg = luax_optfloat(L, 2, -9.81f);
  float zg = luax_optfloat(L, 3, 0.f);
  bool allowSleep = lua_gettop(L) < 4 || lua_toboolean(L, 4);
  const char* tags[MAX_TAGS];
  int tagCount;
  if (lua_type(L, 5) == LUA_TTABLE) {
    tagCount = luax_len(L, 5);
<<<<<<< HEAD
    if (tagCount > MAX_TAGS) {
      return luaL_error(L, "World max number of tags is 32");
    }
=======
    lovrCheck(tagCount <= MAX_TAGS, "Max number of world tags is %d", MAX_TAGS);
>>>>>>> d2316423
    for (int i = 0; i < tagCount; i++) {
      lua_rawgeti(L, -1, i + 1);
      if (lua_isstring(L, -1)) {
        tags[i] = lua_tostring(L, -1);
      } else {
        return luaL_error(L, "World tags must be a table of strings");
      }
      lua_pop(L, 1);
    }
  } else {
    tagCount = 0;
  }
  World* world = lovrWorldCreate(xg, yg, zg, allowSleep, tags, tagCount);
  luax_pushtype(L, World, world);
  lovrRelease(world, lovrWorldDestroy);
  return 1;
}

static int l_lovrPhysicsNewBallJoint(lua_State* L) {
  Collider* a = luax_checktype(L, 1, Collider);
  Collider* b = luax_checktype(L, 2, Collider);
  float anchor[3];
  luax_readvec3(L, 3, anchor, NULL);
  BallJoint* joint = lovrBallJointCreate(a, b, anchor);
  luax_pushtype(L, BallJoint, joint);
  lovrRelease(joint, lovrJointDestroy);
  return 1;
}

static int l_lovrPhysicsNewBoxShape(lua_State* L) {
  BoxShape* box = luax_newboxshape(L, 1);
  luax_pushtype(L, BoxShape, box);
  lovrRelease(box, lovrShapeDestroy);
  return 1;
}

static int l_lovrPhysicsNewCapsuleShape(lua_State* L) {
  CapsuleShape* capsule = luax_newcapsuleshape(L, 1);
  luax_pushtype(L, CapsuleShape, capsule);
  lovrRelease(capsule, lovrShapeDestroy);
  return 1;
}

static int l_lovrPhysicsNewCylinderShape(lua_State* L) {
  CylinderShape* cylinder = luax_newcylindershape(L, 1);
  luax_pushtype(L, CylinderShape, cylinder);
  lovrRelease(cylinder, lovrShapeDestroy);
  return 1;
}

static int l_lovrPhysicsNewDistanceJoint(lua_State* L) {
  Collider* a = luax_checktype(L, 1, Collider);
  Collider* b = luax_checktype(L, 2, Collider);
  float anchor1[3], anchor2[3];
  int index = luax_readvec3(L, 3, anchor1, NULL);
  luax_readvec3(L, index, anchor2, NULL);
  DistanceJoint* joint = lovrDistanceJointCreate(a, b, anchor1, anchor2);
  luax_pushtype(L, DistanceJoint, joint);
  lovrRelease(joint, lovrJointDestroy);
  return 1;
}

static int l_lovrPhysicsNewHingeJoint(lua_State* L) {
  Collider* a = luax_checktype(L, 1, Collider);
  Collider* b = luax_checktype(L, 2, Collider);
  float anchor[3], axis[3];
  int index = luax_readvec3(L, 3, anchor, NULL);
  luax_readvec3(L, index, axis, NULL);
  HingeJoint* joint = lovrHingeJointCreate(a, b, anchor, axis);
  luax_pushtype(L, HingeJoint, joint);
  lovrRelease(joint, lovrJointDestroy);
  return 1;
}

static int l_lovrPhysicsNewMeshShape(lua_State* L) {
  MeshShape* mesh = luax_newmeshshape(L, 1);
  luax_pushtype(L, MeshShape, mesh);
  lovrRelease(mesh, lovrShapeDestroy);
  return 1;
}

static int l_lovrPhysicsNewSliderJoint(lua_State* L) {
  Collider* a = luax_checktype(L, 1, Collider);
  Collider* b = luax_checktype(L, 2, Collider);
  float axis[3];
  luax_readvec3(L, 3, axis, NULL);
  SliderJoint* joint = lovrSliderJointCreate(a, b, axis);
  luax_pushtype(L, SliderJoint, joint);
  lovrRelease(joint, lovrJointDestroy);
  return 1;
}

static int l_lovrPhysicsNewSphereShape(lua_State* L) {
  SphereShape* sphere = luax_newsphereshape(L, 1);
  luax_pushtype(L, SphereShape, sphere);
  lovrRelease(sphere, lovrShapeDestroy);
  return 1;
}

static int l_lovrPhysicsNewTerrainShape(lua_State* L) {
  TerrainShape* terrain = luax_newterrainshape(L, 1);
  luax_pushtype(L, TerrainShape, terrain);
  lovrRelease(terrain, lovrShapeDestroy);
  return 1;
}

static const luaL_Reg lovrPhysics[] = {
  { "newWorld", l_lovrPhysicsNewWorld },
  { "newBallJoint", l_lovrPhysicsNewBallJoint },
  { "newBoxShape", l_lovrPhysicsNewBoxShape },
  { "newCapsuleShape", l_lovrPhysicsNewCapsuleShape },
  { "newCylinderShape", l_lovrPhysicsNewCylinderShape },
  { "newDistanceJoint", l_lovrPhysicsNewDistanceJoint },
  { "newHingeJoint", l_lovrPhysicsNewHingeJoint },
  { "newMeshShape", l_lovrPhysicsNewMeshShape },
  { "newSliderJoint", l_lovrPhysicsNewSliderJoint },
  { "newSphereShape", l_lovrPhysicsNewSphereShape },
  { "newTerrainShape", l_lovrPhysicsNewTerrainShape },
  { NULL, NULL }
};

extern const luaL_Reg lovrWorld[];
extern const luaL_Reg lovrCollider[];
extern const luaL_Reg lovrBallJoint[];
extern const luaL_Reg lovrDistanceJoint[];
extern const luaL_Reg lovrHingeJoint[];
extern const luaL_Reg lovrSliderJoint[];
extern const luaL_Reg lovrSphereShape[];
extern const luaL_Reg lovrBoxShape[];
extern const luaL_Reg lovrCapsuleShape[];
extern const luaL_Reg lovrCylinderShape[];
extern const luaL_Reg lovrMeshShape[];
extern const luaL_Reg lovrTerrainShape[];

int luaopen_lovr_physics(lua_State* L) {
  lua_newtable(L);
  luax_register(L, lovrPhysics);
  luax_registertype(L, World);
  luax_registertype(L, Collider);
  luax_registertype(L, BallJoint);
  luax_registertype(L, DistanceJoint);
  luax_registertype(L, HingeJoint);
  luax_registertype(L, SliderJoint);
  luax_registertype(L, SphereShape);
  luax_registertype(L, BoxShape);
  luax_registertype(L, CapsuleShape);
  luax_registertype(L, CylinderShape);
  luax_registertype(L, MeshShape);
  luax_registertype(L, TerrainShape);
  lovrPhysicsInit();
  luax_atexit(L, lovrPhysicsDestroy);
  return 1;
}<|MERGE_RESOLUTION|>--- conflicted
+++ resolved
@@ -29,13 +29,7 @@
   int tagCount;
   if (lua_type(L, 5) == LUA_TTABLE) {
     tagCount = luax_len(L, 5);
-<<<<<<< HEAD
-    if (tagCount > MAX_TAGS) {
-      return luaL_error(L, "World max number of tags is 32");
-    }
-=======
     lovrCheck(tagCount <= MAX_TAGS, "Max number of world tags is %d", MAX_TAGS);
->>>>>>> d2316423
     for (int i = 0; i < tagCount; i++) {
       lua_rawgeti(L, -1, i + 1);
       if (lua_isstring(L, -1)) {
