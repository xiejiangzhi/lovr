#include "api.h"
#include "audio/audio.h"
#include "data/blob.h"
#include "data/sound.h"
#include "core/maf.h"
#include "core/util.h"
#include <lua.h>
#include <lauxlib.h>
#include <stdlib.h>

StringEntry lovrEffect[] = {
  [EFFECT_ABSORPTION] = ENTRY("absorption"),
  [EFFECT_ATTENUATION] = ENTRY("attenuation"),
  [EFFECT_OCCLUSION] = ENTRY("occlusion"),
  [EFFECT_REVERB] = ENTRY("reverb"),
  [EFFECT_SPATIALIZATION] = ENTRY("spatialization"),
  [EFFECT_TRANSMISSION] = ENTRY("transmission"),
  { 0 }
};

StringEntry lovrAudioMaterial[] = {
  [MATERIAL_GENERIC] = ENTRY("generic"),
  [MATERIAL_BRICK] = ENTRY("brick"),
  [MATERIAL_CARPET] = ENTRY("carpet"),
  [MATERIAL_CERAMIC] = ENTRY("ceramic"),
  [MATERIAL_CONCRETE] = ENTRY("concrete"),
  [MATERIAL_GLASS] = ENTRY("glass"),
  [MATERIAL_GRAVEL] = ENTRY("gravel"),
  [MATERIAL_METAL] = ENTRY("metal"),
  [MATERIAL_PLASTER] = ENTRY("plaster"),
  [MATERIAL_ROCK] = ENTRY("rock"),
  [MATERIAL_WOOD] = ENTRY("wood"),
  { 0 }
};

StringEntry lovrAudioShareMode[] = {
  [AUDIO_SHARED] = ENTRY("shared"),
  [AUDIO_EXCLUSIVE] = ENTRY("exclusive"),
  { 0 }
};

StringEntry lovrAudioType[] = {
  [AUDIO_PLAYBACK] = ENTRY("playback"),
  [AUDIO_CAPTURE] = ENTRY("capture"),
  { 0 }
};

StringEntry lovrTimeUnit[] = {
  [UNIT_SECONDS] = ENTRY("seconds"),
  [UNIT_FRAMES] = ENTRY("frames"),
  { 0 }
};

StringEntry lovrVolumeUnit[] = {
  [UNIT_LINEAR] = ENTRY("linear"),
  [UNIT_DECIBELS] = ENTRY("db"),
  { 0 }
};

static void onDevice(const void* id, size_t size, const char* name, bool isDefault, void* userdata) {
  lua_State* L = userdata;
  lua_createtable(L, 0, 3);
  void* p = lua_newuserdata(L, size);
  memcpy(p, id, size);
  lua_setfield(L, -2, "id");
  lua_pushstring(L, name);
  lua_setfield(L, -2, "name");
  lua_pushboolean(L, isDefault);
  lua_setfield(L, -2, "default");
  lua_rawseti(L, -2, luax_len(L, -2) + 1);
}

static int l_lovrAudioGetDevices(lua_State *L) {
  AudioType type = luax_checkenum(L, 1, AudioType, "playback");
  lua_newtable(L);
  lovrAudioEnumerateDevices(type, onDevice, L);
  return 1;
}

static int l_lovrAudioSetDevice(lua_State *L) {
  AudioType type = luax_checkenum(L, 1, AudioType, "playback");
  void* id = lua_touserdata(L, 2);
  size_t size = id ? luax_len(L, 2) : 0;
  Sound* sink = lua_isnoneornil(L, 3) ? NULL : luax_checktype(L, 3, Sound);
  AudioShareMode shareMode = luax_checkenum(L, 4, AudioShareMode, "shared");
  bool success = lovrAudioSetDevice(type, id, size, sink, shareMode);
  lua_pushboolean(L, success);
  return 1;
}

static int l_lovrAudioStart(lua_State* L) {
  AudioType type = luax_checkenum(L, 1, AudioType, "playback");
  bool started = lovrAudioStart(type);
  lua_pushboolean(L, started);
  return 1;
}

static int l_lovrAudioStop(lua_State* L) {
  AudioType type = luax_checkenum(L, 1, AudioType, "playback");
  bool stopped = lovrAudioStop(type);
  lua_pushboolean(L, stopped);
  return 1;
}

static int l_lovrAudioIsStarted(lua_State* L) {
  AudioType type = luax_checkenum(L, 1, AudioType, "playback");
  bool started = lovrAudioIsStarted(type);
  lua_pushboolean(L, started);
  return 1;
}

static int l_lovrAudioGetVolume(lua_State* L) {
  VolumeUnit units = luax_checkenum(L, 1, VolumeUnit, "linear");
  lua_pushnumber(L, lovrAudioGetVolume(units));
  return 1;
}

static int l_lovrAudioSetVolume(lua_State* L) {
  float volume = luax_checkfloat(L, 1);
  VolumeUnit units = luax_checkenum(L, 2, VolumeUnit, "linear");
  lovrAudioSetVolume(volume, units);
  return 0;
}

static int l_lovrAudioGetPosition(lua_State* L) {
  float position[4], orientation[4];
  lovrAudioGetPose(position, orientation);
  lua_pushnumber(L, position[0]);
  lua_pushnumber(L, position[1]);
  lua_pushnumber(L, position[2]);
  return 3;
}

static int l_lovrAudioSetPosition(lua_State* L) {
  float position[4], orientation[4];
  lovrAudioGetPose(position, orientation);
  luax_readvec3(L, 1, position, NULL);
  lovrAudioSetPose(position, orientation);
  return 0;
}

static int l_lovrAudioGetOrientation(lua_State* L) {
  float position[4], orientation[4], angle, ax, ay, az;
  lovrAudioGetPose(position, orientation);
  quat_getAngleAxis(orientation, &angle, &ax, &ay, &az);
  lua_pushnumber(L, angle);
  lua_pushnumber(L, ax);
  lua_pushnumber(L, ay);
  lua_pushnumber(L, az);
  return 4;
}

static int l_lovrAudioSetOrientation(lua_State* L) {
  float position[4], orientation[4];
  lovrAudioGetPose(position, orientation);
  luax_readquat(L, 1, orientation, NULL);
  lovrAudioSetPose(position, orientation);
  return 0;
}

static int l_lovrAudioGetPose(lua_State *L) {
  float position[4], orientation[4], angle, ax, ay, az;
  lovrAudioGetPose(position, orientation);
  quat_getAngleAxis(orientation, &angle, &ax, &ay, &az);
  lua_pushnumber(L, position[0]);
  lua_pushnumber(L, position[1]);
  lua_pushnumber(L, position[2]);
  lua_pushnumber(L, angle);
  lua_pushnumber(L, ax);
  lua_pushnumber(L, ay);
  lua_pushnumber(L, az);
  return 7;
}

static int l_lovrAudioSetPose(lua_State *L) {
  int index = 1;
  float position[4], orientation[4];
  index = luax_readvec3(L, index, position, NULL);
  index = luax_readquat(L, index, orientation, NULL);
  lovrAudioSetPose(position, orientation);
  return 0;
}

static int l_lovrAudioSetGeometry(lua_State* L) {
  float* vertices;
  uint32_t* indices;
  uint32_t vertexCount, indexCount;
  bool shouldFree;
  int index = luax_readmesh(L, 1, &vertices, &vertexCount, &indices, &indexCount, &shouldFree);
  AudioMaterial material = luax_checkenum(L, index, AudioMaterial, "generic");
  bool success = lovrAudioSetGeometry(vertices, indices, vertexCount, indexCount, material);
  if (shouldFree) {
    free(vertices);
    free(indices);
  }
  lua_pushboolean(L, success);
  return 1;
}

static int l_lovrAudioGetSpatializer(lua_State *L) {
  lua_pushstring(L, lovrAudioGetSpatializer());
  return 1;
}

static int l_lovrAudioGetSampleRate(lua_State *L) {
  lua_pushinteger(L, lovrAudioGetSampleRate());
  return 1;
}

static int l_lovrAudioGetAbsorption(lua_State* L) {
  float absorption[3];
  lovrAudioGetAbsorption(absorption);
  lua_pushnumber(L, absorption[0]);
  lua_pushnumber(L, absorption[1]);
  lua_pushnumber(L, absorption[2]);
  return 3;
}

static int l_lovrAudioSetAbsorption(lua_State* L) {
  float absorption[3];
  absorption[0] = luax_checkfloat(L, 1);
  absorption[1] = luax_checkfloat(L, 2);
  absorption[2] = luax_checkfloat(L, 3);
  lovrAudioSetAbsorption(absorption);
  return 0;
}

static int l_lovrAudioNewSource(lua_State* L) {
  Sound* sound = luax_totype(L, 1, Sound);

  bool decode = false;
  uint32_t effects = EFFECT_ALL;
  if (lua_gettop(L) >= 2) {
    luaL_checktype(L, 2, LUA_TTABLE);

    lua_getfield(L, 2, "decode");
    decode = lua_toboolean(L, -1);
    lua_pop(L, 1);

    lua_getfield(L, 2, "effects");
    switch (lua_type(L, -1)) {
      case LUA_TNIL: effects = EFFECT_ALL; break;
      case LUA_TBOOLEAN: effects = lua_toboolean(L, -1) ? EFFECT_ALL : EFFECT_NONE; break;
      case LUA_TTABLE:
        effects = 0;
        lua_pushnil(L);
        while (lua_next(L, -2) != 0) {
          if (lua_type(L, -2) == LUA_TSTRING) {
            Effect effect = luax_checkenum(L, -2, Effect, NULL);
            if (lua_toboolean(L, -1)) {
              effects |= (1 << effect);
            } else {
              effects &= ~(1 << effect);
            }
          } else if (lua_type(L, -2) == LUA_TNUMBER) {
            Effect effect = luax_checkenum(L, -1, Effect, NULL);
            effects |= (1 << effect);
          }
          lua_pop(L, 1);
        }
        break;
      default: break;
    }
    lua_pop(L, 1);
  }

  if (!sound) {
    Blob* blob = luax_readblob(L, 1, "Source");
    sound = lovrSoundCreateFromFile(blob, decode);
    lovrRelease(blob, lovrBlobDestroy);
  } else {
    lovrRetain(sound);
  }

  Source* source = lovrSourceCreate(sound, effects);
  luax_pushtype(L, Source, source);
  lovrRelease(sound, lovrSoundDestroy);
  lovrRelease(source, lovrSourceDestroy);
  return 1;
}

static const luaL_Reg lovrAudio[] = {
  { "getDevices", l_lovrAudioGetDevices },
  { "setDevice", l_lovrAudioSetDevice },
  { "start", l_lovrAudioStart },
  { "stop", l_lovrAudioStop },
  { "isStarted", l_lovrAudioIsStarted },
  { "getVolume", l_lovrAudioGetVolume },
  { "setVolume", l_lovrAudioSetVolume },
  { "getPosition", l_lovrAudioGetPosition },
  { "setPosition", l_lovrAudioSetPosition },
  { "getOrientation", l_lovrAudioGetOrientation },
  { "setOrientation", l_lovrAudioSetOrientation },
  { "getPose", l_lovrAudioGetPose },
  { "setPose", l_lovrAudioSetPose },
  { "setGeometry", l_lovrAudioSetGeometry },
  { "getSpatializer", l_lovrAudioGetSpatializer },
  { "getSampleRate", l_lovrAudioGetSampleRate },
  { "getAbsorption", l_lovrAudioGetAbsorption },
  { "setAbsorption", l_lovrAudioSetAbsorption },
  { "newSource", l_lovrAudioNewSource },
  { NULL, NULL }
};

extern const luaL_Reg lovrSource[];

int luaopen_lovr_audio(lua_State* L) {
  lua_newtable(L);
  luax_register(L, lovrAudio);
  luax_registertype(L, Source);

  bool start = true;
  const char *spatializer = NULL;
  uint32_t sampleRate = 48000; // Set default here
  luax_pushconf(L);
  if (lua_istable(L, -1)) {
<<<<<<< HEAD
    lua_getfield(L, -1, "spatializer");
    spatializer = lua_tostring(L, -1);
    lua_pop(L, 1);

    lua_getfield(L, -1, "samplerate");
    sampleRate = lua_isnil(L, -1) ? sampleRate : luax_checku32(L, -1);
    lua_pop(L, 1);

    lua_getfield(L, -1, "start");
    start = lua_isnil(L, -1) || lua_toboolean(L, -1);
=======
    lua_getfield(L, -1, "audio");
    if (lua_istable(L, -1)) {
      lua_getfield(L, -1, "spatializer");
      spatializer = lua_tostring(L, -1);
      lua_pop(L, 1);

      lua_getfield(L, -1, "start");
      start = lua_isnil(L, -1) || lua_toboolean(L, -1);
      lua_pop(L, 1);
    }
>>>>>>> 1e91eea9
    lua_pop(L, 1);
  }
  lua_pop(L, 1);

  if (lovrAudioInit(spatializer, sampleRate)) {
    luax_atexit(L, lovrAudioDestroy);
    if (start) {
      lovrAudioSetDevice(AUDIO_PLAYBACK, NULL, 0, NULL, AUDIO_SHARED);
      lovrAudioStart(AUDIO_PLAYBACK);
    }
  }

  return 1;
}<|MERGE_RESOLUTION|>--- conflicted
+++ resolved
@@ -314,29 +314,20 @@
   uint32_t sampleRate = 48000; // Set default here
   luax_pushconf(L);
   if (lua_istable(L, -1)) {
-<<<<<<< HEAD
-    lua_getfield(L, -1, "spatializer");
-    spatializer = lua_tostring(L, -1);
-    lua_pop(L, 1);
-
-    lua_getfield(L, -1, "samplerate");
-    sampleRate = lua_isnil(L, -1) ? sampleRate : luax_checku32(L, -1);
-    lua_pop(L, 1);
-
-    lua_getfield(L, -1, "start");
-    start = lua_isnil(L, -1) || lua_toboolean(L, -1);
-=======
     lua_getfield(L, -1, "audio");
     if (lua_istable(L, -1)) {
       lua_getfield(L, -1, "spatializer");
       spatializer = lua_tostring(L, -1);
       lua_pop(L, 1);
 
+      lua_getfield(L, -1, "samplerate");
+      sampleRate = lua_isnil(L, -1) ? sampleRate : luax_checku32(L, -1);
+      lua_pop(L, 1);
+
       lua_getfield(L, -1, "start");
       start = lua_isnil(L, -1) || lua_toboolean(L, -1);
       lua_pop(L, 1);
     }
->>>>>>> 1e91eea9
     lua_pop(L, 1);
   }
   lua_pop(L, 1);
