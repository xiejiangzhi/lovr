--- conflicted
+++ resolved
@@ -32,30 +32,19 @@
 extern const luaL_Reg lovrMat4[];
 
 static LOVR_THREAD_LOCAL Pool* pool;
-<<<<<<< HEAD
+static LOVR_THREAD_LOCAL int metaref[MAX_VECTOR_TYPES];
 
 static struct {
   const char* name;
   lua_CFunction constructor, indexer;
   const luaL_Reg* api;
-  int metaref;
   int components;
 } lovrVectorInfo[] = {
-  [V_VEC2] = { "vec2", l_lovrMathVec2, l_lovrVec2__metaindex, lovrVec2, LUA_REFNIL, 2 },
-  [V_VEC3] = { "vec3", l_lovrMathVec3, l_lovrVec3__metaindex, lovrVec3, LUA_REFNIL, 3 },
-  [V_VEC4] = { "vec4", l_lovrMathVec4, l_lovrVec4__metaindex, lovrVec4, LUA_REFNIL, 4 },
-  [V_QUAT] = { "quat", l_lovrMathQuat, l_lovrQuat__metaindex, lovrQuat, LUA_REFNIL, 4 },
-  [V_MAT4] = { "mat4", l_lovrMathMat4, l_lovrMat4__metaindex, lovrMat4, LUA_REFNIL, 16 }
-=======
-static LOVR_THREAD_LOCAL int metaref[MAX_VECTOR_TYPES];
-
-static struct { const char* name; lua_CFunction constructor, indexer; const luaL_Reg* api; } lovrVectorInfo[] = {
-  [V_VEC2] = { "vec2", l_lovrMathVec2, l_lovrVec2__metaindex, lovrVec2 },
-  [V_VEC3] = { "vec3", l_lovrMathVec3, l_lovrVec3__metaindex, lovrVec3 },
-  [V_VEC4] = { "vec4", l_lovrMathVec4, l_lovrVec4__metaindex, lovrVec4 },
-  [V_QUAT] = { "quat", l_lovrMathQuat, l_lovrQuat__metaindex, lovrQuat },
-  [V_MAT4] = { "mat4", l_lovrMathMat4, l_lovrMat4__metaindex, lovrMat4 }
->>>>>>> aef71192
+  [V_VEC2] = { "vec2", l_lovrMathVec2, l_lovrVec2__metaindex, lovrVec2, 2 },
+  [V_VEC3] = { "vec3", l_lovrMathVec3, l_lovrVec3__metaindex, lovrVec3, 3 },
+  [V_VEC4] = { "vec4", l_lovrMathVec4, l_lovrVec4__metaindex, lovrVec4, 4 },
+  [V_QUAT] = { "quat", l_lovrMathQuat, l_lovrQuat__metaindex, lovrQuat, 4 },
+  [V_MAT4] = { "mat4", l_lovrMathMat4, l_lovrMat4__metaindex, lovrMat4, 16 }
 };
 
 static void luax_destroypool(void) {
