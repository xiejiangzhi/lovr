--- conflicted
+++ resolved
@@ -31,20 +31,12 @@
     lovrErrorCallback(lovrErrorUserdata, format, args);
     va_end(args);
   } else {
-<<<<<<< HEAD
-#ifdef LOVR_OVR_MOBILE
-    __android_log_print(ANDROID_LOG_FATAL, "LOVR", "Error: %s\n", lovrErrorMessage);
-    assert(0);
-#else
-    fprintf(stderr, "Error: %s\n", lovrErrorMessage);
-=======
     va_list args;
     va_start(args, format);
     fprintf(stderr, "Error: ");
     vfprintf(stderr, format, args);
     fprintf(stderr, "\n");
     va_end(args);
->>>>>>> 897a09c4
     exit(EXIT_FAILURE);
 #endif
   }
