--- conflicted
+++ resolved
@@ -62,14 +62,8 @@
 void lovrGraphicsPresent() {
 #ifndef NO_WINDOW
   glfwSwapBuffers(state.window);
-<<<<<<< HEAD
 #endif
-  // ANDROIDTODO swap buffers here
-  state.stats.drawCalls = 0;
-  state.stats.shaderSwitches = 0;
-=======
   lovrGpuPresent();
->>>>>>> 897a09c4
 }
 
 void lovrGraphicsCreateWindow(int w, int h, bool fullscreen, int msaa, const char* title, const char* icon) {
@@ -136,29 +130,9 @@
   return state.width;
 }
 
-<<<<<<< HEAD
-#ifndef NO_WINDOW
-
-#ifdef EMSCRIPTEN
-  glfwWindowHint(GLFW_CLIENT_API, GLFW_OPENGL_ES_API);
-  glfwWindowHint(GLFW_CONTEXT_VERSION_MAJOR, 3);
-  glfwWindowHint(GLFW_CONTEXT_VERSION_MINOR, 0);
-  glfwWindowHint(GLFW_SAMPLES, msaa);
-  glfwWindowHint(GLFW_SRGB_CAPABLE, state.gammaCorrect);
-#else
-  glfwWindowHint(GLFW_CONTEXT_VERSION_MAJOR, 3);
-  glfwWindowHint(GLFW_CONTEXT_VERSION_MINOR, 3);
-  glfwWindowHint(GLFW_OPENGL_PROFILE, GLFW_OPENGL_CORE_PROFILE);
-  glfwWindowHint(GLFW_OPENGL_FORWARD_COMPAT, GL_TRUE);
-  glfwWindowHint(GLFW_SAMPLES, msaa);
-  glfwWindowHint(GLFW_RESIZABLE, GL_FALSE);
-  glfwWindowHint(GLFW_SRGB_CAPABLE, state.gammaCorrect);
-#endif
-=======
 int lovrGraphicsGetHeight() {
   return state.height;
 }
->>>>>>> 897a09c4
 
 void lovrGraphicsSetCamera(Camera* camera, bool clear) {
   if (state.camera.canvas && (!camera || camera->canvas != state.camera.canvas)) {
@@ -182,55 +156,6 @@
   }
 }
 
-<<<<<<< HEAD
-  glfwMakeContextCurrent(state.window);
-  glfwSetWindowCloseCallback(state.window, onCloseWindow);
-#endif
-
-#if defined(LOVR_OVR_MOBILE)
-  gladLoadGLLoader((GLADloadproc) eglGetProcAddress);
-#elif !defined(EMSCRIPTEN)
-  gladLoadGLLoader((GLADloadproc) glfwGetProcAddress);
-  glfwSwapInterval(0);
-  glEnable(GL_LINE_SMOOTH);
-  glEnable(GL_PROGRAM_POINT_SIZE);
-  if (state.gammaCorrect) {
-    glEnable(GL_FRAMEBUFFER_SRGB);
-  } else {
-    glDisable(GL_FRAMEBUFFER_SRGB);
-  }
-#endif
-  glEnable(GL_BLEND);
-  glBlendFunc(GL_SRC_ALPHA, GL_ONE_MINUS_SRC_ALPHA);
-  glPixelStorei(GL_UNPACK_ALIGNMENT, 1);
-  glGenVertexArrays(1, &state.streamVAO);
-  glGenBuffers(1, &state.streamVBO);
-  glGenBuffers(1, &state.streamIBO);
-  vec_init(&state.streamData);
-  vec_init(&state.streamIndices);
-  lovrGraphicsReset();
-  atexit(lovrGraphicsDestroy);
-}
-
-int lovrGraphicsGetWidth() {
-#ifndef LOVR_OVR_MOBILE
-  int width, height;
-  glfwGetFramebufferSize(state.window, &width, &height);
-  return width;
-#else
-  return 1280;
-#endif
-}
-
-int lovrGraphicsGetHeight() {
-#ifndef LOVR_OVR_MOBILE
-  int width, height;
-  glfwGetFramebufferSize(state.window, &width, &height);
-  return height;
-#else
-  return 1440;
-#endif
-=======
 // State
 
 void lovrGraphicsReset() {
@@ -262,7 +187,6 @@
   lovrRetain(state.pipelines[state.pipeline].canvas);
   lovrRetain(state.pipelines[state.pipeline].font);
   lovrRetain(state.pipelines[state.pipeline].shader);
->>>>>>> 897a09c4
 }
 
 void lovrGraphicsPopPipeline() {
