#include "gpu.h"
#include <string.h>

#ifdef _WIN32
#define WIN32_LEAN_AND_MEAN
#include <windows.h>
#else
#include <dlfcn.h>
#endif

#if defined(_WIN32)
#define VK_USE_PLATFORM_WIN32_KHR
#elif defined(__APPLE__)
#define VK_USE_PLATFORM_METAL_EXT
#elif defined(__linux__) && !defined(__ANDROID__)
#define VK_USE_PLATFORM_XCB_KHR
#endif

#define VK_NO_PROTOTYPES
#include <vulkan/vulkan.h>

// Objects

struct gpu_buffer {
  VkBuffer handle;
  uint32_t memory;
};

struct gpu_texture {
  VkImage handle;
  VkImageView view;
  VkImageAspectFlagBits aspect;
  VkImageLayout layout;
  uint32_t memory;
  uint32_t layers;
  uint8_t format;
  bool srgb;
};

struct gpu_sampler {
  VkSampler handle;
};

struct gpu_layout {
  VkDescriptorSetLayout handle;
  uint32_t descriptorCounts[8];
};

struct gpu_shader {
  VkShaderModule handles[2];
  VkPipelineLayout pipelineLayout;
};

struct gpu_bundle_pool {
  VkDescriptorPool handle;
};

struct gpu_bundle {
  VkDescriptorSet handle;
};

struct gpu_pass {
  VkRenderPass handle;
  uint8_t colorCount;
  uint8_t samples;
  uint8_t loadMask;
  bool depthLoad;
  bool surface;
};

struct gpu_pipeline {
  VkPipeline handle;
};

struct gpu_tally {
  VkQueryPool handle;
};

struct gpu_stream {
  VkCommandBuffer commands;
};

size_t gpu_sizeof_buffer(void) { return sizeof(gpu_buffer); }
size_t gpu_sizeof_texture(void) { return sizeof(gpu_texture); }
size_t gpu_sizeof_sampler(void) { return sizeof(gpu_sampler); }
size_t gpu_sizeof_layout(void) { return sizeof(gpu_layout); }
size_t gpu_sizeof_shader(void) { return sizeof(gpu_shader); }
size_t gpu_sizeof_bundle_pool(void) { return sizeof(gpu_bundle_pool); }
size_t gpu_sizeof_bundle(void) { return sizeof(gpu_bundle); }
size_t gpu_sizeof_pass(void) { return sizeof(gpu_pass); }
size_t gpu_sizeof_pipeline(void) { return sizeof(gpu_pipeline); }
size_t gpu_sizeof_tally(void) { return sizeof(gpu_tally); }

// Internals

typedef struct {
  VkDeviceMemory handle;
  void* pointer;
  uint32_t refs;
} gpu_memory;

typedef enum {
  GPU_MEMORY_BUFFER_STATIC,
  GPU_MEMORY_BUFFER_STREAM,
  GPU_MEMORY_BUFFER_UPLOAD,
  GPU_MEMORY_BUFFER_DOWNLOAD,
  GPU_MEMORY_TEXTURE_COLOR,
  GPU_MEMORY_TEXTURE_D16,
  GPU_MEMORY_TEXTURE_D24,
  GPU_MEMORY_TEXTURE_D32F,
  GPU_MEMORY_TEXTURE_D24S8,
  GPU_MEMORY_TEXTURE_D32FS8,
  GPU_MEMORY_TEXTURE_LAZY_COLOR,
  GPU_MEMORY_TEXTURE_LAZY_D16,
  GPU_MEMORY_TEXTURE_LAZY_D24,
  GPU_MEMORY_TEXTURE_LAZY_D32F,
  GPU_MEMORY_TEXTURE_LAZY_D24S8,
  GPU_MEMORY_TEXTURE_LAZY_D32FS8,
  GPU_MEMORY_COUNT
} gpu_memory_type;

typedef struct {
  gpu_memory* block;
  uint32_t cursor;
  uint16_t memoryType;
  uint16_t memoryFlags;
} gpu_allocator;

typedef struct {
  void* handle;
  VkObjectType type;
  uint32_t tick;
} gpu_victim;

typedef struct {
  uint32_t head;
  uint32_t tail;
  gpu_victim data[1024];
} gpu_morgue;

typedef struct {
  VkSurfaceKHR handle;
  VkSwapchainKHR swapchain;
  VkSurfaceCapabilitiesKHR capabilities;
  VkSurfaceFormatKHR format;
  VkSemaphore semaphore;
  gpu_texture images[8];
  uint32_t imageIndex;
  bool vsync;
  bool valid;
} gpu_surface;

typedef struct {
  VkCommandPool pool;
  gpu_stream streams[64];
  VkSemaphore semaphores[2];
  VkFence fence;
} gpu_tick;

typedef struct {
  bool portability;
  bool validation;
  bool debug;
  bool shaderDebug;
  bool surface;
  bool surfaceOS;
  bool swapchain;
  bool colorspace;
  bool depthResolve;
  bool formatList;
} gpu_extensions;

// State

static struct {
  void* library;
  gpu_config config;
  gpu_extensions extensions;
  gpu_surface surface;
  VkInstance instance;
  VkPhysicalDevice adapter;
  VkDevice device;
  VkQueue queue;
  uint32_t queueFamilyIndex;
  VkPipelineCache pipelineCache;
  VkDebugUtilsMessengerEXT messenger;
  gpu_allocator allocators[GPU_MEMORY_COUNT];
  uint8_t allocatorLookup[GPU_MEMORY_COUNT];
  gpu_memory memory[1024];
  uint32_t streamCount;
  uint32_t tick[2];
  gpu_tick ticks[2];
  gpu_morgue morgue;
} state;

// Helpers

enum { CPU, GPU };
enum { LINEAR, SRGB };

#define MIN(a, b) (a < b ? a : b)
#define MAX(a, b) (a > b ? a : b)
#define COUNTOF(x) (sizeof(x) / sizeof(x[0]))
#define ALIGN(p, n) (((uintptr_t) (p) + (n - 1)) & ~(n - 1))
#define LOG(s) if (state.config.fnLog) state.config.fnLog(state.config.userdata, s, false)
#define VK(f, s) if (!vcheck(f, s))
#define CHECK(c, s) if (!check(c, s))
#define TICK_MASK (COUNTOF(state.ticks) - 1)
#define MORGUE_MASK (COUNTOF(state.morgue.data) - 1)

static gpu_memory* gpu_allocate(gpu_memory_type type, VkMemoryRequirements info, VkDeviceSize* offset);
static void gpu_release(gpu_memory* memory);
static void condemn(void* handle, VkObjectType type);
static void expunge(void);
static bool hasLayer(VkLayerProperties* layers, uint32_t count, const char* layer);
static bool hasExtension(VkExtensionProperties* extensions, uint32_t count, const char* extension);
static VkBufferUsageFlags getBufferUsage(gpu_buffer_type type);
static bool transitionAttachment(gpu_texture* texture, bool begin, bool resolve, bool discard, VkImageMemoryBarrier2KHR* barrier);
static VkImageLayout getNaturalLayout(uint32_t usage, VkImageAspectFlags aspect);
static VkFormat convertFormat(gpu_texture_format format, int colorspace);
static VkPipelineStageFlags2 convertPhase(gpu_phase phase, bool dst);
static VkAccessFlags2 convertCache(gpu_cache cache);
static VkBool32 relay(VkDebugUtilsMessageSeverityFlagBitsEXT severity, VkDebugUtilsMessageTypeFlagsEXT flags, const VkDebugUtilsMessengerCallbackDataEXT* data, void* userdata);
static void nickname(void* object, VkObjectType type, const char* name);
static bool vcheck(VkResult result, const char* message);
static bool check(bool condition, const char* message);

// Loader

// Functions that don't require an instance
#define GPU_FOREACH_ANONYMOUS(X)\
  X(vkEnumerateInstanceLayerProperties)\
  X(vkEnumerateInstanceExtensionProperties)\
  X(vkCreateInstance)

// Functions that require an instance but don't require a device
#define GPU_FOREACH_INSTANCE(X)\
  X(vkDestroyInstance)\
  X(vkCreateDebugUtilsMessengerEXT)\
  X(vkDestroyDebugUtilsMessengerEXT)\
  X(vkDestroySurfaceKHR)\
  X(vkEnumeratePhysicalDevices)\
  X(vkGetPhysicalDeviceProperties2)\
  X(vkGetPhysicalDeviceFeatures2)\
  X(vkGetPhysicalDeviceMemoryProperties)\
  X(vkGetPhysicalDeviceFormatProperties)\
  X(vkGetPhysicalDeviceQueueFamilyProperties)\
  X(vkGetPhysicalDeviceSurfaceSupportKHR)\
  X(vkGetPhysicalDeviceSurfaceCapabilitiesKHR)\
  X(vkGetPhysicalDeviceSurfaceFormatsKHR)\
  X(vkEnumerateDeviceExtensionProperties)\
  X(vkCreateDevice)\
  X(vkDestroyDevice)\
  X(vkGetDeviceQueue)\
  X(vkGetDeviceProcAddr)

// Functions that require a device
#define GPU_FOREACH_DEVICE(X)\
  X(vkSetDebugUtilsObjectNameEXT)\
  X(vkDeviceWaitIdle)\
  X(vkQueueSubmit)\
  X(vkQueuePresentKHR)\
  X(vkCreateSwapchainKHR)\
  X(vkDestroySwapchainKHR)\
  X(vkGetSwapchainImagesKHR)\
  X(vkAcquireNextImageKHR)\
  X(vkCreateCommandPool)\
  X(vkDestroyCommandPool)\
  X(vkResetCommandPool)\
  X(vkAllocateCommandBuffers)\
  X(vkBeginCommandBuffer)\
  X(vkEndCommandBuffer)\
  X(vkCreateFence)\
  X(vkDestroyFence)\
  X(vkResetFences)\
  X(vkGetFenceStatus)\
  X(vkWaitForFences)\
  X(vkCreateSemaphore)\
  X(vkDestroySemaphore)\
  X(vkCmdPipelineBarrier2KHR)\
  X(vkCreateQueryPool)\
  X(vkDestroyQueryPool)\
  X(vkCmdResetQueryPool)\
  X(vkCmdBeginQuery)\
  X(vkCmdEndQuery)\
  X(vkCmdWriteTimestamp)\
  X(vkCmdCopyQueryPoolResults)\
  X(vkGetQueryPoolResults)\
  X(vkCreateBuffer)\
  X(vkDestroyBuffer)\
  X(vkGetBufferMemoryRequirements)\
  X(vkBindBufferMemory)\
  X(vkCreateImage)\
  X(vkDestroyImage)\
  X(vkGetImageMemoryRequirements)\
  X(vkBindImageMemory)\
  X(vkCmdCopyBuffer)\
  X(vkCmdCopyImage)\
  X(vkCmdBlitImage)\
  X(vkCmdCopyBufferToImage)\
  X(vkCmdCopyImageToBuffer)\
  X(vkCmdFillBuffer)\
  X(vkCmdClearColorImage)\
  X(vkCmdClearDepthStencilImage)\
  X(vkAllocateMemory)\
  X(vkFreeMemory)\
  X(vkMapMemory)\
  X(vkCreateSampler)\
  X(vkDestroySampler)\
  X(vkCreateRenderPass2KHR)\
  X(vkDestroyRenderPass)\
  X(vkCmdBeginRenderPass2KHR)\
  X(vkCmdEndRenderPass2KHR)\
  X(vkCreateImageView)\
  X(vkDestroyImageView)\
  X(vkCreateFramebuffer)\
  X(vkDestroyFramebuffer)\
  X(vkCreateShaderModule)\
  X(vkDestroyShaderModule)\
  X(vkCreateDescriptorSetLayout)\
  X(vkDestroyDescriptorSetLayout)\
  X(vkCreatePipelineLayout)\
  X(vkDestroyPipelineLayout)\
  X(vkCreateDescriptorPool)\
  X(vkDestroyDescriptorPool)\
  X(vkAllocateDescriptorSets)\
  X(vkResetDescriptorPool)\
  X(vkUpdateDescriptorSets)\
  X(vkCreatePipelineCache)\
  X(vkDestroyPipelineCache)\
  X(vkGetPipelineCacheData)\
  X(vkCreateGraphicsPipelines)\
  X(vkCreateComputePipelines)\
  X(vkDestroyPipeline)\
  X(vkCmdSetViewport)\
  X(vkCmdSetScissor)\
  X(vkCmdPushConstants)\
  X(vkCmdBindPipeline)\
  X(vkCmdBindDescriptorSets)\
  X(vkCmdBindVertexBuffers)\
  X(vkCmdBindIndexBuffer)\
  X(vkCmdDraw)\
  X(vkCmdDrawIndexed)\
  X(vkCmdDrawIndirect)\
  X(vkCmdDrawIndexedIndirect)\
  X(vkCmdDispatch)\
  X(vkCmdDispatchIndirect)

// Used to load/declare Vulkan functions without lots of clutter
#define GPU_LOAD_ANONYMOUS(fn) fn = (PFN_##fn) vkGetInstanceProcAddr(NULL, #fn);
#define GPU_LOAD_INSTANCE(fn) fn = (PFN_##fn) vkGetInstanceProcAddr(state.instance, #fn);
#define GPU_LOAD_DEVICE(fn) fn = (PFN_##fn) vkGetDeviceProcAddr(state.device, #fn);
#define GPU_DECLARE(fn) static PFN_##fn fn;

// Declare function pointers
GPU_DECLARE(vkGetInstanceProcAddr)
GPU_FOREACH_ANONYMOUS(GPU_DECLARE)
GPU_FOREACH_INSTANCE(GPU_DECLARE)
GPU_FOREACH_DEVICE(GPU_DECLARE)

// Buffer

bool gpu_buffer_init(gpu_buffer* buffer, gpu_buffer_info* info) {
  if (info->handle) {
    buffer->handle = (VkBuffer) info->handle;
    buffer->memory = ~0u;
    nickname(buffer->handle, VK_OBJECT_TYPE_BUFFER, info->label);
    return true;
  }

  VkBufferCreateInfo createInfo = {
    .sType = VK_STRUCTURE_TYPE_BUFFER_CREATE_INFO,
    .size = info->size,
    .usage = getBufferUsage(info->type)
  };

  VK(vkCreateBuffer(state.device, &createInfo, NULL, &buffer->handle), "Could not create buffer") return false;
  nickname(buffer->handle, VK_OBJECT_TYPE_BUFFER, info->label);

  VkDeviceSize offset;
  VkMemoryRequirements requirements;
  vkGetBufferMemoryRequirements(state.device, buffer->handle, &requirements);
  gpu_memory* memory = gpu_allocate((gpu_memory_type) info->type, requirements, &offset);

  VK(vkBindBufferMemory(state.device, buffer->handle, memory->handle, offset), "Could not bind buffer memory") {
    vkDestroyBuffer(state.device, buffer->handle, NULL);
    gpu_release(memory);
    return false;
  }

  if (info->pointer) {
    *info->pointer = memory->pointer ? (char*) memory->pointer + offset : NULL;
  }

  buffer->memory = memory - state.memory;
  return true;
}

void gpu_buffer_destroy(gpu_buffer* buffer) {
  if (buffer->memory == ~0u) return;
  condemn(buffer->handle, VK_OBJECT_TYPE_BUFFER);
  gpu_release(&state.memory[buffer->memory]);
}

// Texture

bool gpu_texture_init(gpu_texture* texture, gpu_texture_info* info) {
  static const VkImageType imageTypes[] = {
    [GPU_TEXTURE_2D] = VK_IMAGE_TYPE_2D,
    [GPU_TEXTURE_3D] = VK_IMAGE_TYPE_3D,
    [GPU_TEXTURE_CUBE] = VK_IMAGE_TYPE_2D,
    [GPU_TEXTURE_ARRAY] = VK_IMAGE_TYPE_2D
  };

  switch (info->format) {
    case GPU_FORMAT_D16: texture->aspect = VK_IMAGE_ASPECT_DEPTH_BIT; break;
    case GPU_FORMAT_D24: texture->aspect = VK_IMAGE_ASPECT_DEPTH_BIT; break;
    case GPU_FORMAT_D32F: texture->aspect = VK_IMAGE_ASPECT_DEPTH_BIT; break;
    case GPU_FORMAT_D24S8: texture->aspect = VK_IMAGE_ASPECT_DEPTH_BIT | VK_IMAGE_ASPECT_STENCIL_BIT; break;
    case GPU_FORMAT_D32FS8: texture->aspect = VK_IMAGE_ASPECT_DEPTH_BIT | VK_IMAGE_ASPECT_STENCIL_BIT; break;
    default: texture->aspect = VK_IMAGE_ASPECT_COLOR_BIT; break;
  }

  texture->layout = getNaturalLayout(info->usage, texture->aspect);
  texture->layers = info->type == GPU_TEXTURE_3D ? 0 : info->size[2];
  texture->format = info->format;
  texture->srgb = info->srgb;

  gpu_texture_view_info viewInfo = {
    .source = texture,
    .type = info->type,
    .usage = info->usage
  };

  if (info->handle) {
    texture->memory = ~0u;
    texture->handle = (VkImage) info->handle;
    nickname(texture->handle, VK_OBJECT_TYPE_IMAGE, info->label);
    return gpu_texture_init_view(texture, &viewInfo);
  }

  bool mutableFormat = info->srgb && (info->usage & GPU_TEXTURE_STORAGE);

  VkImageCreateInfo imageInfo = {
    .sType = VK_STRUCTURE_TYPE_IMAGE_CREATE_INFO,
    .flags =
      (info->type == GPU_TEXTURE_3D ? VK_IMAGE_CREATE_2D_ARRAY_COMPATIBLE_BIT : 0) |
      (info->type == GPU_TEXTURE_CUBE ? VK_IMAGE_CREATE_CUBE_COMPATIBLE_BIT : 0) |
      (mutableFormat ? (VK_IMAGE_CREATE_MUTABLE_FORMAT_BIT | VK_IMAGE_CREATE_EXTENDED_USAGE_BIT) : 0),
    .imageType = imageTypes[info->type],
    .format = convertFormat(texture->format, info->srgb),
    .extent.width = info->size[0],
    .extent.height = info->size[1],
    .extent.depth = texture->layers ? 1 : info->size[2],
    .mipLevels = info->mipmaps,
    .arrayLayers = texture->layers ? texture->layers : 1,
    .samples = info->samples ? info->samples : 1,
    .usage =
      (((info->usage & GPU_TEXTURE_RENDER) && texture->aspect == VK_IMAGE_ASPECT_COLOR_BIT) ? VK_IMAGE_USAGE_COLOR_ATTACHMENT_BIT : 0) |
      (((info->usage & GPU_TEXTURE_RENDER) && texture->aspect != VK_IMAGE_ASPECT_COLOR_BIT) ? VK_IMAGE_USAGE_DEPTH_STENCIL_ATTACHMENT_BIT : 0) |
      ((info->usage & GPU_TEXTURE_SAMPLE) ? VK_IMAGE_USAGE_SAMPLED_BIT : 0) |
      ((info->usage & GPU_TEXTURE_STORAGE) ? VK_IMAGE_USAGE_STORAGE_BIT : 0) |
      ((info->usage & GPU_TEXTURE_COPY_SRC) ? VK_IMAGE_USAGE_TRANSFER_SRC_BIT : 0) |
      ((info->usage & GPU_TEXTURE_COPY_DST) ? VK_IMAGE_USAGE_TRANSFER_DST_BIT : 0) |
      ((info->usage == GPU_TEXTURE_RENDER) ? VK_IMAGE_USAGE_TRANSIENT_ATTACHMENT_BIT : 0) |
      (info->upload.levelCount > 0 ? VK_IMAGE_USAGE_TRANSFER_DST_BIT : 0) |
      (info->upload.generateMipmaps ? VK_IMAGE_USAGE_TRANSFER_SRC_BIT : 0)
  };

  VkFormat formats[2];
  VkImageFormatListCreateInfo imageFormatList;
  if (mutableFormat && state.extensions.formatList) {
    imageFormatList = (VkImageFormatListCreateInfo) {
      .sType = VK_STRUCTURE_TYPE_IMAGE_FORMAT_LIST_CREATE_INFO,
      .viewFormatCount = COUNTOF(formats),
      .pViewFormats = formats
    };

    formats[0] = imageInfo.format;
    formats[1] = convertFormat(texture->format, LINEAR);
    imageFormatList.pNext = imageInfo.pNext;
    imageInfo.pNext = &imageFormatList;
  }

  VK(vkCreateImage(state.device, &imageInfo, NULL, &texture->handle), "Could not create texture") return false;
  nickname(texture->handle, VK_OBJECT_TYPE_IMAGE, info->label);

  gpu_memory_type memoryType;
  bool transient = info->usage == GPU_TEXTURE_RENDER;

  switch (info->format) {
    case GPU_FORMAT_D16: memoryType = transient ? GPU_MEMORY_TEXTURE_LAZY_D16 : GPU_MEMORY_TEXTURE_D16; break;
    case GPU_FORMAT_D24: memoryType = transient ? GPU_MEMORY_TEXTURE_LAZY_D24 : GPU_MEMORY_TEXTURE_D24; break;
    case GPU_FORMAT_D32F: memoryType = transient ? GPU_MEMORY_TEXTURE_LAZY_D32F : GPU_MEMORY_TEXTURE_D32F; break;
    case GPU_FORMAT_D24S8: memoryType = transient ? GPU_MEMORY_TEXTURE_LAZY_D24S8 : GPU_MEMORY_TEXTURE_D24S8; break;
    case GPU_FORMAT_D32FS8: memoryType = transient ? GPU_MEMORY_TEXTURE_LAZY_D32FS8 : GPU_MEMORY_TEXTURE_D32FS8; break;
    default: memoryType = transient ? GPU_MEMORY_TEXTURE_LAZY_COLOR : GPU_MEMORY_TEXTURE_COLOR; break;
  }

  VkDeviceSize offset;
  VkMemoryRequirements requirements;
  vkGetImageMemoryRequirements(state.device, texture->handle, &requirements);
  gpu_memory* memory = gpu_allocate(memoryType, requirements, &offset);

  VK(vkBindImageMemory(state.device, texture->handle, memory->handle, offset), "Could not bind texture memory") {
    vkDestroyImage(state.device, texture->handle, NULL);
    gpu_release(memory);
    return false;
  }

  bool needsView = info->usage & (GPU_TEXTURE_RENDER | GPU_TEXTURE_SAMPLE | GPU_TEXTURE_STORAGE);

  if (needsView && !gpu_texture_init_view(texture, &viewInfo)) {
    vkDestroyImage(state.device, texture->handle, NULL);
    gpu_release(memory);
    return false;
  }

  if (info->upload.stream) {
    VkImage image = texture->handle;
    VkCommandBuffer commands = info->upload.stream->commands;
    uint32_t levelCount = info->upload.levelCount;
    gpu_buffer* buffer = info->upload.buffer;

    VkImageMemoryBarrier2KHR transition = {
      .sType = VK_STRUCTURE_TYPE_IMAGE_MEMORY_BARRIER_2_KHR,
      .image = image,
      .oldLayout = VK_IMAGE_LAYOUT_UNDEFINED,
      .newLayout = VK_IMAGE_LAYOUT_UNDEFINED,
      .subresourceRange.aspectMask = texture->aspect,
      .subresourceRange.baseMipLevel = 0,
      .subresourceRange.levelCount = VK_REMAINING_MIP_LEVELS,
      .subresourceRange.baseArrayLayer = 0,
      .subresourceRange.layerCount = VK_REMAINING_ARRAY_LAYERS
    };

    VkDependencyInfoKHR barrier = {
      .sType = VK_STRUCTURE_TYPE_DEPENDENCY_INFO_KHR,
      .pImageMemoryBarriers = &transition,
      .imageMemoryBarrierCount = 1
    };

    if (levelCount > 0) {
      transition.srcStageMask = VK_PIPELINE_STAGE_2_NONE_KHR;
      transition.dstStageMask = VK_PIPELINE_STAGE_2_COPY_BIT_KHR;
      transition.srcAccessMask = VK_ACCESS_2_NONE_KHR;
      transition.dstAccessMask = VK_ACCESS_2_TRANSFER_WRITE_BIT_KHR;
      transition.oldLayout = VK_IMAGE_LAYOUT_UNDEFINED;
      transition.newLayout = VK_IMAGE_LAYOUT_TRANSFER_DST_OPTIMAL;
      vkCmdPipelineBarrier2KHR(commands, &barrier);

      VkBufferImageCopy copies[16];
      for (uint32_t i = 0; i < levelCount; i++) {
        copies[i] = (VkBufferImageCopy) {
          .bufferOffset = info->upload.levelOffsets[i],
          .imageSubresource.aspectMask = texture->aspect,
          .imageSubresource.mipLevel = i,
          .imageSubresource.baseArrayLayer = 0,
          .imageSubresource.layerCount = texture->layers ? info->size[2] : 1,
          .imageExtent.width = MAX(info->size[0] >> i, 1),
          .imageExtent.height = MAX(info->size[1] >> i, 1),
          .imageExtent.depth = texture->layers ? 1 : MAX(info->size[2] >> i, 1)
        };
      }

      vkCmdCopyBufferToImage(commands, buffer->handle, image, transition.newLayout, levelCount, copies);

      // Generate mipmaps
      if (info->upload.generateMipmaps) {
        transition.srcStageMask = VK_PIPELINE_STAGE_2_COPY_BIT_KHR;
        transition.dstStageMask = VK_PIPELINE_STAGE_2_BLIT_BIT_KHR;
        transition.srcAccessMask = VK_ACCESS_2_TRANSFER_WRITE_BIT_KHR;
        transition.dstAccessMask = VK_ACCESS_2_TRANSFER_READ_BIT_KHR;
        transition.oldLayout = transition.newLayout;
        transition.newLayout = VK_IMAGE_LAYOUT_TRANSFER_SRC_OPTIMAL;
        transition.subresourceRange.baseMipLevel = 0;
        transition.subresourceRange.levelCount = levelCount;
        vkCmdPipelineBarrier2KHR(commands, &barrier);

        for (uint32_t i = levelCount; i < info->mipmaps; i++) {
          VkImageBlit region = {
            .srcSubresource = {
              .aspectMask = texture->aspect,
              .mipLevel = i - 1,
              .layerCount = texture->layers ? info->size[2] : 1
            },
            .dstSubresource = {
              .aspectMask = texture->aspect,
              .mipLevel = i,
              .layerCount = texture->layers ? info->size[2] : 1
            },
            .srcOffsets[1] = { MAX(info->size[0] >> (i - 1), 1), MAX(info->size[1] >> (i - 1), 1), 1 },
            .dstOffsets[1] = { MAX(info->size[0] >> i, 1), MAX(info->size[1] >> i, 1), 1 }
          };
          vkCmdBlitImage(commands, image, VK_IMAGE_LAYOUT_TRANSFER_SRC_OPTIMAL, image, VK_IMAGE_LAYOUT_TRANSFER_DST_OPTIMAL, 1, &region, VK_FILTER_LINEAR);

          transition.srcStageMask = VK_PIPELINE_STAGE_2_BLIT_BIT_KHR;
          transition.dstStageMask = VK_PIPELINE_STAGE_2_BLIT_BIT_KHR;
          transition.srcAccessMask = VK_ACCESS_2_TRANSFER_WRITE_BIT_KHR;
          transition.dstAccessMask = VK_ACCESS_2_TRANSFER_READ_BIT_KHR;
          transition.oldLayout = VK_IMAGE_LAYOUT_TRANSFER_DST_OPTIMAL;
          transition.newLayout = VK_IMAGE_LAYOUT_TRANSFER_SRC_OPTIMAL;
          transition.subresourceRange.baseMipLevel = i;
          transition.subresourceRange.levelCount = 1;
          vkCmdPipelineBarrier2KHR(commands, &barrier);
        }
      }
    }

    // Transition to natural layout
    transition.srcStageMask = VK_PIPELINE_STAGE_2_COPY_BIT_KHR | VK_PIPELINE_STAGE_2_BLIT_BIT_KHR;
    transition.dstStageMask = VK_PIPELINE_STAGE_2_ALL_COMMANDS_BIT_KHR;
    transition.srcAccessMask = VK_ACCESS_2_TRANSFER_WRITE_BIT_KHR;
    transition.dstAccessMask = VK_ACCESS_2_MEMORY_READ_BIT_KHR | VK_ACCESS_2_MEMORY_WRITE_BIT_KHR;
    transition.oldLayout = transition.newLayout;
    transition.newLayout = texture->layout;
    transition.subresourceRange.baseMipLevel = 0;
    transition.subresourceRange.levelCount = info->mipmaps;
    vkCmdPipelineBarrier2KHR(commands, &barrier);
  }

  texture->memory = memory - state.memory;

  return true;
}

bool gpu_texture_init_view(gpu_texture* texture, gpu_texture_view_info* info) {
  if (texture != info->source) {
    texture->handle = info->source->handle;
    texture->memory = ~0u;
    texture->layout = info->source->layout;
    texture->layers = info->layerCount ? info->layerCount : (info->source->layers - info->layerIndex);
    texture->format = info->source->format;
    texture->srgb = info->srgb;

    if (info->aspect == 0) {
      texture->aspect = info->source->aspect;
    } else {
      texture->aspect =
        ((info->aspect & GPU_ASPECT_COLOR) ? VK_IMAGE_ASPECT_COLOR_BIT : 0) |
        ((info->aspect & GPU_ASPECT_DEPTH) ? VK_IMAGE_ASPECT_DEPTH_BIT : 0) |
        ((info->aspect & GPU_ASPECT_STENCIL) ? VK_IMAGE_ASPECT_STENCIL_BIT : 0);
    }
  }

  VkImageViewType type;
  switch (info->type) {
    case GPU_TEXTURE_2D: type = VK_IMAGE_VIEW_TYPE_2D; break;
    case GPU_TEXTURE_3D: type = VK_IMAGE_VIEW_TYPE_3D; break;
    case GPU_TEXTURE_CUBE: type = texture->layers > 6 ? VK_IMAGE_VIEW_TYPE_CUBE_ARRAY : VK_IMAGE_VIEW_TYPE_CUBE; break;
    case GPU_TEXTURE_ARRAY: type = VK_IMAGE_VIEW_TYPE_2D_ARRAY; break;
  }

  VkImageViewUsageCreateInfo usage = {
    .sType = VK_STRUCTURE_TYPE_IMAGE_VIEW_USAGE_CREATE_INFO,
    .usage =
      ((info->usage & GPU_TEXTURE_SAMPLE) ? VK_IMAGE_USAGE_SAMPLED_BIT : 0) |
      (((info->usage & GPU_TEXTURE_RENDER) && texture->aspect == VK_IMAGE_ASPECT_COLOR_BIT) ? VK_IMAGE_USAGE_COLOR_ATTACHMENT_BIT : 0) |
      (((info->usage & GPU_TEXTURE_RENDER) && texture->aspect != VK_IMAGE_ASPECT_COLOR_BIT) ? VK_IMAGE_USAGE_DEPTH_STENCIL_ATTACHMENT_BIT : 0) |
      ((info->usage & GPU_TEXTURE_STORAGE) && !texture->srgb ? VK_IMAGE_USAGE_STORAGE_BIT : 0)
  };

  if (usage.usage == 0) {
    texture->view = VK_NULL_HANDLE;
    return true;
  }

  VkImageViewCreateInfo createInfo = {
    .sType = VK_STRUCTURE_TYPE_IMAGE_VIEW_CREATE_INFO,
    .pNext = &usage,
    .image = info->source->handle,
    .viewType = type,
    .format = convertFormat(texture->format, texture->srgb),
    .subresourceRange = {
      .aspectMask = texture->aspect,
      .baseMipLevel = info->levelIndex,
      .levelCount = info->levelCount ? info->levelCount : VK_REMAINING_MIP_LEVELS,
      .baseArrayLayer = info ? info->layerIndex : 0,
      .layerCount = info->layerCount ? info->layerCount : VK_REMAINING_ARRAY_LAYERS
    }
  };

  VK(vkCreateImageView(state.device, &createInfo, NULL, &texture->view), "Could not create texture view") {
    return false;
  }

  nickname(texture->view, VK_OBJECT_TYPE_IMAGE_VIEW, info->label);

  return true;
}

void gpu_texture_destroy(gpu_texture* texture) {
  condemn(texture->view, VK_OBJECT_TYPE_IMAGE_VIEW);
  if (texture->memory == ~0u) return;
  condemn(texture->handle, VK_OBJECT_TYPE_IMAGE);
  gpu_release(state.memory + texture->memory);
}

// Surface

bool gpu_surface_init(gpu_surface_info* info) {
  if (!state.extensions.surface || !state.extensions.surfaceOS || !state.extensions.swapchain) {
    LOG("Surface unavailable because a required extension is not supported by the GPU");
    return false;
  }

  gpu_surface* surface = &state.surface;

#if defined(_WIN32)
  VkWin32SurfaceCreateInfoKHR surfaceInfo = {
    .sType = VK_STRUCTURE_TYPE_WIN32_SURFACE_CREATE_INFO_KHR,
    .hinstance = (HINSTANCE) info->win32.instance,
    .hwnd = (HWND) info->win32.window
  };
  GPU_DECLARE(vkCreateWin32SurfaceKHR);
  GPU_LOAD_INSTANCE(vkCreateWin32SurfaceKHR);
  VK(vkCreateWin32SurfaceKHR(state.instance, &surfaceInfo, NULL, &surface->handle), "Failed to create surface") return false;
#elif defined(__APPLE__)
  VkMetalSurfaceCreateInfoEXT surfaceInfo = {
    .sType = VK_STRUCTURE_TYPE_METAL_SURFACE_CREATE_INFO_EXT,
    .pLayer = (const CAMetalLayer*) info->macos.layer
  };
  GPU_DECLARE(vkCreateMetalSurfaceEXT);
  GPU_LOAD_INSTANCE(vkCreateMetalSurfaceEXT);
  VK(vkCreateMetalSurfaceEXT(state.instance, &surfaceInfo, NULL, &surface->handle), "Failed to create surface") return false;
#elif defined(__linux__) && !defined(__ANDROID__)
  VkXcbSurfaceCreateInfoKHR surfaceInfo = {
    .sType = VK_STRUCTURE_TYPE_XCB_SURFACE_CREATE_INFO_KHR,
    .connection = (xcb_connection_t*) info->xcb.connection,
    .window = (xcb_window_t) info->xcb.window
  };
  GPU_DECLARE(vkCreateXcbSurfaceKHR);
  GPU_LOAD_INSTANCE(vkCreateXcbSurfaceKHR);
  VK(vkCreateXcbSurfaceKHR(state.instance, &surfaceInfo, NULL, &surface->handle), "Failed to create surface") return false;
#endif

  VkBool32 presentable;
  vkGetPhysicalDeviceSurfaceSupportKHR(state.adapter, state.queueFamilyIndex, surface->handle, &presentable);

  // The most correct thing to do is to incorporate presentation support into the init-time process
  // for selecting a physical device and queue family.  We currently choose not to do this
  // deliberately, because A) it's more complicated, B) in normal circumstances OpenXR picks the
  // physical device, not us, and C) we don't support multiple GPUs or multiple queues, so we
  // aren't able to support the tricky case and would just end up failing/erroring anyway.
  if (!presentable) {
    LOG("Surface unavailable because the GPU used for rendering does not support presenting to the surface");
    vkDestroySurfaceKHR(state.instance, surface->handle, NULL);
    return false;
  }

  vkGetPhysicalDeviceSurfaceCapabilitiesKHR(state.adapter, surface->handle, &surface->capabilities);

  VkSurfaceFormatKHR formats[64];
  uint32_t formatCount = COUNTOF(formats);
  vkGetPhysicalDeviceSurfaceFormatsKHR(state.adapter, surface->handle, &formatCount, formats);

  for (uint32_t i = 0; i < formatCount; i++) {
    if (formats[i].format == VK_FORMAT_R8G8B8A8_SRGB || formats[i].format == VK_FORMAT_B8G8R8A8_SRGB) {
      surface->format = formats[i];
      break;
    }
  }

  if (surface->format.format == VK_FORMAT_UNDEFINED) {
    LOG("Surface unavailable because no supported texture format is available");
    vkDestroySurfaceKHR(state.instance, surface->handle, NULL);
    return false;
  }

  surface->imageIndex = ~0u;
  surface->vsync = info->vsync;

  gpu_surface_resize(info->width, info->height);
  return true;
}

void gpu_surface_resize(uint32_t width, uint32_t height) {
  if (width == 0 || height == 0) {
    state.surface.valid = false;
    return;
  }

  gpu_surface* surface = &state.surface;
  VkSwapchainKHR oldSwapchain = surface->swapchain;

  if (oldSwapchain) {
    vkDeviceWaitIdle(state.device);
  }

  VkSwapchainCreateInfoKHR swapchainInfo = {
    .sType = VK_STRUCTURE_TYPE_SWAPCHAIN_CREATE_INFO_KHR,
    .surface = surface->handle,
    .minImageCount = surface->capabilities.minImageCount,
    .imageFormat = surface->format.format,
    .imageColorSpace = surface->format.colorSpace,
    .imageExtent = { width, height },
    .imageArrayLayers = 1,
    .imageUsage = VK_IMAGE_USAGE_COLOR_ATTACHMENT_BIT,
    .preTransform = VK_SURFACE_TRANSFORM_IDENTITY_BIT_KHR,
    .compositeAlpha = VK_COMPOSITE_ALPHA_OPAQUE_BIT_KHR,
    .presentMode = surface->vsync ? VK_PRESENT_MODE_FIFO_KHR : VK_PRESENT_MODE_IMMEDIATE_KHR,
    .clipped = VK_TRUE,
    .oldSwapchain = oldSwapchain
  };

  VK(vkCreateSwapchainKHR(state.device, &swapchainInfo, NULL, &surface->swapchain), "Failed to create swapchain") return;

  if (oldSwapchain) {
    for (uint32_t i = 0; i < COUNTOF(surface->images); i++) {
      if (surface->images[i].view) {
        vkDestroyImageView(state.device, surface->images[i].view, NULL);
      }
    }

    memset(surface->images, 0, sizeof(surface->images));
    vkDestroySwapchainKHR(state.device, oldSwapchain, NULL);
  }

  uint32_t imageCount;
  VkImage images[COUNTOF(surface->images)];
  VK(vkGetSwapchainImagesKHR(state.device, surface->swapchain, &imageCount, NULL), "Failed to get swapchain images") return;
  VK(imageCount > COUNTOF(images) ? VK_ERROR_TOO_MANY_OBJECTS : VK_SUCCESS, "Failed to get swapchain images") return;
  VK(vkGetSwapchainImagesKHR(state.device, surface->swapchain, &imageCount, images), "Failed to get swapchain images") return;

  for (uint32_t i = 0; i < imageCount; i++) {
    gpu_texture* texture = &surface->images[i];

    texture->handle = images[i];
    texture->aspect = VK_IMAGE_ASPECT_COLOR_BIT;
    texture->layout = VK_IMAGE_LAYOUT_PRESENT_SRC_KHR;
    texture->memory = ~0u;
    texture->layers = 1;
    texture->format = GPU_FORMAT_SURFACE;
    texture->srgb = true;

    gpu_texture_view_info view = {
      .source = texture,
      .type = GPU_TEXTURE_2D,
      .usage = GPU_TEXTURE_RENDER
    };

    CHECK(gpu_texture_init_view(texture, &view), "Failed to create swapchain texture views") return;
  }

  surface->valid = true;
}

gpu_texture* gpu_surface_acquire(void) {
  if (!state.surface.valid) {
    return NULL;
  }

  gpu_surface* surface = &state.surface;
  gpu_tick* tick = &state.ticks[state.tick[CPU] & TICK_MASK];
  VkResult result = vkAcquireNextImageKHR(state.device, surface->swapchain, UINT64_MAX, tick->semaphores[0], VK_NULL_HANDLE, &surface->imageIndex);

  if (result == VK_ERROR_OUT_OF_DATE_KHR) {
    surface->imageIndex = ~0u;
    surface->valid = false;
    return NULL;
  } else {
    vcheck(result, "Failed to acquire swapchain");
  }

  surface->semaphore = tick->semaphores[0];
  return &surface->images[surface->imageIndex];
}

void gpu_surface_present(void) {
  VkSemaphore semaphore = state.ticks[state.tick[CPU] & TICK_MASK].semaphores[1];

  VkSubmitInfo submit = {
    .sType = VK_STRUCTURE_TYPE_SUBMIT_INFO,
    .signalSemaphoreCount = 1,
    .pSignalSemaphores = &semaphore
  };

  VK(vkQueueSubmit(state.queue, 1, &submit, VK_NULL_HANDLE), "Queue submit failed") {}

  VkPresentInfoKHR present = {
    .sType = VK_STRUCTURE_TYPE_PRESENT_INFO_KHR,
    .waitSemaphoreCount = 1,
    .pWaitSemaphores = &semaphore,
    .swapchainCount = 1,
    .pSwapchains = &state.surface.swapchain,
    .pImageIndices = &state.surface.imageIndex
  };

  VkResult result = vkQueuePresentKHR(state.queue, &present);

  if (result == VK_ERROR_OUT_OF_DATE_KHR) {
    state.surface.valid = false;
  } else {
    vcheck(result, "Queue present failed");
  }

  state.surface.imageIndex = ~0u;
}

// Sampler

bool gpu_sampler_init(gpu_sampler* sampler, gpu_sampler_info* info) {
  static const VkFilter filters[] = {
    [GPU_FILTER_NEAREST] = VK_FILTER_NEAREST,
    [GPU_FILTER_LINEAR] = VK_FILTER_LINEAR
  };

  static const VkSamplerMipmapMode mipFilters[] = {
    [GPU_FILTER_NEAREST] = VK_SAMPLER_MIPMAP_MODE_NEAREST,
    [GPU_FILTER_LINEAR] = VK_SAMPLER_MIPMAP_MODE_LINEAR
  };

  static const VkSamplerAddressMode wraps[] = {
    [GPU_WRAP_CLAMP] = VK_SAMPLER_ADDRESS_MODE_CLAMP_TO_EDGE,
    [GPU_WRAP_REPEAT] = VK_SAMPLER_ADDRESS_MODE_REPEAT,
    [GPU_WRAP_MIRROR] = VK_SAMPLER_ADDRESS_MODE_MIRRORED_REPEAT,
    [GPU_WRAP_BORDER] = VK_SAMPLER_ADDRESS_MODE_CLAMP_TO_BORDER
  };

  static const VkCompareOp compareOps[] = {
    [GPU_COMPARE_NONE] = VK_COMPARE_OP_ALWAYS,
    [GPU_COMPARE_EQUAL] = VK_COMPARE_OP_EQUAL,
    [GPU_COMPARE_NEQUAL] = VK_COMPARE_OP_NOT_EQUAL,
    [GPU_COMPARE_LESS] = VK_COMPARE_OP_LESS,
    [GPU_COMPARE_LEQUAL] = VK_COMPARE_OP_LESS_OR_EQUAL,
    [GPU_COMPARE_GREATER] = VK_COMPARE_OP_GREATER,
    [GPU_COMPARE_GEQUAL] = VK_COMPARE_OP_GREATER_OR_EQUAL
  };

  VkSamplerCreateInfo samplerInfo = {
    .sType = VK_STRUCTURE_TYPE_SAMPLER_CREATE_INFO,
    .magFilter = filters[info->mag],
    .minFilter = filters[info->min],
    .mipmapMode = mipFilters[info->mip],
    .addressModeU = wraps[info->wrap[0]],
    .addressModeV = wraps[info->wrap[1]],
    .addressModeW = wraps[info->wrap[2]],
    .anisotropyEnable = info->anisotropy >= 1.f,
    .maxAnisotropy = info->anisotropy,
    .compareEnable = info->compare != GPU_COMPARE_NONE,
    .compareOp = compareOps[info->compare],
    .minLod = info->lodClamp[0],
    .maxLod = info->lodClamp[1] < 0.f ? VK_LOD_CLAMP_NONE : info->lodClamp[1]
  };

  VK(vkCreateSampler(state.device, &samplerInfo, NULL, &sampler->handle), "Could not create sampler") {
    return false;
  }

  return true;
}

void gpu_sampler_destroy(gpu_sampler* sampler) {
  condemn(sampler->handle, VK_OBJECT_TYPE_SAMPLER);
}

// Layout

bool gpu_layout_init(gpu_layout* layout, gpu_layout_info* info) {
  static const VkDescriptorType types[] = {
    [GPU_SLOT_UNIFORM_BUFFER] = VK_DESCRIPTOR_TYPE_UNIFORM_BUFFER,
    [GPU_SLOT_STORAGE_BUFFER] = VK_DESCRIPTOR_TYPE_STORAGE_BUFFER,
    [GPU_SLOT_UNIFORM_BUFFER_DYNAMIC] = VK_DESCRIPTOR_TYPE_UNIFORM_BUFFER_DYNAMIC,
    [GPU_SLOT_STORAGE_BUFFER_DYNAMIC] = VK_DESCRIPTOR_TYPE_STORAGE_BUFFER_DYNAMIC,
    [GPU_SLOT_TEXTURE_WITH_SAMPLER] = VK_DESCRIPTOR_TYPE_COMBINED_IMAGE_SAMPLER,
    [GPU_SLOT_SAMPLED_TEXTURE] = VK_DESCRIPTOR_TYPE_SAMPLED_IMAGE,
    [GPU_SLOT_STORAGE_TEXTURE] = VK_DESCRIPTOR_TYPE_STORAGE_IMAGE,
    [GPU_SLOT_SAMPLER] = VK_DESCRIPTOR_TYPE_SAMPLER,
    [GPU_SLOT_COMBINED_TEXTURE_SAMPLER] = VK_DESCRIPTOR_TYPE_COMBINED_IMAGE_SAMPLER,
  };

  VkDescriptorSetLayoutBinding bindings[32];
  for (uint32_t i = 0; i < info->count; i++) {
    bindings[i] = (VkDescriptorSetLayoutBinding) {
      .binding = info->slots[i].number,
      .descriptorType = types[info->slots[i].type],
      .descriptorCount = 1,
      .stageFlags =
        (((info->slots[i].stages & GPU_STAGE_VERTEX) ? VK_SHADER_STAGE_VERTEX_BIT : 0) |
        ((info->slots[i].stages & GPU_STAGE_FRAGMENT) ? VK_SHADER_STAGE_FRAGMENT_BIT : 0) |
        ((info->slots[i].stages & GPU_STAGE_COMPUTE) ? VK_SHADER_STAGE_COMPUTE_BIT : 0))
    };
  }

  VkDescriptorSetLayoutCreateInfo layoutInfo = {
    .sType = VK_STRUCTURE_TYPE_DESCRIPTOR_SET_LAYOUT_CREATE_INFO,
    .bindingCount = info->count,
    .pBindings = bindings
  };

  VK(vkCreateDescriptorSetLayout(state.device, &layoutInfo, NULL, &layout->handle), "Failed to create layout") {
    return false;
  }

  memset(layout->descriptorCounts, 0, sizeof(layout->descriptorCounts));

  for (uint32_t i = 0; i < info->count; i++) {
    layout->descriptorCounts[info->slots[i].type]++;
  }

  return true;
}

void gpu_layout_destroy(gpu_layout* layout) {
  condemn(layout->handle, VK_OBJECT_TYPE_DESCRIPTOR_SET_LAYOUT);
}

// Shader

bool gpu_shader_init(gpu_shader* shader, gpu_shader_info* info) {
  VkShaderStageFlags stageFlags = 0;
  for (uint32_t i = 0; i < info->stageCount; i++) {
    switch (info->stages[i].stage) {
      case GPU_STAGE_VERTEX: stageFlags |= VK_SHADER_STAGE_VERTEX_BIT; break;
      case GPU_STAGE_FRAGMENT: stageFlags |= VK_SHADER_STAGE_FRAGMENT_BIT; break;
      case GPU_STAGE_COMPUTE: stageFlags |= VK_SHADER_STAGE_COMPUTE_BIT; break;
      default: return false;
    }
  }

  for (uint32_t i = 0; i < info->stageCount; i++) {
    VkShaderModuleCreateInfo moduleInfo = {
      .sType = VK_STRUCTURE_TYPE_SHADER_MODULE_CREATE_INFO,
      .codeSize = info->stages[i].length,
      .pCode = info->stages[i].code
    };

    VK(vkCreateShaderModule(state.device, &moduleInfo, NULL, &shader->handles[i]), "Failed to load shader") {
      return false;
    }

    nickname(shader->handles[i], VK_OBJECT_TYPE_SHADER_MODULE, info->label);
  }

  VkDescriptorSetLayout layouts[4];
  VkPipelineLayoutCreateInfo pipelineLayoutInfo = {
    .sType = VK_STRUCTURE_TYPE_PIPELINE_LAYOUT_CREATE_INFO,
    .pSetLayouts = layouts,
    .pushConstantRangeCount = info->pushConstantSize > 0,
    .pPushConstantRanges = &(VkPushConstantRange) {
      .stageFlags = stageFlags,
      .offset = 0,
      .size = info->pushConstantSize
    }
  };

  for (uint32_t i = 0; i < COUNTOF(info->layouts) && info->layouts[i]; i++) {
    layouts[i] = info->layouts[i]->handle;
    pipelineLayoutInfo.setLayoutCount++;
  }

  VK(vkCreatePipelineLayout(state.device, &pipelineLayoutInfo, NULL, &shader->pipelineLayout), "Failed to create pipeline layout") {
    gpu_shader_destroy(shader);
    return false;
  }

  return true;
}

void gpu_shader_destroy(gpu_shader* shader) {
  // The spec says it's safe to destroy shaders while still in use
  if (shader->handles[0]) vkDestroyShaderModule(state.device, shader->handles[0], NULL);
  if (shader->handles[1]) vkDestroyShaderModule(state.device, shader->handles[1], NULL);
  condemn(shader->pipelineLayout, VK_OBJECT_TYPE_PIPELINE_LAYOUT);
}

// Bundles

bool gpu_bundle_pool_init(gpu_bundle_pool* pool, gpu_bundle_pool_info* info) {
<<<<<<< HEAD
  VkDescriptorPoolSize sizes[8] = {
=======
  VkDescriptorPoolSize sizes[] = {
>>>>>>> b304aeff
    [GPU_SLOT_UNIFORM_BUFFER] = { VK_DESCRIPTOR_TYPE_UNIFORM_BUFFER, 0 },
    [GPU_SLOT_STORAGE_BUFFER] = { VK_DESCRIPTOR_TYPE_STORAGE_BUFFER, 0 },
    [GPU_SLOT_UNIFORM_BUFFER_DYNAMIC] = { VK_DESCRIPTOR_TYPE_UNIFORM_BUFFER_DYNAMIC, 0 },
    [GPU_SLOT_STORAGE_BUFFER_DYNAMIC] = { VK_DESCRIPTOR_TYPE_STORAGE_BUFFER_DYNAMIC, 0 },
    [GPU_SLOT_TEXTURE_WITH_SAMPLER] = { VK_DESCRIPTOR_TYPE_COMBINED_IMAGE_SAMPLER, 0 },
    [GPU_SLOT_SAMPLED_TEXTURE] = { VK_DESCRIPTOR_TYPE_SAMPLED_IMAGE, 0 },
    [GPU_SLOT_STORAGE_TEXTURE] = { VK_DESCRIPTOR_TYPE_STORAGE_IMAGE, 0 },
    [GPU_SLOT_SAMPLER] = { VK_DESCRIPTOR_TYPE_SAMPLER, 0 },
    [GPU_SLOT_COMBINED_TEXTURE_SAMPLER] = { VK_DESCRIPTOR_TYPE_COMBINED_IMAGE_SAMPLER, 0 },
  };

  if (info->layout) {
    for (uint32_t i = 0; i < COUNTOF(sizes); i++) {
      sizes[i].descriptorCount = info->layout->descriptorCounts[i] * info->count;
    }
  } else {
    for (uint32_t i = 0; i < info->count; i++) {
      for (uint32_t j = 0; j < COUNTOF(sizes); j++) {
        sizes[j].descriptorCount += info->contents[i].layout->descriptorCounts[j];
      }
    }
  }

  // Descriptor counts of zero are forbidden, so swap any zero-sized sizes with the last entry
  uint32_t poolSizeCount = COUNTOF(sizes);
  for (uint32_t i = 0; i < poolSizeCount; i++) {
    if (sizes[i].descriptorCount == 0) {
      VkDescriptorPoolSize last = sizes[poolSizeCount - 1];
      sizes[poolSizeCount - 1] = sizes[i];
      sizes[i] = last;
      poolSizeCount--;
      i--;
    }
  }

  VkDescriptorPoolCreateInfo poolInfo = {
    .sType = VK_STRUCTURE_TYPE_DESCRIPTOR_POOL_CREATE_INFO,
    .maxSets = info->count,
    .poolSizeCount = poolSizeCount,
    .pPoolSizes = sizes
  };

  VK(vkCreateDescriptorPool(state.device, &poolInfo, NULL, &pool->handle), "Could not create bundle pool") {
    return false;
  }

  VkDescriptorSetLayout layouts[512];
  for (uint32_t i = 0; i < info->count; i+= COUNTOF(layouts)) {
    uint32_t chunk = MIN(info->count - i, COUNTOF(layouts));

    for (uint32_t j = 0; j < chunk; j++) {
      layouts[j] = info->layout ? info->layout->handle : info->contents[i + j].layout->handle;
    }

    VkDescriptorSetAllocateInfo allocateInfo = {
      .sType = VK_STRUCTURE_TYPE_DESCRIPTOR_SET_ALLOCATE_INFO,
      .descriptorPool = pool->handle,
      .descriptorSetCount = chunk,
      .pSetLayouts = layouts
    };

    VK(vkAllocateDescriptorSets(state.device, &allocateInfo, &info->bundles[i].handle), "Could not allocate descriptor sets") {
      gpu_bundle_pool_destroy(pool);
      return false;
    }
  }

  return true;
}

void gpu_bundle_pool_destroy(gpu_bundle_pool* pool) {
  condemn(pool->handle, VK_OBJECT_TYPE_DESCRIPTOR_POOL);
}

void gpu_bundle_write(gpu_bundle** bundles, gpu_bundle_info* infos, uint32_t count) {
  VkDescriptorBufferInfo bufferInfo[256];
  VkDescriptorImageInfo imageInfo[256];
  VkWriteDescriptorSet writes[256];
  uint32_t bufferCount = 0;
  uint32_t imageCount = 0;
  uint32_t writeCount = 0;

  static const VkDescriptorType types[] = {
    [GPU_SLOT_UNIFORM_BUFFER] = VK_DESCRIPTOR_TYPE_UNIFORM_BUFFER,
    [GPU_SLOT_STORAGE_BUFFER] = VK_DESCRIPTOR_TYPE_STORAGE_BUFFER,
    [GPU_SLOT_UNIFORM_BUFFER_DYNAMIC] = VK_DESCRIPTOR_TYPE_UNIFORM_BUFFER_DYNAMIC,
    [GPU_SLOT_STORAGE_BUFFER_DYNAMIC] = VK_DESCRIPTOR_TYPE_STORAGE_BUFFER_DYNAMIC,
    [GPU_SLOT_TEXTURE_WITH_SAMPLER] = VK_DESCRIPTOR_TYPE_COMBINED_IMAGE_SAMPLER,
    [GPU_SLOT_SAMPLED_TEXTURE] = VK_DESCRIPTOR_TYPE_SAMPLED_IMAGE,
    [GPU_SLOT_STORAGE_TEXTURE] = VK_DESCRIPTOR_TYPE_STORAGE_IMAGE,
    [GPU_SLOT_SAMPLER] = VK_DESCRIPTOR_TYPE_SAMPLER,
    [GPU_SLOT_COMBINED_TEXTURE_SAMPLER] = VK_DESCRIPTOR_TYPE_COMBINED_IMAGE_SAMPLER,
  };

  for (uint32_t i = 0; i < count; i++) {
    gpu_bundle_info* info = &infos[i];
    for (uint32_t j = 0; j < info->count; j++) {
      gpu_binding* binding = &info->bindings[j];
      VkDescriptorType type = types[binding->type];
      gpu_buffer_binding* buffers = binding->count > 0 ? binding->buffers : &binding->buffer;
<<<<<<< HEAD
      gpu_texture** textures = binding->count > 0 ? binding->textures : &binding->texture;
      gpu_sampler** samplers = binding->count > 0 ? binding->samplers : &binding->sampler;
      bool texture = type == VK_DESCRIPTOR_TYPE_SAMPLED_IMAGE || type == VK_DESCRIPTOR_TYPE_STORAGE_IMAGE;
      bool sampler = type == VK_DESCRIPTOR_TYPE_SAMPLER;
      bool combined_texture_sampler = type == VK_DESCRIPTOR_TYPE_COMBINED_IMAGE_SAMPLER;
      bool image = texture || sampler || combined_texture_sampler;
=======
      gpu_texture_binding* textures = binding->count > 0 ? binding->textures : &binding->texture;
      bool image = binding->type > GPU_SLOT_STORAGE_BUFFER_DYNAMIC;
>>>>>>> b304aeff

      uint32_t index = 0;
      uint32_t descriptorCount = MAX(binding->count, 1);

      while (index < descriptorCount) {
        uint32_t available = image ? COUNTOF(imageInfo) - imageCount : COUNTOF(bufferInfo) - bufferCount;
        uint32_t chunk = MIN(descriptorCount - index, available);

        writes[writeCount++] = (VkWriteDescriptorSet) {
          .sType = VK_STRUCTURE_TYPE_WRITE_DESCRIPTOR_SET,
          .dstSet = bundles[i]->handle,
          .dstBinding = binding->number,
          .dstArrayElement = index,
          .descriptorCount = chunk,
          .descriptorType = type,
          .pBufferInfo = &bufferInfo[bufferCount],
          .pImageInfo = &imageInfo[imageCount]
        };

        if (image) {
          for (uint32_t n = 0; n < chunk; n++, index++) {
            imageInfo[imageCount++] = (VkDescriptorImageInfo) {
              .imageView = textures[index].object ? textures[index].object->view : NULL,
              .imageLayout = textures[index].object ? textures[index].object->layout : VK_IMAGE_LAYOUT_UNDEFINED,
              .sampler = textures[index].sampler ? textures[index].sampler->handle : NULL
            };
          }
        } else if (combined_texture_sampler) {
          for (uint32_t n = 0; n < chunk; n++, index++) {
            imageInfo[imageCount++] = (VkDescriptorImageInfo) {
              .sampler = samplers[index]->handle,
              .imageView = textures[index]->view,
              .imageLayout = textures[index]->layout
            };
          }
        } else {
          for (uint32_t n = 0; n < chunk; n++, index++) {
            bufferInfo[bufferCount++] = (VkDescriptorBufferInfo) {
              .buffer = buffers[index].object->handle,
              .offset = buffers[index].offset,
              .range = buffers[index].extent
            };
          }
        }

        if ((image ? imageCount >= COUNTOF(imageInfo) : bufferCount >= COUNTOF(bufferInfo)) || writeCount >= COUNTOF(writes)) {
          vkUpdateDescriptorSets(state.device, writeCount, writes, 0, NULL);
          bufferCount = imageCount = writeCount = 0;
        }
      }
    }
  }

  if (writeCount > 0) {
    vkUpdateDescriptorSets(state.device, writeCount, writes, 0, NULL);
  }
}

// Canvas

bool gpu_pass_init(gpu_pass* pass, gpu_pass_info* info) {
  static const VkAttachmentLoadOp loadOps[] = {
    [GPU_LOAD_OP_CLEAR] = VK_ATTACHMENT_LOAD_OP_CLEAR,
    [GPU_LOAD_OP_DISCARD] = VK_ATTACHMENT_LOAD_OP_DONT_CARE,
    [GPU_LOAD_OP_KEEP] = VK_ATTACHMENT_LOAD_OP_LOAD
  };

  static const VkAttachmentStoreOp storeOps[] = {
    [GPU_SAVE_OP_KEEP] = VK_ATTACHMENT_STORE_OP_STORE,
    [GPU_SAVE_OP_DISCARD] = VK_ATTACHMENT_STORE_OP_DONT_CARE
  };

  VkAttachmentDescription2 attachments[10];
  VkAttachmentReference2 references[10];

  for (uint32_t i = 0; i < info->colorCount; i++) {
    references[i] = (VkAttachmentReference2) {
      .sType = VK_STRUCTURE_TYPE_ATTACHMENT_REFERENCE_2,
      .layout = VK_IMAGE_LAYOUT_ATTACHMENT_OPTIMAL_KHR,
      .attachment = i
    };

    attachments[i] = (VkAttachmentDescription2) {
      .sType = VK_STRUCTURE_TYPE_ATTACHMENT_DESCRIPTION_2,
      .format = convertFormat(info->color[i].format, info->color[i].srgb),
      .samples = info->samples,
      .loadOp = loadOps[info->color[i].load],
      .storeOp = info->resolveColor ? VK_ATTACHMENT_STORE_OP_DONT_CARE : storeOps[info->color[i].save],
      .initialLayout = references[i].layout,
      .finalLayout = references[i].layout
    };
  }

  if (info->resolveColor) {
    for (uint32_t i = 0; i < info->colorCount; i++) {
      uint32_t index = info->colorCount + i;

      references[index] = (VkAttachmentReference2) {
        .sType = VK_STRUCTURE_TYPE_ATTACHMENT_REFERENCE_2,
        .layout = VK_IMAGE_LAYOUT_ATTACHMENT_OPTIMAL_KHR,
        .attachment = index
      };

      attachments[index] = (VkAttachmentDescription2) {
        .sType = VK_STRUCTURE_TYPE_ATTACHMENT_DESCRIPTION_2,
        .format = attachments[i].format,
        .samples = VK_SAMPLE_COUNT_1_BIT,
        .loadOp = VK_ATTACHMENT_LOAD_OP_DONT_CARE,
        .storeOp = storeOps[info->color[i].save],
        .initialLayout = references[index].layout,
        .finalLayout = references[index].layout
      };
    }
  }

  bool depth = !!info->depth.format;

  if (depth) {
    uint32_t index = info->colorCount << info->resolveColor;

    references[index] = (VkAttachmentReference2) {
      .sType = VK_STRUCTURE_TYPE_ATTACHMENT_REFERENCE_2,
      .layout = VK_IMAGE_LAYOUT_ATTACHMENT_OPTIMAL_KHR,
      .attachment = index
    };

    attachments[index] = (VkAttachmentDescription2) {
      .sType = VK_STRUCTURE_TYPE_ATTACHMENT_DESCRIPTION_2,
      .format = convertFormat(info->depth.format, LINEAR),
      .samples = info->samples,
      .loadOp = loadOps[info->depth.load],
      .storeOp = info->resolveDepth ? VK_ATTACHMENT_STORE_OP_DONT_CARE : storeOps[info->depth.save],
      .stencilLoadOp = loadOps[info->depth.stencilLoad],
      .stencilStoreOp = info->resolveDepth ? VK_ATTACHMENT_STORE_OP_DONT_CARE : storeOps[info->depth.stencilSave],
      .initialLayout = references[index].layout,
      .finalLayout = references[index].layout
    };

    if (info->resolveDepth) {
      references[index + 1] = (VkAttachmentReference2) {
        .sType = VK_STRUCTURE_TYPE_ATTACHMENT_REFERENCE_2,
        .layout = VK_IMAGE_LAYOUT_ATTACHMENT_OPTIMAL_KHR,
        .attachment = index + 1
      };

      attachments[index + 1] = (VkAttachmentDescription2) {
        .sType = VK_STRUCTURE_TYPE_ATTACHMENT_DESCRIPTION_2,
        .format = attachments[index].format,
        .samples = VK_SAMPLE_COUNT_1_BIT,
        .loadOp = VK_ATTACHMENT_LOAD_OP_DONT_CARE,
        .storeOp = storeOps[info->depth.save],
        .stencilLoadOp = VK_ATTACHMENT_LOAD_OP_DONT_CARE,
        .stencilStoreOp = storeOps[info->depth.stencilSave],
        .initialLayout = references[index + 1].layout,
        .finalLayout = references[index + 1].layout
      };
    }
  }

  uint32_t attachmentCount = (info->colorCount << info->resolveColor) + (depth << info->resolveDepth);

  VkSubpassDescription2 subpass = {
    .sType = VK_STRUCTURE_TYPE_SUBPASS_DESCRIPTION_2,
    .pNext = info->resolveDepth ? &(VkSubpassDescriptionDepthStencilResolve) {
      .sType = VK_STRUCTURE_TYPE_SUBPASS_DESCRIPTION_DEPTH_STENCIL_RESOLVE,
      .depthResolveMode = VK_RESOLVE_MODE_SAMPLE_ZERO_BIT,
      .stencilResolveMode = VK_RESOLVE_MODE_SAMPLE_ZERO_BIT,
      .pDepthStencilResolveAttachment = &references[attachmentCount - 1]
    } : NULL,
    .viewMask = (1 << info->views) - 1,
    .colorAttachmentCount = info->colorCount,
    .pColorAttachments = &references[0],
    .pResolveAttachments = info->resolveColor ? &references[info->colorCount] : NULL,
    .pDepthStencilAttachment = depth ? &references[attachmentCount - 1 - info->resolveDepth] : NULL
  };

  VkRenderPassCreateInfo2 createInfo = {
    .sType = VK_STRUCTURE_TYPE_RENDER_PASS_CREATE_INFO_2,
    .attachmentCount = attachmentCount,
    .pAttachments = attachments,
    .subpassCount = 1,
    .pSubpasses = &subpass
  };

  VK(vkCreateRenderPass2KHR(state.device, &createInfo, NULL, &pass->handle), "Could not create render pass") {
    return false;
  }

  pass->colorCount = info->colorCount;
  pass->samples = info->samples;
  pass->loadMask = 0;

  for (uint32_t i = 0; i < pass->colorCount; i++) {
    pass->loadMask |= (info->color[i].load == GPU_LOAD_OP_KEEP) ? (1 << i) : 0;
  }

  pass->depthLoad = info->depth.load == GPU_LOAD_OP_KEEP;
  pass->surface = info->surface;

  return true;
}

void gpu_pass_destroy(gpu_pass* pass) {
  condemn(pass->handle, VK_OBJECT_TYPE_RENDER_PASS);
}

// Pipeline

bool gpu_pipeline_init_graphics(gpu_pipeline* pipeline, gpu_pipeline_info* info) {
  static const VkPrimitiveTopology topologies[] = {
    [GPU_DRAW_POINTS] = VK_PRIMITIVE_TOPOLOGY_POINT_LIST,
    [GPU_DRAW_LINES] = VK_PRIMITIVE_TOPOLOGY_LINE_LIST,
    [GPU_DRAW_TRIANGLES] = VK_PRIMITIVE_TOPOLOGY_TRIANGLE_LIST
  };

  static const VkFormat attributeTypes[] = {
    [GPU_TYPE_I8x4] = VK_FORMAT_R8G8B8A8_SINT,
    [GPU_TYPE_U8x4] = VK_FORMAT_R8G8B8A8_UINT,
    [GPU_TYPE_SN8x4] = VK_FORMAT_R8G8B8A8_SNORM,
    [GPU_TYPE_UN8x4] = VK_FORMAT_R8G8B8A8_UNORM,
    [GPU_TYPE_SN10x3] = VK_FORMAT_A2B10G10R10_SNORM_PACK32,
    [GPU_TYPE_UN10x3] = VK_FORMAT_A2B10G10R10_UNORM_PACK32,
    [GPU_TYPE_I16] = VK_FORMAT_R16_SINT,
    [GPU_TYPE_I16x2] = VK_FORMAT_R16G16_SINT,
    [GPU_TYPE_I16x4] = VK_FORMAT_R16G16B16A16_SINT,
    [GPU_TYPE_U16] = VK_FORMAT_R16_UINT,
    [GPU_TYPE_U16x2] = VK_FORMAT_R16G16_UINT,
    [GPU_TYPE_U16x4] = VK_FORMAT_R16G16B16A16_UINT,
    [GPU_TYPE_SN16x2] = VK_FORMAT_R16G16_SNORM,
    [GPU_TYPE_SN16x4] = VK_FORMAT_R16G16B16A16_SNORM,
    [GPU_TYPE_UN16x2] = VK_FORMAT_R16G16_UNORM,
    [GPU_TYPE_UN16x4] = VK_FORMAT_R16G16B16A16_UNORM,
    [GPU_TYPE_I32] = VK_FORMAT_R32_SINT,
    [GPU_TYPE_I32x2] = VK_FORMAT_R32G32_SINT,
    [GPU_TYPE_I32x3] = VK_FORMAT_R32G32B32_SINT,
    [GPU_TYPE_I32x4] = VK_FORMAT_R32G32B32A32_SINT,
    [GPU_TYPE_U32] = VK_FORMAT_R32_UINT,
    [GPU_TYPE_U32x2] = VK_FORMAT_R32G32_UINT,
    [GPU_TYPE_U32x3] = VK_FORMAT_R32G32B32_UINT,
    [GPU_TYPE_U32x4] = VK_FORMAT_R32G32B32A32_UINT,
    [GPU_TYPE_F16x2] = VK_FORMAT_R16G16_SFLOAT,
    [GPU_TYPE_F16x4] = VK_FORMAT_R16G16B16A16_SFLOAT,
    [GPU_TYPE_F32] = VK_FORMAT_R32_SFLOAT,
    [GPU_TYPE_F32x2] = VK_FORMAT_R32G32_SFLOAT,
    [GPU_TYPE_F32x3] = VK_FORMAT_R32G32B32_SFLOAT,
    [GPU_TYPE_F32x4] = VK_FORMAT_R32G32B32A32_SFLOAT
  };

  static const VkCullModeFlagBits cullModes[] = {
    [GPU_CULL_NONE] = VK_CULL_MODE_NONE,
    [GPU_CULL_FRONT] = VK_CULL_MODE_FRONT_BIT,
    [GPU_CULL_BACK] = VK_CULL_MODE_BACK_BIT
  };

  static const VkFrontFace frontFaces[] = {
    [GPU_WINDING_CCW] = VK_FRONT_FACE_COUNTER_CLOCKWISE,
    [GPU_WINDING_CW] = VK_FRONT_FACE_CLOCKWISE
  };

  static const VkCompareOp compareOps[] = {
    [GPU_COMPARE_NONE] = VK_COMPARE_OP_ALWAYS,
    [GPU_COMPARE_EQUAL] = VK_COMPARE_OP_EQUAL,
    [GPU_COMPARE_NEQUAL] = VK_COMPARE_OP_NOT_EQUAL,
    [GPU_COMPARE_LESS] = VK_COMPARE_OP_LESS,
    [GPU_COMPARE_LEQUAL] = VK_COMPARE_OP_LESS_OR_EQUAL,
    [GPU_COMPARE_GREATER] = VK_COMPARE_OP_GREATER,
    [GPU_COMPARE_GEQUAL] = VK_COMPARE_OP_GREATER_OR_EQUAL
  };

  static const VkStencilOp stencilOps[] = {
    [GPU_STENCIL_KEEP] = VK_STENCIL_OP_KEEP,
    [GPU_STENCIL_ZERO] = VK_STENCIL_OP_ZERO,
    [GPU_STENCIL_REPLACE] = VK_STENCIL_OP_REPLACE,
    [GPU_STENCIL_INCREMENT] = VK_STENCIL_OP_INCREMENT_AND_CLAMP,
    [GPU_STENCIL_DECREMENT] = VK_STENCIL_OP_DECREMENT_AND_CLAMP,
    [GPU_STENCIL_INCREMENT_WRAP] = VK_STENCIL_OP_INCREMENT_AND_WRAP,
    [GPU_STENCIL_DECREMENT_WRAP] = VK_STENCIL_OP_DECREMENT_AND_WRAP,
    [GPU_STENCIL_INVERT] = VK_STENCIL_OP_INVERT
  };

  static const VkBlendFactor blendFactors[] = {
    [GPU_BLEND_ZERO] = VK_BLEND_FACTOR_ZERO,
    [GPU_BLEND_ONE] = VK_BLEND_FACTOR_ONE,
    [GPU_BLEND_SRC_COLOR] = VK_BLEND_FACTOR_SRC_COLOR,
    [GPU_BLEND_ONE_MINUS_SRC_COLOR] = VK_BLEND_FACTOR_ONE_MINUS_SRC_COLOR,
    [GPU_BLEND_SRC_ALPHA] = VK_BLEND_FACTOR_SRC_ALPHA,
    [GPU_BLEND_ONE_MINUS_SRC_ALPHA] = VK_BLEND_FACTOR_ONE_MINUS_SRC_ALPHA,
    [GPU_BLEND_DST_COLOR] = VK_BLEND_FACTOR_DST_COLOR,
    [GPU_BLEND_ONE_MINUS_DST_COLOR] = VK_BLEND_FACTOR_ONE_MINUS_DST_COLOR,
    [GPU_BLEND_DST_ALPHA] = VK_BLEND_FACTOR_DST_ALPHA,
    [GPU_BLEND_ONE_MINUS_DST_ALPHA] = VK_BLEND_FACTOR_ONE_MINUS_DST_ALPHA
  };

  static const VkBlendOp blendOps[] = {
    [GPU_BLEND_ADD] = VK_BLEND_OP_ADD,
    [GPU_BLEND_SUB] = VK_BLEND_OP_SUBTRACT,
    [GPU_BLEND_RSUB] = VK_BLEND_OP_REVERSE_SUBTRACT,
    [GPU_BLEND_MIN] = VK_BLEND_OP_MIN,
    [GPU_BLEND_MAX] = VK_BLEND_OP_MAX
  };

  VkVertexInputBindingDescription vertexBuffers[16];
  for (uint32_t i = 0; i < info->vertex.bufferCount; i++) {
    vertexBuffers[i] = (VkVertexInputBindingDescription) {
      .binding = i,
      .stride = info->vertex.bufferStrides[i],
      .inputRate = (info->vertex.instancedBuffers & (1 << i)) ? VK_VERTEX_INPUT_RATE_INSTANCE : VK_VERTEX_INPUT_RATE_VERTEX
    };
  }

  VkVertexInputAttributeDescription vertexAttributes[COUNTOF(info->vertex.attributes)];
  for (uint32_t i = 0; i < info->vertex.attributeCount; i++) {
    vertexAttributes[i] = (VkVertexInputAttributeDescription) {
      .location = info->vertex.attributes[i].location,
      .binding = info->vertex.attributes[i].buffer,
      .format = attributeTypes[info->vertex.attributes[i].type],
      .offset = info->vertex.attributes[i].offset
    };
  }

  VkPipelineVertexInputStateCreateInfo vertexInput = {
    .sType = VK_STRUCTURE_TYPE_PIPELINE_VERTEX_INPUT_STATE_CREATE_INFO,
    .vertexBindingDescriptionCount = info->vertex.bufferCount,
    .pVertexBindingDescriptions = vertexBuffers,
    .vertexAttributeDescriptionCount = info->vertex.attributeCount,
    .pVertexAttributeDescriptions = vertexAttributes
  };

  VkPipelineInputAssemblyStateCreateInfo inputAssembly = {
    .sType = VK_STRUCTURE_TYPE_PIPELINE_INPUT_ASSEMBLY_STATE_CREATE_INFO,
    .topology = topologies[info->drawMode]
  };

  VkPipelineViewportStateCreateInfo viewport = {
    .sType = VK_STRUCTURE_TYPE_PIPELINE_VIEWPORT_STATE_CREATE_INFO,
    .viewportCount = 1,
    .scissorCount = 1
  };

  VkPipelineRasterizationStateCreateInfo rasterization = {
    .sType = VK_STRUCTURE_TYPE_PIPELINE_RASTERIZATION_STATE_CREATE_INFO,
    .depthClampEnable = info->rasterizer.depthClamp,
    .polygonMode = info->rasterizer.wireframe ? VK_POLYGON_MODE_LINE : VK_POLYGON_MODE_FILL,
    .cullMode = cullModes[info->rasterizer.cullMode],
    .frontFace = frontFaces[info->rasterizer.winding],
    .depthBiasEnable = info->rasterizer.depthOffset != 0.f || info->rasterizer.depthOffsetSloped != 0.f,
    .depthBiasConstantFactor = info->rasterizer.depthOffset,
    .depthBiasSlopeFactor = info->rasterizer.depthOffsetSloped,
    .lineWidth = 1.f
  };

  VkPipelineMultisampleStateCreateInfo multisample = {
    .sType = VK_STRUCTURE_TYPE_PIPELINE_MULTISAMPLE_STATE_CREATE_INFO,
    .rasterizationSamples = info->pass->samples,
    .alphaToCoverageEnable = info->multisample.alphaToCoverage,
    .alphaToOneEnable = info->multisample.alphaToOne
  };

  VkStencilOpState stencil = {
    .failOp = stencilOps[info->stencil.failOp],
    .passOp = stencilOps[info->stencil.passOp],
    .depthFailOp = stencilOps[info->stencil.depthFailOp],
    .compareOp = compareOps[info->stencil.test],
    .compareMask = info->stencil.testMask,
    .writeMask = info->stencil.writeMask,
    .reference = info->stencil.value
  };

  VkPipelineDepthStencilStateCreateInfo depthStencil = {
    .sType = VK_STRUCTURE_TYPE_PIPELINE_DEPTH_STENCIL_STATE_CREATE_INFO,
    .depthTestEnable = info->depth.test != GPU_COMPARE_NONE || info->depth.write,
    .depthWriteEnable = info->depth.write,
    .depthCompareOp = compareOps[info->depth.test],
    .stencilTestEnable =
      info->stencil.test != GPU_COMPARE_NONE ||
      info->stencil.failOp != GPU_STENCIL_KEEP ||
      info->stencil.passOp != GPU_STENCIL_KEEP ||
      info->stencil.depthFailOp != GPU_STENCIL_KEEP,
    .front = stencil,
    .back = stencil
  };

  VkPipelineColorBlendAttachmentState colorAttachments[4];
  for (uint32_t i = 0; i < info->pass->colorCount; i++) {
    colorAttachments[i] = (VkPipelineColorBlendAttachmentState) {
      .blendEnable = info->blend[i].enabled,
      .srcColorBlendFactor = blendFactors[info->blend[i].color.src],
      .dstColorBlendFactor = blendFactors[info->blend[i].color.dst],
      .colorBlendOp = blendOps[info->blend[i].color.op],
      .srcAlphaBlendFactor = blendFactors[info->blend[i].alpha.src],
      .dstAlphaBlendFactor = blendFactors[info->blend[i].alpha.dst],
      .alphaBlendOp = blendOps[info->blend[i].alpha.op],
      .colorWriteMask = info->colorMask[i]
    };
  }

  VkPipelineColorBlendStateCreateInfo colorBlend = {
    .sType = VK_STRUCTURE_TYPE_PIPELINE_COLOR_BLEND_STATE_CREATE_INFO,
    .attachmentCount = info->pass->colorCount,
    .pAttachments = colorAttachments
  };

  VkDynamicState dynamicStates[] = {
    VK_DYNAMIC_STATE_VIEWPORT,
    VK_DYNAMIC_STATE_SCISSOR
  };

  VkPipelineDynamicStateCreateInfo dynamicState = {
    .sType = VK_STRUCTURE_TYPE_PIPELINE_DYNAMIC_STATE_CREATE_INFO,
    .dynamicStateCount = COUNTOF(dynamicStates),
    .pDynamicStates = dynamicStates
  };

  uint32_t constants[32];
  VkSpecializationMapEntry entries[32];
  CHECK(info->flagCount <= COUNTOF(constants), "Too many specialization constants") return false;

  for (uint32_t i = 0; i < info->flagCount; i++) {
    gpu_shader_flag* flag = &info->flags[i];

    switch (flag->type) {
      case GPU_FLAG_B32: constants[i] = flag->value == 0. ? VK_FALSE : VK_TRUE; break;
      case GPU_FLAG_I32: constants[i] = (uint32_t) flag->value; break;
      case GPU_FLAG_U32: constants[i] = (uint32_t) flag->value; break;
      case GPU_FLAG_F32: memcpy(&constants[i], &(float) { flag->value }, sizeof(float)); break;
      default: flag->value = 0;
    }

    entries[i] = (VkSpecializationMapEntry) {
      .constantID = flag->id,
      .offset = i * sizeof(uint32_t),
      .size = sizeof(uint32_t)
    };
  }

  VkSpecializationInfo specialization = {
    .mapEntryCount = info->flagCount,
    .pMapEntries = entries,
    .dataSize = sizeof(constants),
    .pData = (const void*) constants
  };

  uint32_t stageCount = info->shader->handles[1] ? 2 : 1;

  VkPipelineShaderStageCreateInfo shaders[2] = {
    {
      .sType = VK_STRUCTURE_TYPE_PIPELINE_SHADER_STAGE_CREATE_INFO,
      .stage = VK_SHADER_STAGE_VERTEX_BIT,
      .module = info->shader->handles[0],
      .pName = "main",
      .pSpecializationInfo = &specialization
    },
    {
      .sType = VK_STRUCTURE_TYPE_PIPELINE_SHADER_STAGE_CREATE_INFO,
      .stage = VK_SHADER_STAGE_FRAGMENT_BIT,
      .module = info->shader->handles[1],
      .pName = "main",
      .pSpecializationInfo = &specialization
    }
  };

  VkGraphicsPipelineCreateInfo pipelineInfo = (VkGraphicsPipelineCreateInfo) {
    .sType = VK_STRUCTURE_TYPE_GRAPHICS_PIPELINE_CREATE_INFO,
    .stageCount = stageCount,
    .pStages = shaders,
    .pVertexInputState = &vertexInput,
    .pInputAssemblyState = &inputAssembly,
    .pViewportState = &viewport,
    .pRasterizationState = &rasterization,
    .pMultisampleState = &multisample,
    .pDepthStencilState = &depthStencil,
    .pColorBlendState = &colorBlend,
    .pDynamicState = &dynamicState,
    .layout = info->shader->pipelineLayout,
    .renderPass = info->pass->handle
  };

  VK(vkCreateGraphicsPipelines(state.device, state.pipelineCache, 1, &pipelineInfo, NULL, &pipeline->handle), "Could not create pipeline") {
    return false;
  }

  nickname(pipeline->handle, VK_OBJECT_TYPE_PIPELINE, info->label);
  return true;
}

bool gpu_pipeline_init_compute(gpu_pipeline* pipeline, gpu_compute_pipeline_info* info) {
  uint32_t constants[32];
  VkSpecializationMapEntry entries[32];
  CHECK(info->flagCount <= COUNTOF(constants), "Too many specialization constants") return false;

  for (uint32_t i = 0; i < info->flagCount; i++) {
    gpu_shader_flag* flag = &info->flags[i];

    switch (flag->type) {
      case GPU_FLAG_B32: default: constants[i] = flag->value == 0. ? VK_FALSE : VK_TRUE; break;
      case GPU_FLAG_I32: constants[i] = (uint32_t) flag->value; break;
      case GPU_FLAG_U32: constants[i] = (uint32_t) flag->value; break;
      case GPU_FLAG_F32: constants[i] = (float) flag->value; break;
    }

    entries[i] = (VkSpecializationMapEntry) {
      .constantID = flag->id,
      .offset = i * sizeof(uint32_t),
      .size = sizeof(uint32_t)
    };
  }

  VkSpecializationInfo specialization = {
    .mapEntryCount = info->flagCount,
    .pMapEntries = entries,
    .dataSize = sizeof(constants),
    .pData = (const void*) constants
  };

  VkPipelineShaderStageCreateInfo shader = {
    .sType = VK_STRUCTURE_TYPE_PIPELINE_SHADER_STAGE_CREATE_INFO,
    .stage = VK_SHADER_STAGE_COMPUTE_BIT,
    .module = info->shader->handles[0],
    .pName = "main",
    .pSpecializationInfo = &specialization
  };

  VkComputePipelineCreateInfo pipelineInfo = {
    .sType = VK_STRUCTURE_TYPE_COMPUTE_PIPELINE_CREATE_INFO,
    .stage = shader,
    .layout = info->shader->pipelineLayout
  };

  VK(vkCreateComputePipelines(state.device, state.pipelineCache, 1, &pipelineInfo, NULL, &pipeline->handle), "Could not create compute pipeline") {
    return false;
  }

  nickname(pipeline->handle, VK_OBJECT_TYPE_PIPELINE, info->label);
  return true;
}

void gpu_pipeline_destroy(gpu_pipeline* pipeline) {
  condemn(pipeline->handle, VK_OBJECT_TYPE_PIPELINE);
}

void gpu_pipeline_get_cache(void* data, size_t* size) {
  if (vkGetPipelineCacheData(state.device, state.pipelineCache, size, data) != VK_SUCCESS) {
    *size = 0;
  }
}

// Tally

bool gpu_tally_init(gpu_tally* tally, gpu_tally_info* info) {
  VkQueryType queryTypes[] = {
    [GPU_TALLY_TIME] = VK_QUERY_TYPE_TIMESTAMP,
    [GPU_TALLY_PIXEL] = VK_QUERY_TYPE_OCCLUSION
  };

  VkQueryPoolCreateInfo createInfo = {
    .sType = VK_STRUCTURE_TYPE_QUERY_POOL_CREATE_INFO,
    .queryType = queryTypes[info->type],
    .queryCount = info->count
  };

  VK(vkCreateQueryPool(state.device, &createInfo, NULL, &tally->handle), "Could not create query pool") {
    return false;
  }

  return true;
}

void gpu_tally_destroy(gpu_tally* tally) {
  condemn(tally->handle, VK_OBJECT_TYPE_QUERY_POOL);
}

// Stream

gpu_stream* gpu_stream_begin(const char* label) {
  gpu_tick* tick = &state.ticks[state.tick[CPU] & TICK_MASK];
  CHECK(state.streamCount < COUNTOF(tick->streams), "Too many passes") return NULL;
  gpu_stream* stream = &tick->streams[state.streamCount];
  nickname(stream->commands, VK_OBJECT_TYPE_COMMAND_BUFFER, label);

  VkCommandBufferBeginInfo beginfo = {
    .sType = VK_STRUCTURE_TYPE_COMMAND_BUFFER_BEGIN_INFO,
    .flags = VK_COMMAND_BUFFER_USAGE_ONE_TIME_SUBMIT_BIT
  };

  VK(vkBeginCommandBuffer(stream->commands, &beginfo), "Failed to begin stream") return NULL;
  state.streamCount++;
  return stream;
}

void gpu_stream_end(gpu_stream* stream) {
  VK(vkEndCommandBuffer(stream->commands), "Failed to end stream") return;
}

void gpu_render_begin(gpu_stream* stream, gpu_canvas* canvas) {
  gpu_pass* pass = canvas->pass;

  // Framebuffer

  VkImageView images[10];
  VkClearValue clears[10];
  uint32_t attachmentCount = 0;

  for (uint32_t i = 0; i < pass->colorCount; i++) {
    images[i] = canvas->color[i].texture->view;
    memcpy(clears[i].color.float32, canvas->color[i].clear, 4 * sizeof(float));
    attachmentCount++;
  }

  if (pass->colorCount > 0 && canvas->color[0].resolve) {
    for (uint32_t i = 0; i < pass->colorCount; i++) {
      images[attachmentCount++] = canvas->color[i].resolve->view;
    }
  }

  if (canvas->depth.texture) {
    uint32_t index = attachmentCount++;
    images[index] = canvas->depth.texture->view;
    clears[index].depthStencil.depth = canvas->depth.clear;
    clears[index].depthStencil.stencil = canvas->depth.stencilClear;

    if (canvas->depth.resolve) {
      images[attachmentCount++] = canvas->depth.resolve->view;
    }
  }

  VkFramebufferCreateInfo info = {
    .sType = VK_STRUCTURE_TYPE_FRAMEBUFFER_CREATE_INFO,
    .renderPass = pass->handle,
    .attachmentCount = attachmentCount,
    .pAttachments = images,
    .width = canvas->width,
    .height = canvas->height,
    .layers = 1
  };

  VkFramebuffer framebuffer;
  VK(vkCreateFramebuffer(state.device, &info, NULL, &framebuffer), "Failed to create framebuffer") {
    return;
  }

  condemn(framebuffer, VK_OBJECT_TYPE_FRAMEBUFFER); // Framebuffers are cheap and useless

  // Layout transitions

  uint32_t barrierCount = 0;
  VkImageMemoryBarrier2KHR barriers[10];

  bool BEGIN = true;
  bool RESOLVE = true;

  for (uint32_t i = 0; i < pass->colorCount; i++) {
    bool DISCARD = ~pass->loadMask & (1 << i);
    barrierCount += transitionAttachment(canvas->color[i].texture, BEGIN, !RESOLVE, DISCARD, &barriers[barrierCount]);
    barrierCount += transitionAttachment(canvas->color[i].resolve, BEGIN, RESOLVE, true, &barriers[barrierCount]);
  }

  if (canvas->depth.texture) {
    bool DISCARD = !pass->depthLoad;
    barrierCount += transitionAttachment(canvas->depth.texture, BEGIN, !RESOLVE, DISCARD, &barriers[barrierCount]);
    barrierCount += transitionAttachment(canvas->depth.resolve, BEGIN, RESOLVE, true, &barriers[barrierCount]);
  }

  if (barrierCount > 0) {
    vkCmdPipelineBarrier2KHR(stream->commands, &(VkDependencyInfoKHR) {
      .sType = VK_STRUCTURE_TYPE_DEPENDENCY_INFO_KHR,
      .imageMemoryBarrierCount = barrierCount,
      .pImageMemoryBarriers = barriers
    });
  }

  // Do it!

  VkRenderPassBeginInfo beginfo = {
    .sType = VK_STRUCTURE_TYPE_RENDER_PASS_BEGIN_INFO,
    .renderPass = pass->handle,
    .framebuffer = framebuffer,
    .renderArea = { { 0, 0 }, { canvas->width, canvas->height } },
    .clearValueCount = attachmentCount,
    .pClearValues = clears
  };

  vkCmdBeginRenderPass2KHR(stream->commands, &beginfo, &(VkSubpassBeginInfo) {
    .sType = VK_STRUCTURE_TYPE_SUBPASS_BEGIN_INFO
  });
}

void gpu_render_end(gpu_stream* stream, gpu_canvas* canvas) {
  vkCmdEndRenderPass2KHR(stream->commands, &(VkSubpassEndInfo) {
    .sType = VK_STRUCTURE_TYPE_SUBPASS_END_INFO
  });

  gpu_pass* pass = canvas->pass;

  // Layout transitions

  uint32_t barrierCount = 0;
  VkImageMemoryBarrier2KHR barriers[10];

  bool BEGIN = true;
  bool RESOLVE = true;
  bool DISCARD = true;

  for (uint32_t i = 0; i < pass->colorCount; i++) {
    barrierCount += transitionAttachment(canvas->color[i].texture, !BEGIN, !RESOLVE, !DISCARD, &barriers[barrierCount]);
    barrierCount += transitionAttachment(canvas->color[i].resolve, !BEGIN, RESOLVE, !DISCARD, &barriers[barrierCount]);
  }

  barrierCount += transitionAttachment(canvas->depth.texture, !BEGIN, !RESOLVE, !DISCARD, &barriers[barrierCount]);
  barrierCount += transitionAttachment(canvas->depth.resolve, !BEGIN, RESOLVE, !DISCARD, &barriers[barrierCount]);

  if (barrierCount > 0) {
    vkCmdPipelineBarrier2KHR(stream->commands, &(VkDependencyInfoKHR) {
      .sType = VK_STRUCTURE_TYPE_DEPENDENCY_INFO_KHR,
      .imageMemoryBarrierCount = barrierCount,
      .pImageMemoryBarriers = barriers
    });
  }
}

void gpu_compute_begin(gpu_stream* stream) {
  //
}

void gpu_compute_end(gpu_stream* stream) {
  //
}

void gpu_set_viewport(gpu_stream* stream, float view[4], float depthRange[2]) {
  VkViewport viewport = { view[0], view[1], view[2], view[3], depthRange[0], depthRange[1] };
  vkCmdSetViewport(stream->commands, 0, 1, &viewport);
}

void gpu_set_scissor(gpu_stream* stream, uint32_t scissor[4]) {
  VkRect2D rect = { { scissor[0], scissor[1] }, { scissor[2], scissor[3] } };
  vkCmdSetScissor(stream->commands, 0, 1, &rect);
}

void gpu_push_constants(gpu_stream* stream, gpu_shader* shader, void* data, uint32_t size) {
  VkShaderStageFlags stages = shader->handles[1] ? (VK_SHADER_STAGE_VERTEX_BIT | VK_SHADER_STAGE_FRAGMENT_BIT) : VK_SHADER_STAGE_COMPUTE_BIT;
  vkCmdPushConstants(stream->commands, shader->pipelineLayout, stages, 0, size, data);
}

void gpu_bind_pipeline(gpu_stream* stream, gpu_pipeline* pipeline, gpu_pipeline_type type) {
  VkPipelineBindPoint pipelineTypes[] = {
    [GPU_PIPELINE_GRAPHICS] = VK_PIPELINE_BIND_POINT_GRAPHICS,
    [GPU_PIPELINE_COMPUTE] = VK_PIPELINE_BIND_POINT_COMPUTE
  };
  vkCmdBindPipeline(stream->commands, pipelineTypes[type], pipeline->handle);
}

void gpu_bind_bundles(gpu_stream* stream, gpu_shader* shader, gpu_bundle** bundles, uint32_t first, uint32_t count, uint32_t* dynamicOffsets, uint32_t dynamicOffsetCount) {
  VkDescriptorSet sets[COUNTOF(((gpu_shader_info*) NULL)->layouts)];
  for (uint32_t i = 0; i < count; i++) {
    sets[i] = bundles[i]->handle;
  }
  VkPipelineBindPoint bindPoint = shader->handles[1] ? VK_PIPELINE_BIND_POINT_GRAPHICS : VK_PIPELINE_BIND_POINT_COMPUTE;
  vkCmdBindDescriptorSets(stream->commands, bindPoint, shader->pipelineLayout, first, count, sets, dynamicOffsetCount, dynamicOffsets);
}

void gpu_bind_vertex_buffers(gpu_stream* stream, gpu_buffer** buffers, uint32_t* offsets, uint32_t first, uint32_t count) {
  VkBuffer handles[COUNTOF(((gpu_pipeline_info*) NULL)->vertex.bufferStrides)];
  uint64_t offsets64[COUNTOF(handles)];
  for (uint32_t i = 0; i < count; i++) {
    handles[i] = buffers[i]->handle;
    offsets64[i] = offsets ? offsets[i] : 0;
  }
  vkCmdBindVertexBuffers(stream->commands, first, count, handles, offsets64);
}

void gpu_bind_index_buffer(gpu_stream* stream, gpu_buffer* buffer, uint32_t offset, gpu_index_type type) {
  vkCmdBindIndexBuffer(stream->commands, buffer->handle, offset, (VkIndexType) type);
}

void gpu_draw(gpu_stream* stream, uint32_t vertexCount, uint32_t instanceCount, uint32_t firstVertex, uint32_t baseInstance) {
  vkCmdDraw(stream->commands, vertexCount, instanceCount, firstVertex, baseInstance);
}

void gpu_draw_indexed(gpu_stream* stream, uint32_t indexCount, uint32_t instanceCount, uint32_t firstIndex, uint32_t baseVertex, uint32_t baseInstance) {
  vkCmdDrawIndexed(stream->commands, indexCount, instanceCount, firstIndex, baseVertex, baseInstance);
}

void gpu_draw_indirect(gpu_stream* stream, gpu_buffer* buffer, uint32_t offset, uint32_t drawCount, uint32_t stride) {
  vkCmdDrawIndirect(stream->commands, buffer->handle, offset, drawCount, stride ? stride : 16);
}

void gpu_draw_indirect_indexed(gpu_stream* stream, gpu_buffer* buffer, uint32_t offset, uint32_t drawCount, uint32_t stride) {
  vkCmdDrawIndexedIndirect(stream->commands, buffer->handle, offset, drawCount, stride ? stride : 20);
}

void gpu_compute(gpu_stream* stream, uint32_t x, uint32_t y, uint32_t z) {
  vkCmdDispatch(stream->commands, x, y, z);
}

void gpu_compute_indirect(gpu_stream* stream, gpu_buffer* buffer, uint32_t offset) {
  vkCmdDispatchIndirect(stream->commands, buffer->handle, offset);
}

void gpu_copy_buffers(gpu_stream* stream, gpu_buffer* src, gpu_buffer* dst, uint32_t srcOffset, uint32_t dstOffset, uint32_t size) {
  vkCmdCopyBuffer(stream->commands, src->handle, dst->handle, 1, &(VkBufferCopy) {
    .srcOffset = srcOffset,
    .dstOffset = dstOffset,
    .size = size
  });
}

void gpu_copy_textures(gpu_stream* stream, gpu_texture* src, gpu_texture* dst, uint32_t srcOffset[4], uint32_t dstOffset[4], uint32_t size[3]) {
  vkCmdCopyImage(stream->commands, src->handle, VK_IMAGE_LAYOUT_GENERAL, dst->handle, VK_IMAGE_LAYOUT_GENERAL, 1, &(VkImageCopy) {
    .srcSubresource = {
      .aspectMask = src->aspect,
      .mipLevel = srcOffset[3],
      .baseArrayLayer = src->layers ? srcOffset[2] : 0,
      .layerCount = src->layers ? size[2] : 1
    },
    .dstSubresource = {
      .aspectMask = dst->aspect,
      .mipLevel = dstOffset[3],
      .baseArrayLayer = dst->layers ? dstOffset[2] : 0,
      .layerCount = dst->layers ? size[2] : 1
    },
    .srcOffset = { srcOffset[0], srcOffset[1], src->layers ? 0 : srcOffset[2] },
    .dstOffset = { dstOffset[0], dstOffset[1], dst->layers ? 0 : dstOffset[2] },
    .extent = { size[0], size[1], size[2] }
  });
}

void gpu_copy_buffer_texture(gpu_stream* stream, gpu_buffer* src, gpu_texture* dst, uint32_t srcOffset, uint32_t dstOffset[4], uint32_t extent[3]) {
  VkBufferImageCopy region = {
    .bufferOffset = srcOffset,
    .imageSubresource.aspectMask = dst->aspect,
    .imageSubresource.mipLevel = dstOffset[3],
    .imageSubresource.baseArrayLayer = dst->layers ? dstOffset[2] : 0,
    .imageSubresource.layerCount = dst->layers ? extent[2] : 1,
    .imageOffset = { dstOffset[0], dstOffset[1], dst->layers ? 0 : dstOffset[2] },
    .imageExtent = { extent[0], extent[1], dst->layers ? 1 : extent[2] }
  };

  vkCmdCopyBufferToImage(stream->commands, src->handle, dst->handle, VK_IMAGE_LAYOUT_GENERAL, 1, &region);
}

void gpu_copy_texture_buffer(gpu_stream* stream, gpu_texture* src, gpu_buffer* dst, uint32_t srcOffset[4], uint32_t dstOffset, uint32_t extent[3]) {
  VkBufferImageCopy region = {
    .bufferOffset = dstOffset,
    .imageSubresource.aspectMask = src->aspect,
    .imageSubresource.mipLevel = srcOffset[3],
    .imageSubresource.baseArrayLayer = src->layers ? srcOffset[2] : 0,
    .imageSubresource.layerCount = src->layers ? extent[2] : 1,
    .imageOffset = { srcOffset[0], srcOffset[1], src->layers ? 0 : srcOffset[2] },
    .imageExtent = { extent[0], extent[1], src->layers ? 1 : extent[2] }
  };

  vkCmdCopyImageToBuffer(stream->commands, src->handle, VK_IMAGE_LAYOUT_GENERAL, dst->handle, 1, &region);
}

void gpu_copy_tally_buffer(gpu_stream* stream, gpu_tally* src, gpu_buffer* dst, uint32_t srcIndex, uint32_t dstOffset, uint32_t count) {
  vkCmdCopyQueryPoolResults(stream->commands, src->handle, srcIndex, count, dst->handle, dstOffset, 4, VK_QUERY_RESULT_WAIT_BIT);
}

void gpu_clear_buffer(gpu_stream* stream, gpu_buffer* buffer, uint32_t offset, uint32_t extent, uint32_t value) {
  vkCmdFillBuffer(stream->commands, buffer->handle, offset, extent, value);
}

void gpu_clear_texture(gpu_stream* stream, gpu_texture* texture, float value[4], uint32_t layer, uint32_t layerCount, uint32_t level, uint32_t levelCount) {
  VkImageSubresourceRange range = {
    .aspectMask = texture->aspect,
    .baseMipLevel = level,
    .levelCount = levelCount,
    .baseArrayLayer = layer,
    .layerCount = layerCount
  };

  if (texture->aspect == VK_IMAGE_ASPECT_COLOR_BIT) {
    VkClearColorValue clear;
    memcpy(&clear.float32, value, sizeof(clear.float32));
    vkCmdClearColorImage(stream->commands, texture->handle, VK_IMAGE_LAYOUT_GENERAL, &clear, 1, &range);
  } else {
    VkClearDepthStencilValue clear;
    clear.depth = value[0];
    clear.stencil = (uint8_t) value[1];
    vkCmdClearDepthStencilImage(stream->commands, texture->handle, VK_IMAGE_LAYOUT_GENERAL, &clear, 1, &range);
  }
}

void gpu_clear_tally(gpu_stream* stream, gpu_tally* tally, uint32_t index, uint32_t count) {
  vkCmdResetQueryPool(stream->commands, tally->handle, index, count);
}

void gpu_blit(gpu_stream* stream, gpu_texture* src, gpu_texture* dst, uint32_t srcOffset[4], uint32_t dstOffset[4], uint32_t srcExtent[3], uint32_t dstExtent[3], gpu_filter filter) {
  VkImageBlit region = {
    .srcSubresource = {
      .aspectMask = src->aspect,
      .mipLevel = srcOffset[3],
      .baseArrayLayer = src->layers ? srcOffset[2] : 0,
      .layerCount = src->layers ? srcExtent[2] : 1
    },
    .dstSubresource = {
      .aspectMask = dst->aspect,
      .mipLevel = dstOffset[3],
      .baseArrayLayer = dst->layers ? dstOffset[2] : 0,
      .layerCount = dst->layers ? dstExtent[2] : 1
    },
    .srcOffsets[0] = { srcOffset[0], srcOffset[1], src->layers ? 0 : srcOffset[2] },
    .dstOffsets[0] = { dstOffset[0], dstOffset[1], dst->layers ? 0 : dstOffset[2] },
    .srcOffsets[1] = { srcOffset[0] + srcExtent[0], srcOffset[1] + srcExtent[1], src->layers ? 1 : srcOffset[2] + srcExtent[2] },
    .dstOffsets[1] = { dstOffset[0] + dstExtent[0], dstOffset[1] + dstExtent[1], dst->layers ? 1 : dstOffset[2] + dstExtent[2] }
  };

  static const VkFilter filters[] = {
    [GPU_FILTER_NEAREST] = VK_FILTER_NEAREST,
    [GPU_FILTER_LINEAR] = VK_FILTER_LINEAR
  };

  vkCmdBlitImage(stream->commands, src->handle, VK_IMAGE_LAYOUT_GENERAL, dst->handle, VK_IMAGE_LAYOUT_GENERAL, 1, &region, filters[filter]);
}

void gpu_sync(gpu_stream* stream, gpu_barrier* barriers, uint32_t count) {
  VkMemoryBarrier2KHR memoryBarrier = { .sType = VK_STRUCTURE_TYPE_MEMORY_BARRIER_2_KHR };

  for (uint32_t i = 0; i < count; i++) {
    gpu_barrier* barrier = &barriers[i];
    memoryBarrier.srcStageMask |= convertPhase(barrier->prev, false);
    memoryBarrier.dstStageMask |= convertPhase(barrier->next, true);
    memoryBarrier.srcAccessMask |= convertCache(barrier->flush);
    memoryBarrier.dstAccessMask |= convertCache(barrier->clear);
  }

  if (memoryBarrier.srcStageMask && memoryBarrier.dstStageMask) {
    vkCmdPipelineBarrier2KHR(stream->commands, &(VkDependencyInfoKHR) {
      .sType = VK_STRUCTURE_TYPE_DEPENDENCY_INFO_KHR,
      .pMemoryBarriers = &memoryBarrier,
      .memoryBarrierCount = 1
    });
  }
}

void gpu_tally_begin(gpu_stream* stream, gpu_tally* tally, uint32_t index) {
  vkCmdBeginQuery(stream->commands, tally->handle, index, 0);
}

void gpu_tally_finish(gpu_stream* stream, gpu_tally* tally, uint32_t index) {
  vkCmdEndQuery(stream->commands, tally->handle, index);
}

void gpu_tally_mark(gpu_stream* stream, gpu_tally* tally, uint32_t index) {
  vkCmdWriteTimestamp(stream->commands, VK_PIPELINE_STAGE_ALL_COMMANDS_BIT, tally->handle, index);
}

// Acquires an OpenXR swapchain texture, transitioning it to the natural layout
void gpu_xr_acquire(gpu_stream* stream, gpu_texture* texture) {
  vkCmdPipelineBarrier2KHR(stream->commands, &(VkDependencyInfoKHR) {
    .sType = VK_STRUCTURE_TYPE_DEPENDENCY_INFO_KHR,
    .imageMemoryBarrierCount = 1,
    .pImageMemoryBarriers = &(VkImageMemoryBarrier2KHR) {
      .sType = VK_STRUCTURE_TYPE_IMAGE_MEMORY_BARRIER_2_KHR,
      .srcStageMask = VK_PIPELINE_STAGE_2_NONE_KHR,
      .dstStageMask = VK_PIPELINE_STAGE_2_ALL_COMMANDS_BIT_KHR,
      .srcAccessMask = VK_ACCESS_2_NONE_KHR,
      .dstAccessMask = VK_ACCESS_2_MEMORY_READ_BIT_KHR | VK_ACCESS_2_MEMORY_WRITE_BIT_KHR,
      .oldLayout = VK_IMAGE_LAYOUT_ATTACHMENT_OPTIMAL_KHR,
      .newLayout = texture->layout,
      .image = texture->handle,
      .subresourceRange.aspectMask = texture->aspect,
      .subresourceRange.levelCount = VK_REMAINING_MIP_LEVELS,
      .subresourceRange.layerCount = VK_REMAINING_ARRAY_LAYERS
    }
  });
}

// Releases an OpenXR swapchain texture, transitioning it back to the layout expected by OpenXR
void gpu_xr_release(gpu_stream* stream, gpu_texture* texture) {
  vkCmdPipelineBarrier2KHR(stream->commands, &(VkDependencyInfoKHR) {
    .sType = VK_STRUCTURE_TYPE_DEPENDENCY_INFO_KHR,
    .imageMemoryBarrierCount = 1,
    .pImageMemoryBarriers = &(VkImageMemoryBarrier2KHR) {
      .sType = VK_STRUCTURE_TYPE_IMAGE_MEMORY_BARRIER_2_KHR,
      .srcStageMask = VK_PIPELINE_STAGE_2_ALL_COMMANDS_BIT_KHR,
      .dstStageMask = VK_PIPELINE_STAGE_2_NONE_KHR,
      .srcAccessMask = VK_ACCESS_2_MEMORY_WRITE_BIT_KHR,
      .dstAccessMask = VK_ACCESS_2_NONE_KHR,
      .oldLayout = texture->layout,
      .newLayout = VK_IMAGE_LAYOUT_ATTACHMENT_OPTIMAL_KHR,
      .image = texture->handle,
      .subresourceRange.aspectMask = texture->aspect,
      .subresourceRange.levelCount = VK_REMAINING_MIP_LEVELS,
      .subresourceRange.layerCount = VK_REMAINING_ARRAY_LAYERS
    }
  });
}

// Entry

bool gpu_init(gpu_config* config) {
  state.config = *config;

  // Load
#ifdef _WIN32
  state.library = LoadLibraryA("vulkan-1.dll");
  CHECK(state.library, "Failed to load vulkan library") return gpu_destroy(), false;
  vkGetInstanceProcAddr = (PFN_vkGetInstanceProcAddr) GetProcAddress(state.library, "vkGetInstanceProcAddr");
#elif __APPLE__
  state.library = dlopen("libvulkan.1.dylib", RTLD_NOW | RTLD_LOCAL);
  if (!state.library) state.library = dlopen("libMoltenVK.dylib", RTLD_NOW | RTLD_LOCAL);
  CHECK(state.library, "Failed to load vulkan library") return gpu_destroy(), false;
  vkGetInstanceProcAddr = (PFN_vkGetInstanceProcAddr) dlsym(state.library, "vkGetInstanceProcAddr");
#else
  state.library = dlopen("libvulkan.so.1", RTLD_NOW | RTLD_LOCAL);
  if (!state.library) state.library = dlopen("libvulkan.so", RTLD_NOW | RTLD_LOCAL);
  CHECK(state.library, "Failed to load vulkan library") return gpu_destroy(), false;
  vkGetInstanceProcAddr = (PFN_vkGetInstanceProcAddr) dlsym(state.library, "vkGetInstanceProcAddr");
#endif
  GPU_FOREACH_ANONYMOUS(GPU_LOAD_ANONYMOUS);

  {
    // Layers

    uint32_t layerCount = 0;
    VK(vkEnumerateInstanceLayerProperties(&layerCount, NULL), "Failed to enumerate instance layers") return gpu_destroy(), false;
    VkLayerProperties* layerInfo = config->fnAlloc(layerCount * sizeof(*layerInfo));
    CHECK(layerInfo, "Out of memory") return gpu_destroy(), false;
    VK(vkEnumerateInstanceLayerProperties(&layerCount, layerInfo), "Failed to enumerate instance layers") return gpu_destroy(), false;

    struct { const char* name; bool shouldEnable; bool* flag; } layers[] = {
      { "VK_LAYER_KHRONOS_validation", config->debug, &state.extensions.validation }
    };

    uint32_t enabledLayerCount = 0;
    const char* enabledLayers[COUNTOF(layers)];
    for (uint32_t i = 0; i < COUNTOF(layers); i++) {
      if (!layers[i].shouldEnable) continue;
      if (hasLayer(layerInfo, layerCount, layers[i].name)) {
        CHECK(enabledLayerCount < COUNTOF(enabledLayers), "Too many layers") return gpu_destroy(), false;
        if (layers[i].flag) *layers[i].flag = true;
        enabledLayers[enabledLayerCount++] = layers[i].name;
      } else if (!layers[i].flag) {
        vcheck(VK_ERROR_LAYER_NOT_PRESENT, layers[i].name);
        return gpu_destroy(), false;
      }
    }

    config->fnFree(layerInfo);

    // Extensions

    uint32_t extensionCount = 0;
    VK(vkEnumerateInstanceExtensionProperties(NULL, &extensionCount, NULL), "Failed to enumerate instance extensions") return gpu_destroy(), false;
    VkExtensionProperties* extensionInfo = config->fnAlloc(extensionCount * sizeof(*extensionInfo));
    CHECK(extensionInfo, "Out of memory") return gpu_destroy(), false;
    VK(vkEnumerateInstanceExtensionProperties(NULL, &extensionCount, extensionInfo), "Failed to enumerate instance extensions") return gpu_destroy(), false;

    struct { const char* name; bool shouldEnable; bool* flag; } extensions[] = {
      { "VK_KHR_portability_enumeration", true, &state.extensions.portability },
      { "VK_EXT_debug_utils", config->debug, &state.extensions.debug },
      { "VK_EXT_swapchain_colorspace", true, &state.extensions.colorspace },
      { "VK_KHR_surface", true, &state.extensions.surface },
#if defined(_WIN32)
      { "VK_KHR_win32_surface", true, &state.extensions.surfaceOS },
#elif defined(__APPLE__)
      { "VK_EXT_metal_surface", true, &state.extensions.surfaceOS },
#elif defined(__linux__) && !defined(__ANDROID__)
      { "VK_KHR_xcb_surface", true, &state.extensions.surfaceOS },
#endif
    };

    uint32_t enabledExtensionCount = 0;
    const char* enabledExtensions[COUNTOF(extensions)];
    for (uint32_t i = 0; i < COUNTOF(extensions); i++) {
      if (!extensions[i].shouldEnable) continue;
      if (hasExtension(extensionInfo, extensionCount, extensions[i].name)) {
        CHECK(enabledExtensionCount < COUNTOF(enabledExtensions), "Too many instance extensions") return gpu_destroy(), false;
        if (extensions[i].flag) *extensions[i].flag = true;
        enabledExtensions[enabledExtensionCount++] = extensions[i].name;
      } else if (!extensions[i].flag) {
        vcheck(VK_ERROR_EXTENSION_NOT_PRESENT, extensions[i].name);
        return gpu_destroy(), false;
      }
    }

    config->fnFree(extensionInfo);

    // Instance

    VkInstanceCreateInfo instanceInfo = {
      .sType = VK_STRUCTURE_TYPE_INSTANCE_CREATE_INFO,
      .flags = state.extensions.portability ? VK_INSTANCE_CREATE_ENUMERATE_PORTABILITY_BIT_KHR : 0,
      .pApplicationInfo = &(VkApplicationInfo) {
        .sType = VK_STRUCTURE_TYPE_APPLICATION_INFO,
        .pEngineName = config->engineName,
        .engineVersion = VK_MAKE_VERSION(config->engineVersion[0], config->engineVersion[1], config->engineVersion[2]),
        .apiVersion = VK_MAKE_VERSION(1, 1, 0)
      },
      .enabledLayerCount = enabledLayerCount,
      .ppEnabledLayerNames = enabledLayers,
      .enabledExtensionCount = enabledExtensionCount,
      .ppEnabledExtensionNames = enabledExtensions
    };

    if (config->vk.createInstance) {
      VK(config->vk.createInstance(&instanceInfo, NULL, (uintptr_t) &state.instance, (void*) vkGetInstanceProcAddr), "Instance creation failed") return gpu_destroy(), false;
    } else {
      VK(vkCreateInstance(&instanceInfo, NULL, &state.instance), "Instance creation failed") return gpu_destroy(), false;
    }

    GPU_FOREACH_INSTANCE(GPU_LOAD_INSTANCE);

    if (config->debug && config->fnLog) {
      if (state.extensions.debug) {
        VkDebugUtilsMessengerCreateInfoEXT messengerInfo = {
          .sType = VK_STRUCTURE_TYPE_DEBUG_UTILS_MESSENGER_CREATE_INFO_EXT,
          .messageSeverity = VK_DEBUG_UTILS_MESSAGE_SEVERITY_WARNING_BIT_EXT | VK_DEBUG_UTILS_MESSAGE_SEVERITY_ERROR_BIT_EXT,
          .messageType = VK_DEBUG_UTILS_MESSAGE_TYPE_GENERAL_BIT_EXT | VK_DEBUG_UTILS_MESSAGE_TYPE_VALIDATION_BIT_EXT,
          .pfnUserCallback = relay
        };

        VK(vkCreateDebugUtilsMessengerEXT(state.instance, &messengerInfo, NULL, &state.messenger), "Debug hook setup failed") return gpu_destroy(), false;

        if (!state.extensions.validation) {
          LOG("Warning: GPU debugging is enabled, but validation layer is not installed");
        }
      } else {
        LOG("Warning: GPU debugging is enabled, but debug extension is not supported");
      }
    }
  }

  { // Device
    if (config->vk.getPhysicalDevice) {
      config->vk.getPhysicalDevice(state.instance, (uintptr_t) &state.adapter);
    } else {
      uint32_t deviceCount = 1;
      VK(vkEnumeratePhysicalDevices(state.instance, &deviceCount, &state.adapter), "Physical device enumeration failed") return gpu_destroy(), false;
    }

    VkPhysicalDeviceMultiviewProperties multiviewProperties = { .sType = VK_STRUCTURE_TYPE_PHYSICAL_DEVICE_MULTIVIEW_PROPERTIES };
    VkPhysicalDeviceSubgroupProperties subgroupProperties = { .sType = VK_STRUCTURE_TYPE_PHYSICAL_DEVICE_SUBGROUP_PROPERTIES, .pNext = &multiviewProperties };
    VkPhysicalDeviceProperties2 properties2 = { .sType = VK_STRUCTURE_TYPE_PHYSICAL_DEVICE_PROPERTIES_2, .pNext = &subgroupProperties };
    vkGetPhysicalDeviceProperties2(state.adapter, &properties2);

    if (config->device) {
      VkPhysicalDeviceProperties* properties = &properties2.properties;
      config->device->deviceId = properties->deviceID;
      config->device->vendorId = properties->vendorID;
      memcpy(config->device->deviceName, properties->deviceName, MIN(sizeof(config->device->deviceName), sizeof(properties->deviceName)));
      config->device->renderer = "Vulkan";
      config->device->subgroupSize = subgroupProperties.subgroupSize;
      config->device->discrete = properties->deviceType == VK_PHYSICAL_DEVICE_TYPE_DISCRETE_GPU;
    }

    if (config->limits) {
      VkPhysicalDeviceLimits* limits = &properties2.properties.limits;
      config->limits->textureSize2D = limits->maxImageDimension2D;
      config->limits->textureSize3D = limits->maxImageDimension3D;
      config->limits->textureSizeCube = limits->maxImageDimensionCube;
      config->limits->textureLayers = limits->maxImageArrayLayers;
      config->limits->renderSize[0] = limits->maxFramebufferWidth;
      config->limits->renderSize[1] = limits->maxFramebufferHeight;
      config->limits->renderSize[2] = MAX(multiviewProperties.maxMultiviewViewCount, 1);
      config->limits->uniformBuffersPerStage = limits->maxPerStageDescriptorUniformBuffers;
      config->limits->storageBuffersPerStage = limits->maxPerStageDescriptorStorageBuffers;
      config->limits->sampledTexturesPerStage = limits->maxPerStageDescriptorSampledImages;
      config->limits->storageTexturesPerStage = limits->maxPerStageDescriptorStorageImages;
      config->limits->samplersPerStage = limits->maxPerStageDescriptorSamplers;
      config->limits->uniformBufferRange = limits->maxUniformBufferRange;
      config->limits->storageBufferRange = limits->maxStorageBufferRange;
      config->limits->uniformBufferAlign = limits->minUniformBufferOffsetAlignment;
      config->limits->storageBufferAlign = limits->minStorageBufferOffsetAlignment;
      config->limits->vertexAttributes = MIN(limits->maxVertexInputAttributes, COUNTOF(((gpu_pipeline_info*) NULL)->vertex.attributes));
      config->limits->vertexBuffers = MIN(limits->maxVertexInputBindings, COUNTOF(((gpu_pipeline_info*) NULL)->vertex.bufferStrides));
      config->limits->vertexBufferStride = MIN(limits->maxVertexInputBindingStride, UINT16_MAX);
      config->limits->vertexShaderOutputs = limits->maxVertexOutputComponents;
      config->limits->clipDistances = limits->maxClipDistances;
      config->limits->cullDistances = limits->maxCullDistances;
      config->limits->clipAndCullDistances = limits->maxCombinedClipAndCullDistances;
      config->limits->workgroupCount[0] = limits->maxComputeWorkGroupCount[0];
      config->limits->workgroupCount[1] = limits->maxComputeWorkGroupCount[1];
      config->limits->workgroupCount[2] = limits->maxComputeWorkGroupCount[2];
      config->limits->workgroupSize[0] = limits->maxComputeWorkGroupSize[0];
      config->limits->workgroupSize[1] = limits->maxComputeWorkGroupSize[1];
      config->limits->workgroupSize[2] = limits->maxComputeWorkGroupSize[2];
      config->limits->totalWorkgroupSize = limits->maxComputeWorkGroupInvocations;
      config->limits->computeSharedMemory = limits->maxComputeSharedMemorySize;
      config->limits->pushConstantSize = limits->maxPushConstantsSize;
      config->limits->indirectDrawCount = limits->maxDrawIndirectCount;
      config->limits->instances = multiviewProperties.maxMultiviewInstanceIndex;
      config->limits->timestampPeriod = limits->timestampPeriod;
      config->limits->anisotropy = limits->maxSamplerAnisotropy;
      config->limits->pointSize = limits->pointSizeRange[1];
    }

    VkPhysicalDeviceSynchronization2FeaturesKHR synchronization2Features = {
      .sType = VK_STRUCTURE_TYPE_PHYSICAL_DEVICE_SYNCHRONIZATION_2_FEATURES_KHR,
      .synchronization2 = true
    };

    VkPhysicalDeviceShaderDrawParameterFeatures shaderDrawParameterFeatures = {
      .sType = VK_STRUCTURE_TYPE_PHYSICAL_DEVICE_SHADER_DRAW_PARAMETER_FEATURES,
      .pNext = &synchronization2Features
    };

    VkPhysicalDeviceMultiviewFeatures multiviewFeatures = {
      .sType = VK_STRUCTURE_TYPE_PHYSICAL_DEVICE_MULTIVIEW_FEATURES,
      .pNext = &shaderDrawParameterFeatures
    };

    VkPhysicalDeviceFeatures2 enabledFeatures = {
      .sType = VK_STRUCTURE_TYPE_PHYSICAL_DEVICE_FEATURES_2,
      .pNext = &multiviewFeatures
    };

    if (config->features) {
      VkPhysicalDeviceFeatures2 features2 = { .sType = VK_STRUCTURE_TYPE_PHYSICAL_DEVICE_FEATURES_2 };
      VkPhysicalDeviceFeatures* enable = &enabledFeatures.features;
      VkPhysicalDeviceFeatures* supports = &features2.features;
      vkGetPhysicalDeviceFeatures2(state.adapter, &features2);

      // Required features
      enable->fullDrawIndexUint32 = true;
      enable->imageCubeArray = true;
      enable->independentBlend = true;
      synchronization2Features.synchronization2 = true;
      multiviewFeatures.multiview = true;
      shaderDrawParameterFeatures.shaderDrawParameters = true;

      // Internal features (exposed as limits)
      enable->samplerAnisotropy = supports->samplerAnisotropy;
      enable->multiDrawIndirect = supports->multiDrawIndirect;
      enable->shaderClipDistance = supports->shaderClipDistance;
      enable->shaderCullDistance = supports->shaderCullDistance;
      enable->largePoints = supports->largePoints;

      // Optional features (currently always enabled when supported)
      config->features->textureBC = (enable->textureCompressionBC = supports->textureCompressionBC);
      config->features->textureASTC = (enable->textureCompressionASTC_LDR = supports->textureCompressionASTC_LDR);
      config->features->wireframe = (enable->fillModeNonSolid = supports->fillModeNonSolid);
      config->features->depthClamp = (enable->depthClamp = supports->depthClamp);
      config->features->indirectDrawFirstInstance = (enable->drawIndirectFirstInstance = supports->drawIndirectFirstInstance);
      config->features->float64 = (enable->shaderFloat64 = supports->shaderFloat64);
      config->features->int64 = (enable->shaderInt64 = supports->shaderInt64);
      config->features->int16 = (enable->shaderInt16 = supports->shaderInt16);

      // Formats
      for (uint32_t i = 0; i < GPU_FORMAT_COUNT; i++) {
        for (int j = 0; j < 2; j++) {
          VkFormat format = convertFormat(i, j);
          if (j == 1 && convertFormat(i, 0) == format) {
            config->features->formats[i][j] = config->features->formats[i][0];
          } else {
            VkFormatProperties formatProperties;
            vkGetPhysicalDeviceFormatProperties(state.adapter, format, &formatProperties);
            uint32_t sampleMask = VK_FORMAT_FEATURE_SAMPLED_IMAGE_BIT;
            uint32_t renderMask = VK_FORMAT_FEATURE_COLOR_ATTACHMENT_BIT | VK_FORMAT_FEATURE_COLOR_ATTACHMENT_BLEND_BIT;
            uint32_t blitMask = VK_FORMAT_FEATURE_BLIT_SRC_BIT | VK_FORMAT_FEATURE_BLIT_DST_BIT;
            uint32_t flags = formatProperties.optimalTilingFeatures;
            config->features->formats[i][j] =
              ((flags & sampleMask) ? GPU_FEATURE_SAMPLE : 0) |
              ((flags & renderMask) == renderMask ? GPU_FEATURE_RENDER : 0) |
              ((flags & VK_FORMAT_FEATURE_DEPTH_STENCIL_ATTACHMENT_BIT) ? GPU_FEATURE_RENDER : 0) |
              ((flags & VK_FORMAT_FEATURE_STORAGE_IMAGE_BIT) ? GPU_FEATURE_STORAGE : 0) |
              ((flags & blitMask) == blitMask ? GPU_FEATURE_BLIT : 0);
          }
        }
      }
    }

    state.queueFamilyIndex = ~0u;
    uint32_t queueFamilyCount = 0;
    vkGetPhysicalDeviceQueueFamilyProperties(state.adapter, &queueFamilyCount, NULL);
    VkQueueFamilyProperties* queueFamilies = config->fnAlloc(queueFamilyCount * sizeof(*queueFamilies));
    CHECK(queueFamilies, "Out of memory") return gpu_destroy(), false;
    vkGetPhysicalDeviceQueueFamilyProperties(state.adapter, &queueFamilyCount, queueFamilies);
    uint32_t mask = VK_QUEUE_GRAPHICS_BIT | VK_QUEUE_COMPUTE_BIT;

    for (uint32_t i = 0; i < queueFamilyCount; i++) {
      if ((queueFamilies[i].queueFlags & mask) == mask) {
        state.queueFamilyIndex = i;
        break;
      }
    }

    config->fnFree(queueFamilies);
    CHECK(state.queueFamilyIndex != ~0u, "Queue selection failed") return gpu_destroy(), false;

    struct { const char* name; bool shouldEnable; bool* flag; } extensions[] = {
      { "VK_KHR_create_renderpass2", true, NULL },
      { "VK_KHR_swapchain", true, &state.extensions.swapchain },
      { "VK_KHR_portability_subset", true, &state.extensions.portability },
      { "VK_KHR_depth_stencil_resolve", true, &state.extensions.depthResolve },
      { "VK_KHR_shader_non_semantic_info", config->debug, &state.extensions.shaderDebug },
      { "VK_KHR_image_format_list", true, &state.extensions.formatList },
      { "VK_KHR_synchronization2", true, NULL }
    };

    uint32_t extensionCount = 0;
    VK(vkEnumerateDeviceExtensionProperties(state.adapter, NULL, &extensionCount, NULL), "Failed to enumerate device extensions") return gpu_destroy(), false;
    VkExtensionProperties* extensionInfo = config->fnAlloc(extensionCount * sizeof(*extensionInfo));
    CHECK(extensionInfo, "Out of memory") return gpu_destroy(), false;
    VK(vkEnumerateDeviceExtensionProperties(state.adapter, NULL, &extensionCount, extensionInfo), "Failed to enumerate device extensions") return gpu_destroy(), false;

    uint32_t enabledExtensionCount = 0;
    const char* enabledExtensions[COUNTOF(extensions)];
    for (uint32_t i = 0; i < COUNTOF(extensions); i++) {
      if (!extensions[i].shouldEnable) continue;
      if (hasExtension(extensionInfo, extensionCount, extensions[i].name)) {
        CHECK(enabledExtensionCount < COUNTOF(enabledExtensions), "Too many device extensions") return gpu_destroy(), false;
        if (extensions[i].flag) *extensions[i].flag = true;
        enabledExtensions[enabledExtensionCount++] = extensions[i].name;
      } else if (!extensions[i].flag) {
        vcheck(VK_ERROR_EXTENSION_NOT_PRESENT, extensions[i].name);
        return gpu_destroy(), false;
      }
    }

    config->fnFree(extensionInfo);

    if (config->features) {
      config->features->depthResolve = state.extensions.depthResolve;
      config->features->shaderDebug = state.extensions.shaderDebug;
    }

    VkDeviceCreateInfo deviceInfo = {
      .sType = VK_STRUCTURE_TYPE_DEVICE_CREATE_INFO,
      .pNext = config->features ? &enabledFeatures : NULL,
      .queueCreateInfoCount = 1,
      .pQueueCreateInfos = &(VkDeviceQueueCreateInfo) {
        .sType = VK_STRUCTURE_TYPE_DEVICE_QUEUE_CREATE_INFO,
        .queueFamilyIndex = state.queueFamilyIndex,
        .pQueuePriorities = &(float) { 1.f },
        .queueCount = 1
      },
      .enabledExtensionCount = enabledExtensionCount,
      .ppEnabledExtensionNames = enabledExtensions
    };

    if (config->vk.createDevice) {
      VK(config->vk.createDevice(state.instance, &deviceInfo, NULL, (uintptr_t) &state.device, (void*) vkGetInstanceProcAddr), "Device creation failed") return gpu_destroy(), false;
    } else {
      VK(vkCreateDevice(state.adapter, &deviceInfo, NULL, &state.device), "Device creation failed") return gpu_destroy(), false;
    }

    vkGetDeviceQueue(state.device, state.queueFamilyIndex, 0, &state.queue);
    GPU_FOREACH_DEVICE(GPU_LOAD_DEVICE);
  }

  { // Allocators (without VK_KHR_maintenance4, need to create objects to get memory requirements)
    VkPhysicalDeviceMemoryProperties memoryProperties;
    vkGetPhysicalDeviceMemoryProperties(state.adapter, &memoryProperties);
    VkMemoryType* memoryTypes = memoryProperties.memoryTypes;

    VkMemoryPropertyFlags hostVisible = VK_MEMORY_PROPERTY_HOST_VISIBLE_BIT | VK_MEMORY_PROPERTY_HOST_COHERENT_BIT;

    // Buffers

    // There are 4 types of buffer memory, which use different strategies/memory types:
    // - STATIC: Regular device-local memory.  Not necessarily mappable, fast to read on GPU.
    // - STREAM: Used to "stream" data to the GPU, to be read by shaders.  This tries to use the
    //   special 256MB memory type present on discrete GPUs because it's both device local and host-
    //   visible and that supposedly makes it fast.  A single buffer is allocated with a "zone" for
    //   each tick.  If one of the zones fills up, a new bigger buffer is allocated.  It's important
    //   to have one buffer and keep it alive since streaming is expected to happen very frequently.
    // - UPLOAD: Used to stage data to upload to buffers/textures.  Can only be used for transfers.
    //   Uses uncached host-visible memory to not pollute the CPU cache or waste the STREAM memory.
    // - DOWNLOAD: Used for readbacks.  Uses cached memory when available since reading from
    //   uncached memory on the CPU is super duper slow.
    VkMemoryPropertyFlags bufferFlags[] = {
      [GPU_MEMORY_BUFFER_STATIC] = VK_MEMORY_PROPERTY_DEVICE_LOCAL_BIT,
      [GPU_MEMORY_BUFFER_STREAM] = hostVisible | VK_MEMORY_PROPERTY_DEVICE_LOCAL_BIT,
      [GPU_MEMORY_BUFFER_UPLOAD] = hostVisible,
      [GPU_MEMORY_BUFFER_DOWNLOAD] = hostVisible | VK_MEMORY_PROPERTY_HOST_CACHED_BIT
    };

    for (uint32_t i = 0; i < COUNTOF(bufferFlags); i++) {
      gpu_allocator* allocator = &state.allocators[i];
      state.allocatorLookup[i] = i;

      VkBufferCreateInfo info = {
        .sType = VK_STRUCTURE_TYPE_BUFFER_CREATE_INFO,
        .usage = getBufferUsage(i),
        .size = 4
      };

      VkBuffer buffer;
      VkMemoryRequirements requirements;
      vkCreateBuffer(state.device, &info, NULL, &buffer);
      vkGetBufferMemoryRequirements(state.device, buffer, &requirements);
      vkDestroyBuffer(state.device, buffer, NULL);

      VkMemoryPropertyFlags fallback = i == GPU_MEMORY_BUFFER_STATIC ? VK_MEMORY_PROPERTY_DEVICE_LOCAL_BIT : hostVisible;

      for (uint32_t j = 0; j < memoryProperties.memoryTypeCount; j++) {
        if (~requirements.memoryTypeBits & (1 << j)) {
          continue;
        }

        if ((memoryTypes[j].propertyFlags & bufferFlags[i]) == bufferFlags[i]) {
          allocator->memoryFlags = memoryTypes[j].propertyFlags;
          allocator->memoryType = j;
          break;
        }

        if ((memoryTypes[j].propertyFlags & fallback) == fallback) {
          allocator->memoryFlags = memoryTypes[j].propertyFlags;
          allocator->memoryType = j;
        }
      }
    }

    // Textures

    VkImageUsageFlags transient = VK_IMAGE_USAGE_TRANSIENT_ATTACHMENT_BIT;

    struct { VkFormat format; VkImageUsageFlags usage; } imageFlags[] = {
      [GPU_MEMORY_TEXTURE_COLOR] = { VK_FORMAT_R8_UNORM, VK_IMAGE_USAGE_SAMPLED_BIT },
      [GPU_MEMORY_TEXTURE_D16] = { VK_FORMAT_D16_UNORM, VK_IMAGE_USAGE_SAMPLED_BIT },
      [GPU_MEMORY_TEXTURE_D24] = { VK_FORMAT_X8_D24_UNORM_PACK32, VK_IMAGE_USAGE_SAMPLED_BIT },
      [GPU_MEMORY_TEXTURE_D32F] = { VK_FORMAT_D32_SFLOAT, VK_IMAGE_USAGE_SAMPLED_BIT },
      [GPU_MEMORY_TEXTURE_D24S8] = { VK_FORMAT_D24_UNORM_S8_UINT, VK_IMAGE_USAGE_SAMPLED_BIT },
      [GPU_MEMORY_TEXTURE_D32FS8] = { VK_FORMAT_D32_SFLOAT_S8_UINT, VK_IMAGE_USAGE_SAMPLED_BIT },
      [GPU_MEMORY_TEXTURE_LAZY_COLOR] = { VK_FORMAT_R8_UNORM, VK_IMAGE_USAGE_COLOR_ATTACHMENT_BIT | transient },
      [GPU_MEMORY_TEXTURE_LAZY_D16] = { VK_FORMAT_D16_UNORM, VK_IMAGE_USAGE_DEPTH_STENCIL_ATTACHMENT_BIT | transient },
      [GPU_MEMORY_TEXTURE_LAZY_D24] = { VK_FORMAT_X8_D24_UNORM_PACK32, VK_IMAGE_USAGE_DEPTH_STENCIL_ATTACHMENT_BIT | transient },
      [GPU_MEMORY_TEXTURE_LAZY_D32F] = { VK_FORMAT_D32_SFLOAT, VK_IMAGE_USAGE_DEPTH_STENCIL_ATTACHMENT_BIT | transient },
      [GPU_MEMORY_TEXTURE_LAZY_D24S8] = { VK_FORMAT_D24_UNORM_S8_UINT, VK_IMAGE_USAGE_DEPTH_STENCIL_ATTACHMENT_BIT | transient },
      [GPU_MEMORY_TEXTURE_LAZY_D32FS8] = { VK_FORMAT_D32_SFLOAT_S8_UINT, VK_IMAGE_USAGE_DEPTH_STENCIL_ATTACHMENT_BIT | transient }
    };

    uint32_t allocatorCount = GPU_MEMORY_TEXTURE_COLOR;

    for (uint32_t i = GPU_MEMORY_TEXTURE_COLOR; i < COUNTOF(imageFlags); i++) {
      VkFormatProperties formatProperties;
      vkGetPhysicalDeviceFormatProperties(state.adapter, imageFlags[i].format, &formatProperties);
      if (formatProperties.optimalTilingFeatures == 0) {
        state.allocatorLookup[i] = 0xff;
        continue;
      }

      VkImageCreateInfo info = {
        .sType = VK_STRUCTURE_TYPE_IMAGE_CREATE_INFO,
        .imageType = VK_IMAGE_TYPE_2D,
        .format = imageFlags[i].format,
        .extent = { 1, 1, 1 },
        .mipLevels = 1,
        .arrayLayers = 1,
        .samples = VK_SAMPLE_COUNT_1_BIT,
        .usage = imageFlags[i].usage
      };

      VkImage image;
      VkMemoryRequirements requirements;
      vkCreateImage(state.device, &info, NULL, &image);
      vkGetImageMemoryRequirements(state.device, image, &requirements);
      vkDestroyImage(state.device, image, NULL);

      uint16_t memoryType, memoryFlags;
      for (uint32_t j = 0; j < memoryProperties.memoryTypeCount; j++) {
        if ((requirements.memoryTypeBits & (1 << j)) && (memoryTypes[j].propertyFlags & VK_MEMORY_PROPERTY_DEVICE_LOCAL_BIT)) {
          memoryFlags = memoryTypes[j].propertyFlags;
          memoryType = j;
          break;
        }
      }

      // Unlike buffers, we try to merge our texture allocators since all the textures have similar
      // lifetime characteristics, and using less allocators greatly reduces memory usage due to the
      // huge block size for textures.  Basically, only append an allocator if needed.

      bool merged = false;
      for (uint32_t j = GPU_MEMORY_TEXTURE_COLOR; j < allocatorCount; j++) {
        if (memoryType == state.allocators[j].memoryType) {
          state.allocatorLookup[i] = j;
          merged = true;
          break;
        }
      }

      if (!merged) {
        uint32_t index = allocatorCount++;
        state.allocators[index].memoryFlags = memoryFlags;
        state.allocators[index].memoryType = memoryType;
        state.allocatorLookup[i] = index;
      }
    }
  }

  // Ticks
  for (uint32_t i = 0; i < COUNTOF(state.ticks); i++) {
    VkCommandPoolCreateInfo poolInfo = {
      .sType = VK_STRUCTURE_TYPE_COMMAND_POOL_CREATE_INFO,
      .flags = VK_COMMAND_POOL_CREATE_TRANSIENT_BIT,
      .queueFamilyIndex = state.queueFamilyIndex
    };

    VK(vkCreateCommandPool(state.device, &poolInfo, NULL, &state.ticks[i].pool), "Command pool creation failed") return gpu_destroy(), false;

    VkCommandBufferAllocateInfo allocateInfo = {
      .sType = VK_STRUCTURE_TYPE_COMMAND_BUFFER_ALLOCATE_INFO,
      .commandPool = state.ticks[i].pool,
      .level = VK_COMMAND_BUFFER_LEVEL_PRIMARY,
      .commandBufferCount = COUNTOF(state.ticks[i].streams)
    };

    VkCommandBuffer* commandBuffers = &state.ticks[i].streams[0].commands;
    VK(vkAllocateCommandBuffers(state.device, &allocateInfo, commandBuffers), "Commmand buffer allocation failed") return gpu_destroy(), false;

    VkSemaphoreCreateInfo semaphoreInfo = {
      .sType = VK_STRUCTURE_TYPE_SEMAPHORE_CREATE_INFO
    };

    VK(vkCreateSemaphore(state.device, &semaphoreInfo, NULL, &state.ticks[i].semaphores[0]), "Semaphore creation failed") return gpu_destroy(), false;
    VK(vkCreateSemaphore(state.device, &semaphoreInfo, NULL, &state.ticks[i].semaphores[1]), "Semaphore creation failed") return gpu_destroy(), false;

    VkFenceCreateInfo fenceInfo = {
      .sType = VK_STRUCTURE_TYPE_FENCE_CREATE_INFO,
      .flags = VK_FENCE_CREATE_SIGNALED_BIT
    };

    VK(vkCreateFence(state.device, &fenceInfo, NULL, &state.ticks[i].fence), "Fence creation failed") return gpu_destroy(), false;
  }

  // Pipeline cache

  VkPipelineCacheCreateInfo cacheInfo = {
    .sType = VK_STRUCTURE_TYPE_PIPELINE_CACHE_CREATE_INFO
  };

  // Not using VkPipelineCacheHeaderVersionOne since it's missing from Android headers
  if (config->vk.cacheSize >= 16 + VK_UUID_SIZE) {
    uint32_t headerSize, headerVersion;
    memcpy(&headerSize, config->vk.cacheData, 4);
    memcpy(&headerVersion, (char*) config->vk.cacheData + 4, 4);
    if (headerSize == 16 + VK_UUID_SIZE && headerVersion == VK_PIPELINE_CACHE_HEADER_VERSION_ONE) {
      cacheInfo.initialDataSize = config->vk.cacheSize;
      cacheInfo.pInitialData = config->vk.cacheData;
    }
  }

  VK(vkCreatePipelineCache(state.device, &cacheInfo, NULL, &state.pipelineCache), "Pipeline cache creation failed") return gpu_destroy(), false;

  state.tick[CPU] = COUNTOF(state.ticks) - 1;
  return true;
}

void gpu_destroy(void) {
  if (state.device) vkDeviceWaitIdle(state.device);
  state.tick[GPU] = state.tick[CPU];
  expunge();
  if (state.pipelineCache) vkDestroyPipelineCache(state.device, state.pipelineCache, NULL);
  for (uint32_t i = 0; i < COUNTOF(state.ticks); i++) {
    gpu_tick* tick = &state.ticks[i];
    if (tick->pool) vkDestroyCommandPool(state.device, tick->pool, NULL);
    if (tick->semaphores[0]) vkDestroySemaphore(state.device, tick->semaphores[0], NULL);
    if (tick->semaphores[1]) vkDestroySemaphore(state.device, tick->semaphores[1], NULL);
    if (tick->fence) vkDestroyFence(state.device, tick->fence, NULL);
  }
  for (uint32_t i = 0; i < COUNTOF(state.memory); i++) {
    if (state.memory[i].handle) vkFreeMemory(state.device, state.memory[i].handle, NULL);
  }
  for (uint32_t i = 0; i < COUNTOF(state.surface.images); i++) {
    if (state.surface.images[i].view) vkDestroyImageView(state.device, state.surface.images[i].view, NULL);
  }
  if (state.surface.swapchain) vkDestroySwapchainKHR(state.device, state.surface.swapchain, NULL);
  if (state.device) vkDestroyDevice(state.device, NULL);
  if (state.surface.handle) vkDestroySurfaceKHR(state.instance, state.surface.handle, NULL);
  if (state.messenger) vkDestroyDebugUtilsMessengerEXT(state.instance, state.messenger, NULL);
  if (state.instance) vkDestroyInstance(state.instance, NULL);
#ifdef _WIN32
  if (state.library) FreeLibrary(state.library);
#else
  if (state.library) dlclose(state.library);
#endif
  memset(&state, 0, sizeof(state));
}

uint32_t gpu_begin(void) {
  gpu_wait_tick(++state.tick[CPU] - COUNTOF(state.ticks));
  gpu_tick* tick = &state.ticks[state.tick[CPU] & TICK_MASK];
  VK(vkResetFences(state.device, 1, &tick->fence), "Fence reset failed") return 0;
  VK(vkResetCommandPool(state.device, tick->pool, 0), "Command pool reset failed") return 0;
  state.streamCount = 0;
  expunge();
  return state.tick[CPU];
}

void gpu_submit(gpu_stream** streams, uint32_t count) {
  gpu_tick* tick = &state.ticks[state.tick[CPU] & TICK_MASK];

  VkCommandBuffer commands[COUNTOF(tick->streams)];
  for (uint32_t i = 0; i < count; i++) {
    commands[i] = streams[i]->commands;
  }

  VkPipelineStageFlags waitStage = VK_PIPELINE_STAGE_2_COLOR_ATTACHMENT_OUTPUT_BIT_KHR;

  VkSubmitInfo submit = {
    .sType = VK_STRUCTURE_TYPE_SUBMIT_INFO,
    .waitSemaphoreCount = !!state.surface.semaphore,
    .pWaitSemaphores = &state.surface.semaphore,
    .pWaitDstStageMask = &waitStage,
    .commandBufferCount = count,
    .pCommandBuffers = commands
  };

  VK(vkQueueSubmit(state.queue, 1, &submit, tick->fence), "Queue submit failed") {}
  state.surface.semaphore = VK_NULL_HANDLE;
}

bool gpu_is_complete(uint32_t tick) {
  return state.tick[GPU] >= tick;
}

bool gpu_wait_tick(uint32_t tick) {
  if (state.tick[GPU] < tick) {
    VkFence fence = state.ticks[tick & TICK_MASK].fence;
    VK(vkWaitForFences(state.device, 1, &fence, VK_FALSE, ~0ull), "Fence wait failed") return false;
    state.tick[GPU] = tick;
    return true;
  } else {
    return false;
  }
}

void gpu_wait_idle(void) {
  vkDeviceWaitIdle(state.device);
  state.tick[GPU] = state.tick[CPU];
}

uintptr_t gpu_vk_get_instance(void) {
  return (uintptr_t) state.instance;
}

uintptr_t gpu_vk_get_physical_device(void) {
  return (uintptr_t) state.adapter;
}

uintptr_t gpu_vk_get_device(void) {
  return (uintptr_t) state.device;
}

uintptr_t gpu_vk_get_queue(uint32_t* queueFamilyIndex, uint32_t* queueIndex) {
  return *queueFamilyIndex = state.queueFamilyIndex, *queueIndex = 0, (uintptr_t) state.queue;
}

// Helpers

static gpu_memory* gpu_allocate(gpu_memory_type type, VkMemoryRequirements info, VkDeviceSize* offset) {
  gpu_allocator* allocator = &state.allocators[state.allocatorLookup[type]];

  static const uint32_t blockSizes[] = {
    [GPU_MEMORY_BUFFER_STATIC] = 1 << 26,
    [GPU_MEMORY_BUFFER_STREAM] = 0,
    [GPU_MEMORY_BUFFER_UPLOAD] = 0,
    [GPU_MEMORY_BUFFER_DOWNLOAD] = 0,
    [GPU_MEMORY_TEXTURE_COLOR] = 1 << 28,
    [GPU_MEMORY_TEXTURE_D16] = 1 << 28,
    [GPU_MEMORY_TEXTURE_D24] = 1 << 28,
    [GPU_MEMORY_TEXTURE_D32F] = 1 << 28,
    [GPU_MEMORY_TEXTURE_D24S8] = 1 << 28,
    [GPU_MEMORY_TEXTURE_D32FS8] = 1 << 28,
    [GPU_MEMORY_TEXTURE_LAZY_COLOR] = 1 << 28,
    [GPU_MEMORY_TEXTURE_LAZY_D16] = 1 << 28,
    [GPU_MEMORY_TEXTURE_LAZY_D24] = 1 << 28,
    [GPU_MEMORY_TEXTURE_LAZY_D32F] = 1 << 28,
    [GPU_MEMORY_TEXTURE_LAZY_D24S8] = 1 << 28,
    [GPU_MEMORY_TEXTURE_LAZY_D32FS8] = 1 << 28
  };

  uint32_t blockSize = blockSizes[type];
  uint32_t cursor = ALIGN(allocator->cursor, info.alignment);

  if (allocator->block && cursor + info.size <= blockSize) {
    allocator->cursor = cursor + info.size;
    allocator->block->refs++;
    *offset = cursor;
    return allocator->block;
  }

  // If there wasn't an active block or it overflowed, find an empty block to allocate
  for (uint32_t i = 0; i < COUNTOF(state.memory); i++) {
    if (!state.memory[i].handle) {
      gpu_memory* memory = &state.memory[i];

      VkMemoryAllocateInfo memoryInfo = {
        .sType = VK_STRUCTURE_TYPE_MEMORY_ALLOCATE_INFO,
        .allocationSize = MAX(blockSize, info.size),
        .memoryTypeIndex = allocator->memoryType
      };

      VK(vkAllocateMemory(state.device, &memoryInfo, NULL, &memory->handle), "Failed to allocate GPU memory") {
        allocator->block = NULL;
        return NULL;
      }

      if (allocator->memoryFlags & VK_MEMORY_PROPERTY_HOST_VISIBLE_BIT) {
        VK(vkMapMemory(state.device, memory->handle, 0, VK_WHOLE_SIZE, 0, &memory->pointer), "Failed to map memory") {
          vkFreeMemory(state.device, memory->handle, NULL);
          memory->handle = NULL;
          return NULL;
        }
      } else {
        memory->pointer = NULL;
      }

      allocator->block = memory;
      allocator->cursor = info.size;
      allocator->block->refs = 1;
      *offset = 0;
      return memory;
    }
  }

  check(false, "Out of GPU memory");
  return NULL;
}

static void gpu_release(gpu_memory* memory) {
  if (memory && --memory->refs == 0) {
    condemn(memory->handle, VK_OBJECT_TYPE_DEVICE_MEMORY);
    memory->handle = NULL;

    for (uint32_t i = 0; i < COUNTOF(state.allocators); i++) {
      if (state.allocators[i].block == memory) {
        state.allocators[i].block = NULL;
        state.allocators[i].cursor = 0;
      }
    }
  }
}

static void condemn(void* handle, VkObjectType type) {
  if (!handle) return;
  gpu_morgue* morgue = &state.morgue;

  // If the morgue is full, try expunging to reclaim some space
  if (morgue->head - morgue->tail >= COUNTOF(morgue->data)) {
    expunge();

    // If that didn't work, wait for the GPU to be done with the oldest victim and retry
    if (morgue->head - morgue->tail >= COUNTOF(morgue->data)) {
      gpu_wait_tick(morgue->data[morgue->tail & MORGUE_MASK].tick);
      expunge();
    }

    // The following should be unreachable
    check(morgue->head - morgue->tail < COUNTOF(morgue->data), "Morgue overflow!");
  }

  morgue->data[morgue->head++ & MORGUE_MASK] = (gpu_victim) { handle, type, state.tick[CPU] };
}

static void expunge(void) {
  gpu_morgue* morgue = &state.morgue;
  while (morgue->tail != morgue->head && state.tick[GPU] >= morgue->data[morgue->tail & MORGUE_MASK].tick) {
    gpu_victim* victim = &morgue->data[morgue->tail++ & MORGUE_MASK];
    switch (victim->type) {
      case VK_OBJECT_TYPE_BUFFER: vkDestroyBuffer(state.device, victim->handle, NULL); break;
      case VK_OBJECT_TYPE_IMAGE: vkDestroyImage(state.device, victim->handle, NULL); break;
      case VK_OBJECT_TYPE_IMAGE_VIEW: vkDestroyImageView(state.device, victim->handle, NULL); break;
      case VK_OBJECT_TYPE_SAMPLER: vkDestroySampler(state.device, victim->handle, NULL); break;
      case VK_OBJECT_TYPE_DESCRIPTOR_SET_LAYOUT: vkDestroyDescriptorSetLayout(state.device, victim->handle, NULL); break;
      case VK_OBJECT_TYPE_DESCRIPTOR_POOL: vkDestroyDescriptorPool(state.device, victim->handle, NULL); break;
      case VK_OBJECT_TYPE_PIPELINE_LAYOUT: vkDestroyPipelineLayout(state.device, victim->handle, NULL); break;
      case VK_OBJECT_TYPE_PIPELINE: vkDestroyPipeline(state.device, victim->handle, NULL); break;
      case VK_OBJECT_TYPE_QUERY_POOL: vkDestroyQueryPool(state.device, victim->handle, NULL); break;
      case VK_OBJECT_TYPE_RENDER_PASS: vkDestroyRenderPass(state.device, victim->handle, NULL); break;
      case VK_OBJECT_TYPE_FRAMEBUFFER: vkDestroyFramebuffer(state.device, victim->handle, NULL); break;
      case VK_OBJECT_TYPE_DEVICE_MEMORY: vkFreeMemory(state.device, victim->handle, NULL); break;
      default: check(false, "Unreachable"); break;
    }
  }
}

static bool hasLayer(VkLayerProperties* layers, uint32_t count, const char* layer) {
  for (uint32_t i = 0; i < count; i++) {
    if (!strcmp(layers[i].layerName, layer)) {
      return true;
    }
  }
  return false;
}

static bool hasExtension(VkExtensionProperties* extensions, uint32_t count, const char* extension) {
  for (uint32_t i = 0; i < count; i++) {
    if (!strcmp(extensions[i].extensionName, extension)) {
      return true;
    }
  }
  return false;
}

static VkBufferUsageFlags getBufferUsage(gpu_buffer_type type) {
  switch (type) {
    case GPU_BUFFER_STATIC:
      return
        VK_BUFFER_USAGE_VERTEX_BUFFER_BIT |
        VK_BUFFER_USAGE_INDEX_BUFFER_BIT |
        VK_BUFFER_USAGE_UNIFORM_BUFFER_BIT |
        VK_BUFFER_USAGE_STORAGE_BUFFER_BIT |
        VK_BUFFER_USAGE_INDIRECT_BUFFER_BIT |
        VK_BUFFER_USAGE_TRANSFER_SRC_BIT |
        VK_BUFFER_USAGE_TRANSFER_DST_BIT;
    case GPU_BUFFER_STREAM:
      return
        VK_BUFFER_USAGE_VERTEX_BUFFER_BIT |
        VK_BUFFER_USAGE_INDEX_BUFFER_BIT |
        VK_BUFFER_USAGE_UNIFORM_BUFFER_BIT |
        VK_BUFFER_USAGE_TRANSFER_SRC_BIT;
    case GPU_BUFFER_UPLOAD:
      return VK_BUFFER_USAGE_TRANSFER_SRC_BIT;
    case GPU_BUFFER_DOWNLOAD:
      return VK_BUFFER_USAGE_TRANSFER_DST_BIT | VK_BUFFER_USAGE_STORAGE_BUFFER_BIT;
    default: return 0;
  }
}

static bool transitionAttachment(gpu_texture* texture, bool begin, bool resolve, bool discard, VkImageMemoryBarrier2KHR* barrier) {
  if (!texture || texture->layout == VK_IMAGE_LAYOUT_ATTACHMENT_OPTIMAL_KHR) {
    return false;
  }

  bool depth = texture->aspect != VK_IMAGE_ASPECT_COLOR_BIT;

  VkPipelineStageFlags2 stage = depth ?
    (VK_PIPELINE_STAGE_2_EARLY_FRAGMENT_TESTS_BIT_KHR | VK_PIPELINE_STAGE_2_LATE_FRAGMENT_TESTS_BIT_KHR ) :
    VK_PIPELINE_STAGE_2_COLOR_ATTACHMENT_OUTPUT_BIT_KHR;

  VkAccessFlags2 access = (depth && !resolve) ?
    (VK_ACCESS_2_DEPTH_STENCIL_ATTACHMENT_READ_BIT_KHR | VK_ACCESS_2_DEPTH_STENCIL_ATTACHMENT_WRITE_BIT_KHR) :
    (VK_ACCESS_2_COLOR_ATTACHMENT_READ_BIT_KHR | VK_ACCESS_2_COLOR_ATTACHMENT_WRITE_BIT_KHR);

  if (begin) {
    *barrier = (VkImageMemoryBarrier2KHR) {
      .sType = VK_STRUCTURE_TYPE_IMAGE_MEMORY_BARRIER_2_KHR,
      .srcStageMask = VK_PIPELINE_STAGE_2_ALL_COMMANDS_BIT_KHR,
      .srcAccessMask = VK_ACCESS_2_NONE_KHR,
      .dstStageMask = stage,
      .dstAccessMask = access,
      .oldLayout = discard || resolve ? VK_IMAGE_LAYOUT_UNDEFINED : texture->layout,
      .newLayout = VK_IMAGE_LAYOUT_ATTACHMENT_OPTIMAL_KHR,
      .image = texture->handle,
      .subresourceRange.aspectMask = texture->aspect,
      .subresourceRange.levelCount = VK_REMAINING_MIP_LEVELS,
      .subresourceRange.layerCount = VK_REMAINING_ARRAY_LAYERS
    };
  } else {
    *barrier = (VkImageMemoryBarrier2KHR) {
      .sType = VK_STRUCTURE_TYPE_IMAGE_MEMORY_BARRIER_2_KHR,
      .srcStageMask = stage,
      .srcAccessMask = access,
      .dstStageMask = VK_PIPELINE_STAGE_2_ALL_COMMANDS_BIT_KHR,
      .dstAccessMask = VK_ACCESS_2_NONE_KHR,
      .oldLayout = VK_IMAGE_LAYOUT_ATTACHMENT_OPTIMAL_KHR,
      .newLayout = texture->layout,
      .image = texture->handle,
      .subresourceRange.aspectMask = texture->aspect,
      .subresourceRange.levelCount = VK_REMAINING_MIP_LEVELS,
      .subresourceRange.layerCount = VK_REMAINING_ARRAY_LAYERS
    };
  }

  return true;
}

static VkImageLayout getNaturalLayout(uint32_t usage, VkImageAspectFlags aspect) {
  if (usage & (GPU_TEXTURE_STORAGE | GPU_TEXTURE_COPY_SRC | GPU_TEXTURE_COPY_DST)) {
    return VK_IMAGE_LAYOUT_GENERAL;
  } else if (usage & GPU_TEXTURE_SAMPLE) {
    return VK_IMAGE_LAYOUT_READ_ONLY_OPTIMAL_KHR;
  } else {
    return VK_IMAGE_LAYOUT_ATTACHMENT_OPTIMAL_KHR;
  }
  return VK_IMAGE_LAYOUT_UNDEFINED;
}

static VkFormat convertFormat(gpu_texture_format format, int colorspace) {
  static const VkFormat formats[][2] = {
    [GPU_FORMAT_R8] = { VK_FORMAT_R8_UNORM, VK_FORMAT_R8_SRGB },
    [GPU_FORMAT_RG8] = { VK_FORMAT_R8G8_UNORM, VK_FORMAT_R8G8_SRGB },
    [GPU_FORMAT_RGBA8] = { VK_FORMAT_R8G8B8A8_UNORM, VK_FORMAT_R8G8B8A8_SRGB },
    [GPU_FORMAT_R16] = { VK_FORMAT_R16_UNORM, VK_FORMAT_R16_UNORM },
    [GPU_FORMAT_RG16] = { VK_FORMAT_R16G16_UNORM, VK_FORMAT_R16G16_UNORM },
    [GPU_FORMAT_RGBA16] = { VK_FORMAT_R16G16B16A16_UNORM, VK_FORMAT_R16G16B16A16_UNORM },
    [GPU_FORMAT_R16F] = { VK_FORMAT_R16_SFLOAT, VK_FORMAT_R16_SFLOAT },
    [GPU_FORMAT_RG16F] = { VK_FORMAT_R16G16_SFLOAT, VK_FORMAT_R16G16_SFLOAT },
    [GPU_FORMAT_RGBA16F] = { VK_FORMAT_R16G16B16A16_SFLOAT, VK_FORMAT_R16G16B16A16_SFLOAT },
    [GPU_FORMAT_R32F] = { VK_FORMAT_R32_SFLOAT, VK_FORMAT_R32_SFLOAT },
    [GPU_FORMAT_RG32F] = { VK_FORMAT_R32G32_SFLOAT, VK_FORMAT_R32G32_SFLOAT },
    [GPU_FORMAT_RGBA32F] = { VK_FORMAT_R32G32B32A32_SFLOAT, VK_FORMAT_R32G32B32A32_SFLOAT },
    [GPU_FORMAT_RGB565] = { VK_FORMAT_R5G6B5_UNORM_PACK16, VK_FORMAT_R5G6B5_UNORM_PACK16 },
    [GPU_FORMAT_RGB5A1] = { VK_FORMAT_R5G5B5A1_UNORM_PACK16, VK_FORMAT_R5G5B5A1_UNORM_PACK16 },
    [GPU_FORMAT_RGB10A2] = { VK_FORMAT_A2B10G10R10_UNORM_PACK32, VK_FORMAT_A2B10G10R10_UNORM_PACK32 },
    [GPU_FORMAT_RG11B10F] = { VK_FORMAT_B10G11R11_UFLOAT_PACK32, VK_FORMAT_B10G11R11_UFLOAT_PACK32 },
    [GPU_FORMAT_D16] = { VK_FORMAT_D16_UNORM, VK_FORMAT_D16_UNORM },
    [GPU_FORMAT_D24] = { VK_FORMAT_X8_D24_UNORM_PACK32, VK_FORMAT_X8_D24_UNORM_PACK32 },
    [GPU_FORMAT_D32F] = { VK_FORMAT_D32_SFLOAT, VK_FORMAT_D32_SFLOAT },
    [GPU_FORMAT_D24S8] = { VK_FORMAT_D24_UNORM_S8_UINT, VK_FORMAT_D24_UNORM_S8_UINT },
    [GPU_FORMAT_D32FS8] = { VK_FORMAT_D32_SFLOAT_S8_UINT, VK_FORMAT_D32_SFLOAT_S8_UINT },
    [GPU_FORMAT_BC1] = { VK_FORMAT_BC1_RGB_UNORM_BLOCK, VK_FORMAT_BC1_RGB_SRGB_BLOCK },
    [GPU_FORMAT_BC2] = { VK_FORMAT_BC2_UNORM_BLOCK, VK_FORMAT_BC2_SRGB_BLOCK },
    [GPU_FORMAT_BC3] = { VK_FORMAT_BC3_UNORM_BLOCK, VK_FORMAT_BC3_SRGB_BLOCK },
    [GPU_FORMAT_BC4U] = { VK_FORMAT_BC4_UNORM_BLOCK, VK_FORMAT_BC4_UNORM_BLOCK },
    [GPU_FORMAT_BC4S] = { VK_FORMAT_BC4_SNORM_BLOCK, VK_FORMAT_BC4_SNORM_BLOCK },
    [GPU_FORMAT_BC5U] = { VK_FORMAT_BC4_UNORM_BLOCK, VK_FORMAT_BC5_UNORM_BLOCK },
    [GPU_FORMAT_BC5S] = { VK_FORMAT_BC4_SNORM_BLOCK, VK_FORMAT_BC5_SNORM_BLOCK },
    [GPU_FORMAT_BC6UF] = { VK_FORMAT_BC6H_UFLOAT_BLOCK, VK_FORMAT_BC6H_UFLOAT_BLOCK },
    [GPU_FORMAT_BC6SF] = { VK_FORMAT_BC6H_SFLOAT_BLOCK, VK_FORMAT_BC6H_SFLOAT_BLOCK },
    [GPU_FORMAT_BC7] = { VK_FORMAT_BC7_UNORM_BLOCK, VK_FORMAT_BC7_SRGB_BLOCK },
    [GPU_FORMAT_ASTC_4x4] = { VK_FORMAT_ASTC_4x4_UNORM_BLOCK, VK_FORMAT_ASTC_4x4_SRGB_BLOCK },
    [GPU_FORMAT_ASTC_5x4] = { VK_FORMAT_ASTC_5x4_UNORM_BLOCK, VK_FORMAT_ASTC_5x4_SRGB_BLOCK },
    [GPU_FORMAT_ASTC_5x5] = { VK_FORMAT_ASTC_5x5_UNORM_BLOCK, VK_FORMAT_ASTC_5x5_SRGB_BLOCK },
    [GPU_FORMAT_ASTC_6x5] = { VK_FORMAT_ASTC_6x5_UNORM_BLOCK, VK_FORMAT_ASTC_6x5_SRGB_BLOCK },
    [GPU_FORMAT_ASTC_6x6] = { VK_FORMAT_ASTC_6x6_UNORM_BLOCK, VK_FORMAT_ASTC_6x6_SRGB_BLOCK },
    [GPU_FORMAT_ASTC_8x5] = { VK_FORMAT_ASTC_8x5_UNORM_BLOCK, VK_FORMAT_ASTC_8x5_SRGB_BLOCK },
    [GPU_FORMAT_ASTC_8x6] = { VK_FORMAT_ASTC_8x6_UNORM_BLOCK, VK_FORMAT_ASTC_8x6_SRGB_BLOCK },
    [GPU_FORMAT_ASTC_8x8] = { VK_FORMAT_ASTC_8x8_UNORM_BLOCK, VK_FORMAT_ASTC_8x8_SRGB_BLOCK },
    [GPU_FORMAT_ASTC_10x5] = { VK_FORMAT_ASTC_10x5_UNORM_BLOCK, VK_FORMAT_ASTC_10x5_SRGB_BLOCK },
    [GPU_FORMAT_ASTC_10x6] = { VK_FORMAT_ASTC_10x6_UNORM_BLOCK, VK_FORMAT_ASTC_10x6_SRGB_BLOCK },
    [GPU_FORMAT_ASTC_10x8] = { VK_FORMAT_ASTC_10x8_UNORM_BLOCK, VK_FORMAT_ASTC_10x8_SRGB_BLOCK },
    [GPU_FORMAT_ASTC_10x10] = { VK_FORMAT_ASTC_10x10_UNORM_BLOCK, VK_FORMAT_ASTC_10x10_SRGB_BLOCK },
    [GPU_FORMAT_ASTC_12x10] = { VK_FORMAT_ASTC_12x10_UNORM_BLOCK, VK_FORMAT_ASTC_12x10_SRGB_BLOCK },
    [GPU_FORMAT_ASTC_12x12] = { VK_FORMAT_ASTC_12x12_UNORM_BLOCK, VK_FORMAT_ASTC_12x12_SRGB_BLOCK }
  };

  if (format == GPU_FORMAT_SURFACE) {
    return state.surface.format.format;
  }

  return formats[format][colorspace];
}

static VkPipelineStageFlags2 convertPhase(gpu_phase phase, bool dst) {
  VkPipelineStageFlags2 flags = 0;
  if (phase & GPU_PHASE_INDIRECT) flags |= VK_PIPELINE_STAGE_2_DRAW_INDIRECT_BIT_KHR;
  if (phase & GPU_PHASE_INPUT_INDEX) flags |= VK_PIPELINE_STAGE_2_INDEX_INPUT_BIT_KHR;
  if (phase & GPU_PHASE_INPUT_VERTEX) flags |= VK_PIPELINE_STAGE_2_VERTEX_ATTRIBUTE_INPUT_BIT_KHR;
  if (phase & GPU_PHASE_SHADER_VERTEX) flags |= VK_PIPELINE_STAGE_2_VERTEX_SHADER_BIT_KHR;
  if (phase & GPU_PHASE_SHADER_FRAGMENT) flags |= VK_PIPELINE_STAGE_2_FRAGMENT_SHADER_BIT_KHR;
  if (phase & GPU_PHASE_SHADER_COMPUTE) flags |= VK_PIPELINE_STAGE_2_COMPUTE_SHADER_BIT_KHR;
  if (phase & GPU_PHASE_DEPTH_EARLY) flags |= VK_PIPELINE_STAGE_2_EARLY_FRAGMENT_TESTS_BIT_KHR;
  if (phase & GPU_PHASE_DEPTH_LATE) flags |= VK_PIPELINE_STAGE_2_LATE_FRAGMENT_TESTS_BIT_KHR;
  if (phase & GPU_PHASE_COLOR) flags |= VK_PIPELINE_STAGE_2_COLOR_ATTACHMENT_OUTPUT_BIT_KHR;
  if (phase & GPU_PHASE_COPY) flags |= VK_PIPELINE_STAGE_2_COPY_BIT_KHR;
  if (phase & GPU_PHASE_CLEAR) flags |= VK_PIPELINE_STAGE_2_CLEAR_BIT_KHR;
  if (phase & GPU_PHASE_BLIT) flags |= VK_PIPELINE_STAGE_2_BLIT_BIT_KHR;
  return flags;
}

static VkAccessFlags2 convertCache(gpu_cache cache) {
  VkAccessFlags2 flags = 0;
  if (cache & GPU_CACHE_INDIRECT) flags |= VK_ACCESS_2_INDIRECT_COMMAND_READ_BIT_KHR;
  if (cache & GPU_CACHE_INDEX) flags |= VK_ACCESS_2_INDEX_READ_BIT_KHR;
  if (cache & GPU_CACHE_VERTEX) flags |= VK_ACCESS_2_VERTEX_ATTRIBUTE_READ_BIT_KHR;
  if (cache & GPU_CACHE_UNIFORM) flags |= VK_ACCESS_2_UNIFORM_READ_BIT_KHR;
  if (cache & GPU_CACHE_TEXTURE) flags |= VK_ACCESS_2_SHADER_SAMPLED_READ_BIT_KHR;
  if (cache & GPU_CACHE_STORAGE_READ) flags |= VK_ACCESS_2_SHADER_STORAGE_READ_BIT_KHR;
  if (cache & GPU_CACHE_STORAGE_WRITE) flags |= VK_ACCESS_2_SHADER_STORAGE_WRITE_BIT_KHR;
  if (cache & GPU_CACHE_DEPTH_READ) flags |= VK_ACCESS_2_DEPTH_STENCIL_ATTACHMENT_READ_BIT_KHR;
  if (cache & GPU_CACHE_DEPTH_WRITE) flags |= VK_ACCESS_2_DEPTH_STENCIL_ATTACHMENT_WRITE_BIT_KHR;
  if (cache & GPU_CACHE_COLOR_READ) flags |= VK_ACCESS_2_COLOR_ATTACHMENT_READ_BIT_KHR;
  if (cache & GPU_CACHE_COLOR_WRITE) flags |= VK_ACCESS_2_COLOR_ATTACHMENT_WRITE_BIT_KHR;
  if (cache & GPU_CACHE_TRANSFER_READ) flags |= VK_ACCESS_2_TRANSFER_READ_BIT_KHR;
  if (cache & GPU_CACHE_TRANSFER_WRITE) flags |= VK_ACCESS_2_TRANSFER_WRITE_BIT_KHR;
  return flags;
}

static VkBool32 relay(VkDebugUtilsMessageSeverityFlagBitsEXT severity, VkDebugUtilsMessageTypeFlagsEXT flags, const VkDebugUtilsMessengerCallbackDataEXT* data, void* userdata) {
  LOG(data->pMessage);
  return VK_FALSE;
}

static void nickname(void* handle, VkObjectType type, const char* name) {
  if (name && state.extensions.debug) {
    union { uint64_t u64; void* p; } pointer = { .p = handle };

    VkDebugUtilsObjectNameInfoEXT info = {
      .sType = VK_STRUCTURE_TYPE_DEBUG_UTILS_OBJECT_NAME_INFO_EXT,
      .objectType = type,
      .objectHandle = pointer.u64,
      .pObjectName = name
    };

    VK(vkSetDebugUtilsObjectNameEXT(state.device, &info), "Nickname failed") {}
  }
}

static bool vcheck(VkResult result, const char* message) {
  if (result >= 0) return true;
  if (!state.config.fnLog) return false;

  const char* errorCode = "";
#define CASE(x) case x: errorCode = " (" #x ")"; break;
  switch (result) {
    CASE(VK_ERROR_OUT_OF_HOST_MEMORY);
    CASE(VK_ERROR_OUT_OF_DEVICE_MEMORY);
    CASE(VK_ERROR_INITIALIZATION_FAILED);
    CASE(VK_ERROR_DEVICE_LOST);
    CASE(VK_ERROR_MEMORY_MAP_FAILED);
    CASE(VK_ERROR_LAYER_NOT_PRESENT);
    CASE(VK_ERROR_EXTENSION_NOT_PRESENT);
    CASE(VK_ERROR_FEATURE_NOT_PRESENT);
    CASE(VK_ERROR_INCOMPATIBLE_DRIVER);
    CASE(VK_ERROR_TOO_MANY_OBJECTS);
    CASE(VK_ERROR_FORMAT_NOT_SUPPORTED);
    CASE(VK_ERROR_FRAGMENTED_POOL);
    CASE(VK_ERROR_OUT_OF_POOL_MEMORY);
    default: break;
  }
#undef CASE

  char string[128];
  size_t length1 = strlen(message);
  size_t length2 = strlen(errorCode);

  if (length1 + length2 >= sizeof(string)) {
    state.config.fnLog(state.config.userdata, message, true);
    return false;
  } else {
    memcpy(string, message, length1);
    memcpy(string + length1, errorCode, length2);
    string[length1 + length2] = '\0';
    state.config.fnLog(state.config.userdata, string, true);
    return false;
  }
}

static bool check(bool condition, const char* message) {
  if (!condition && state.config.fnLog) {
    state.config.fnLog(state.config.userdata, message, true);
  }
  return condition;
}<|MERGE_RESOLUTION|>--- conflicted
+++ resolved
@@ -966,7 +966,6 @@
     [GPU_SLOT_SAMPLED_TEXTURE] = VK_DESCRIPTOR_TYPE_SAMPLED_IMAGE,
     [GPU_SLOT_STORAGE_TEXTURE] = VK_DESCRIPTOR_TYPE_STORAGE_IMAGE,
     [GPU_SLOT_SAMPLER] = VK_DESCRIPTOR_TYPE_SAMPLER,
-    [GPU_SLOT_COMBINED_TEXTURE_SAMPLER] = VK_DESCRIPTOR_TYPE_COMBINED_IMAGE_SAMPLER,
   };
 
   VkDescriptorSetLayoutBinding bindings[32];
@@ -1067,11 +1066,7 @@
 // Bundles
 
 bool gpu_bundle_pool_init(gpu_bundle_pool* pool, gpu_bundle_pool_info* info) {
-<<<<<<< HEAD
-  VkDescriptorPoolSize sizes[8] = {
-=======
   VkDescriptorPoolSize sizes[] = {
->>>>>>> b304aeff
     [GPU_SLOT_UNIFORM_BUFFER] = { VK_DESCRIPTOR_TYPE_UNIFORM_BUFFER, 0 },
     [GPU_SLOT_STORAGE_BUFFER] = { VK_DESCRIPTOR_TYPE_STORAGE_BUFFER, 0 },
     [GPU_SLOT_UNIFORM_BUFFER_DYNAMIC] = { VK_DESCRIPTOR_TYPE_UNIFORM_BUFFER_DYNAMIC, 0 },
@@ -1079,8 +1074,7 @@
     [GPU_SLOT_TEXTURE_WITH_SAMPLER] = { VK_DESCRIPTOR_TYPE_COMBINED_IMAGE_SAMPLER, 0 },
     [GPU_SLOT_SAMPLED_TEXTURE] = { VK_DESCRIPTOR_TYPE_SAMPLED_IMAGE, 0 },
     [GPU_SLOT_STORAGE_TEXTURE] = { VK_DESCRIPTOR_TYPE_STORAGE_IMAGE, 0 },
-    [GPU_SLOT_SAMPLER] = { VK_DESCRIPTOR_TYPE_SAMPLER, 0 },
-    [GPU_SLOT_COMBINED_TEXTURE_SAMPLER] = { VK_DESCRIPTOR_TYPE_COMBINED_IMAGE_SAMPLER, 0 },
+    [GPU_SLOT_SAMPLER] = { VK_DESCRIPTOR_TYPE_SAMPLER, 0 }
   };
 
   if (info->layout) {
@@ -1163,7 +1157,6 @@
     [GPU_SLOT_SAMPLED_TEXTURE] = VK_DESCRIPTOR_TYPE_SAMPLED_IMAGE,
     [GPU_SLOT_STORAGE_TEXTURE] = VK_DESCRIPTOR_TYPE_STORAGE_IMAGE,
     [GPU_SLOT_SAMPLER] = VK_DESCRIPTOR_TYPE_SAMPLER,
-    [GPU_SLOT_COMBINED_TEXTURE_SAMPLER] = VK_DESCRIPTOR_TYPE_COMBINED_IMAGE_SAMPLER,
   };
 
   for (uint32_t i = 0; i < count; i++) {
@@ -1172,17 +1165,8 @@
       gpu_binding* binding = &info->bindings[j];
       VkDescriptorType type = types[binding->type];
       gpu_buffer_binding* buffers = binding->count > 0 ? binding->buffers : &binding->buffer;
-<<<<<<< HEAD
-      gpu_texture** textures = binding->count > 0 ? binding->textures : &binding->texture;
-      gpu_sampler** samplers = binding->count > 0 ? binding->samplers : &binding->sampler;
-      bool texture = type == VK_DESCRIPTOR_TYPE_SAMPLED_IMAGE || type == VK_DESCRIPTOR_TYPE_STORAGE_IMAGE;
-      bool sampler = type == VK_DESCRIPTOR_TYPE_SAMPLER;
-      bool combined_texture_sampler = type == VK_DESCRIPTOR_TYPE_COMBINED_IMAGE_SAMPLER;
-      bool image = texture || sampler || combined_texture_sampler;
-=======
       gpu_texture_binding* textures = binding->count > 0 ? binding->textures : &binding->texture;
       bool image = binding->type > GPU_SLOT_STORAGE_BUFFER_DYNAMIC;
->>>>>>> b304aeff
 
       uint32_t index = 0;
       uint32_t descriptorCount = MAX(binding->count, 1);
@@ -1208,14 +1192,6 @@
               .imageView = textures[index].object ? textures[index].object->view : NULL,
               .imageLayout = textures[index].object ? textures[index].object->layout : VK_IMAGE_LAYOUT_UNDEFINED,
               .sampler = textures[index].sampler ? textures[index].sampler->handle : NULL
-            };
-          }
-        } else if (combined_texture_sampler) {
-          for (uint32_t n = 0; n < chunk; n++, index++) {
-            imageInfo[imageCount++] = (VkDescriptorImageInfo) {
-              .sampler = samplers[index]->handle,
-              .imageView = textures[index]->view,
-              .imageLayout = textures[index]->layout
             };
           }
         } else {
