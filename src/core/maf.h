#include <string.h>
#include <math.h>
#include <float.h>

#pragma once

#define MAF static inline

#ifndef M_PI
#define M_PI 3.14159265358979
#endif

typedef float* vec2;
typedef float* vec3;
typedef float* vec4;
typedef float* quat;
typedef float* mat4;

// vec2

MAF vec2 vec2_set(vec2 v, float x, float y) {
  v[0] = x;
  v[1] = y;
  return v;
}

MAF vec2 vec2_init(vec2 v, const vec2 u) {
  return memcpy(v, u, 2 * sizeof(float));
}

MAF vec2 vec2_add(vec2 v, const vec2 u) {
  v[0] += u[0];
  v[1] += u[1];
  return v;
}

MAF vec2 vec2_sub(vec2 v, const vec2 u) {
  v[0] -= u[0];
  v[1] -= u[1];
  return v;
}

MAF vec2 vec2_mul(vec2 v, const vec2 u) {
  v[0] *= u[0];
  v[1] *= u[1];
  return v;
}

MAF vec2 vec2_div(vec2 v, const vec2 u) {
  v[0] /= u[0];
  v[1] /= u[1];
  return v;
}

MAF vec2 vec2_scale(vec2 v, float s) {
  v[0] *= s;
  v[1] *= s;
  return v;
}

MAF float vec2_length(vec2 v) {
  return sqrtf(v[0] * v[0] + v[1] * v[1]);
}

MAF vec2 vec2_normalize(vec2 v) {
  float length = vec2_length(v);
  return length == 0.f ? v : vec2_scale(v, 1.f / length);
}

MAF float vec2_distance2(const vec2 v, const vec2 u) {
  float dx = v[0] - u[0];
  float dy = v[1] - u[1];
  return dx * dx + dy * dy;
}

MAF float vec2_distance(const vec2 v, const vec2 u) {
  return sqrtf(vec2_distance2(v, u));
}

MAF float vec2_dot(const vec2 v, const vec2 u) {
  return v[0] * u[0] + v[1] * u[1];
}

MAF vec2 vec2_lerp(vec2 v, const vec2 u, float t) {
  v[0] = v[0] * (1.f - t) + u[0] * t;
  v[1] = v[1] * (1.f - t) + u[1] * t;
  return v;
}

MAF float vec2_angle(const vec2 v, const vec2 u) {
  float denom = vec2_length(v) * vec2_length(u);
  if (denom == 0.f) {
    return (float) M_PI / 2.f;
  } else {
    float cos = vec2_dot(v, u) / denom;
    cos = cos < -1.f ? -1.f : cos;
    cos = cos > 1.f ? 1.f : cos;
    return acosf(cos);
  }
}

// vec3

MAF vec3 vec3_set(vec3 v, float x, float y, float z) {
  v[0] = x;
  v[1] = y;
  v[2] = z;
  return v;
}

MAF vec3 vec3_init(vec3 v, const vec3 u) {
  return memcpy(v, u, 3 * sizeof(float));
}

MAF vec3 vec3_add(vec3 v, const vec3 u) {
  v[0] += u[0];
  v[1] += u[1];
  v[2] += u[2];
  return v;
}

MAF vec3 vec3_sub(vec3 v, const vec3 u) {
  v[0] -= u[0];
  v[1] -= u[1];
  v[2] -= u[2];
  return v;
}

MAF vec3 vec3_mul(vec3 v, const vec3 u) {
  v[0] *= u[0];
  v[1] *= u[1];
  v[2] *= u[2];
  return v;
}

MAF vec3 vec3_div(vec3 v, const vec3 u) {
  v[0] /= u[0];
  v[1] /= u[1];
  v[2] /= u[2];
  return v;
}

MAF vec3 vec3_scale(vec3 v, float s) {
  v[0] *= s;
  v[1] *= s;
  v[2] *= s;
  return v;
}

MAF float vec3_length(const vec3 v) {
  return sqrtf(v[0] * v[0] + v[1] * v[1] + v[2] * v[2]);
}

MAF vec3 vec3_normalize(vec3 v) {
  float length = vec3_length(v);
  return length == 0.f ? v : vec3_scale(v, 1.f / length);
}

MAF float vec3_distance2(const vec3 v, const vec3 u) {
  float dx = v[0] - u[0];
  float dy = v[1] - u[1];
  float dz = v[2] - u[2];
  return dx * dx + dy * dy + dz * dz;
}

MAF float vec3_distance(const vec3 v, const vec3 u) {
  return sqrtf(vec3_distance2(v, u));
}

MAF float vec3_dot(const vec3 v, const vec3 u) {
  return v[0] * u[0] + v[1] * u[1] + v[2] * u[2];
}

MAF vec3 vec3_cross(vec3 v, const vec3 u) {
  float cx = v[1] * u[2] - v[2] * u[1];
  float cy = v[2] * u[0] - v[0] * u[2];
  float cz = v[0] * u[1] - v[1] * u[0];
  return vec3_set(v, cx, cy, cz);
}

MAF vec3 vec3_lerp(vec3 v, const vec3 u, float t) {
  v[0] = v[0] * (1.f - t) + u[0] * t;
  v[1] = v[1] * (1.f - t) + u[1] * t;
  v[2] = v[2] * (1.f - t) + u[2] * t;
  return v;
}

MAF vec3 vec3_abs(vec3 v) {
  v[0] = fabsf(v[0]);
  v[1] = fabsf(v[1]);
  v[2] = fabsf(v[2]);
  return v;
}

MAF float vec3_angle(const vec3 v, const vec3 u) {
  float denom = vec3_length(v) * vec3_length(u);
  if (denom == 0.f) {
    return (float) M_PI / 2.f;
  } else {
    float cos = vec3_dot(v, u) / denom;
    cos = cos < -1.f ? -1.f : cos;
    cos = cos > 1.f ? 1.f : cos;
    return acosf(cos);
  }
}

// vec4

MAF vec4 vec4_set(vec4 v, float x, float y, float z, float w) {
  v[0] = x;
  v[1] = y;
  v[2] = z;
  v[3] = w;
  return v;
}

MAF vec4 vec4_init(vec4 v, const vec4 u) {
  return memcpy(v, u, 4 * sizeof(float));
}

MAF vec2 vec4_add(vec4 v, const vec4 u) {
  v[0] += u[0];
  v[1] += u[1];
  v[2] += u[2];
  v[3] += u[3];
  return v;
}

MAF vec4 vec4_sub(vec4 v, const vec4 u) {
  v[0] -= u[0];
  v[1] -= u[1];
  v[2] -= u[2];
  v[3] -= u[3];
  return v;
}

MAF vec4 vec4_mul(vec4 v, const vec4 u) {
  v[0] *= u[0];
  v[1] *= u[1];
  v[2] *= u[2];
  v[3] *= u[3];
  return v;
}

MAF vec4 vec4_div(vec4 v, const vec4 u) {
  v[0] /= u[0];
  v[1] /= u[1];
  v[2] /= u[2];
  v[3] /= u[3];
  return v;
}

MAF vec4 vec4_scale(vec4 v, float s) {
  v[0] *= s;
  v[1] *= s;
  v[2] *= s;
  v[3] *= s;
  return v;
}

MAF float vec4_length(vec4 v) {
  return sqrtf(v[0] * v[0] + v[1] * v[1] + v[2] * v[2] + v[3] * v[3]);
}

MAF vec4 vec4_normalize(vec4 v) {
  float length = vec4_length(v);
  return length == 0.f ? v : vec4_scale(v, 1.f / length);
}

MAF float vec4_distance2(const vec4 v, const vec4 u) {
  float dx = v[0] - u[0];
  float dy = v[1] - u[1];
  float dz = v[2] - u[2];
  float dw = v[3] - u[3];
  return dx * dx + dy * dy + dz * dz + dw * dw;
}

MAF float vec4_distance(const vec4 v, const vec4 u) {
  return sqrtf(vec4_distance2(v, u));
}

MAF float vec4_dot(const vec4 v, const vec4 u) {
  return v[0] * u[0] + v[1] * u[1] + v[2] * u[2] + v[3] * u[3];
}

MAF vec4 vec4_lerp(vec4 v, const vec4 u, float t) {
  v[0] = v[0] * (1.f - t) + u[0] * t;
  v[1] = v[1] * (1.f - t) + u[1] * t;
  v[2] = v[2] * (1.f - t) + u[2] * t;
  v[3] = v[3] * (1.f - t) + u[3] * t;
  return v;
}

MAF vec4 vec4_abs(vec4 v) {
  v[0] = fabsf(v[0]);
  v[1] = fabsf(v[1]);
  v[2] = fabsf(v[2]);
  v[3] = fabsf(v[3]);
  return v;
}

MAF float vec4_angle(const vec4 v, const vec4 u) {
  float denom = vec4_length(v) * vec4_length(u);
  if (denom == 0.f) {
    return (float) M_PI / 2.f;
  } else {
    float cos = vec4_dot(v, u) / denom;
    cos = cos < -1.f ? -1.f : cos;
    cos = cos > 1.f ? 1.f : cos;
    return acosf(cos);
  }
}

// quat

MAF quat quat_set(quat q, float x, float y, float z, float w) {
  q[0] = x;
  q[1] = y;
  q[2] = z;
  q[3] = w;
  return q;
}

MAF quat quat_init(quat q, const quat r) {
  return quat_set(q, r[0], r[1], r[2], r[3]);
}

MAF quat quat_fromAngleAxis(quat q, float angle, float ax, float ay, float az) {
  float s = sinf(angle * .5f);
  float c = cosf(angle * .5f);
  float length = sqrtf(ax * ax + ay * ay + az * az);
  if (length > 0.f) {
    s /= length;
  }
  return quat_set(q, s * ax, s * ay, s * az, c);
}

// https://d3cw3dd2w32x2b.cloudfront.net/wp-content/uploads/2015/01/matrix-to-quat.pdf
MAF quat quat_fromMat4(quat q, mat4 m) {
  float sx = 1.f / vec3_length(m + 0);
  float sy = 1.f / vec3_length(m + 4);
  float sz = 1.f / vec3_length(m + 8);

  float m00 = m[0] * sx, m01 = m[1] * sx, m02 = m[2] * sx;
  float m10 = m[4] * sy, m11 = m[5] * sy, m12 = m[6] * sy;
  float m20 = m[8] * sz, m21 = m[9] * sz, m22 = m[10] * sz;

  if (m22 < 0.f) {
    if (m00 > m11) {
      float t = 1.f + m00 - m11 - m22;
      float s = .5f / sqrtf(t);
      return quat_set(q, t * s, (m01 + m10) * s, (m20 + m02) * s, (m12 - m21) * s);
    } else {
      float t = 1.f - m00 + m11 - m22;
      float s = .5f / sqrtf(t);
      return quat_set(q, (m01 + m10) * s, t * s, (m12 + m21) * s, (m20 - m02) * s);
    }
  } else {
    if (m00 < -m11) {
      float t = 1.f - m00 - m11 + m22;
      float s = .5f / sqrtf(t);
      return quat_set(q, (m20 + m02) * s, (m12 + m21) * s, t * s, (m01 - m10) * s);
    } else {
      float t = 1.f + m00 + m11 + m22;
      float s = .5f / sqrtf(t);
      return quat_set(q, (m12 - m21) * s, (m20 - m02) * s, (m01 - m10) * s, t * s);
    }
  }
}

MAF quat quat_identity(quat q) {
  return quat_set(q, 0.f, 0.f, 0.f, 1.f);
}

MAF quat quat_mul(quat out, quat q, quat r) {
  return quat_set(out,
    q[0] * r[3] + q[3] * r[0] + q[1] * r[2] - q[2] * r[1],
    q[1] * r[3] + q[3] * r[1] + q[2] * r[0] - q[0] * r[2],
    q[2] * r[3] + q[3] * r[2] + q[0] * r[1] - q[1] * r[0],
    q[3] * r[3] - q[0] * r[0] - q[1] * r[1] - q[2] * r[2]
  );
}

MAF float quat_length(quat q) {
  return sqrtf(q[0] * q[0] + q[1] * q[1] + q[2] * q[2] + q[3] * q[3]);
}

MAF quat quat_normalize(quat q) {
  float length = quat_length(q);
  if (length > 0.f) {
    q[0] /= length;
    q[1] /= length;
    q[2] /= length;
    q[3] /= length;
  }
  return q;
}

MAF void quat_getDirection(quat q, vec3 v) {
  v[0] = -2.f * q[0] * q[2] - 2.f * q[3] * q[1];
  v[1] = -2.f * q[1] * q[2] + 2.f * q[3] * q[0];
  v[2] = -1.f + 2.f * q[0] * q[0] + 2.f * q[1] * q[1];
}

MAF quat quat_conjugate(quat q) {
  q[0] = -q[0];
  q[1] = -q[1];
  q[2] = -q[2];
  return q;
}

MAF quat quat_slerp(quat q, quat r, float t) {
  float dot = q[0] * r[0] + q[1] * r[1] + q[2] * r[2] + q[3] * r[3];
  if (fabsf(dot) >= 1.f) {
    return q;
  }

  if (dot < 0.f) {
    q[0] *= -1.f;
    q[1] *= -1.f;
    q[2] *= -1.f;
    q[3] *= -1.f;
    dot *= -1.f;
  }

  float halfTheta = acosf(dot);
  float sinHalfTheta = sqrtf(1.f - dot * dot);

  if (fabsf(sinHalfTheta) < .001f) {
    q[0] = q[0] * .5f + r[0] * .5f;
    q[1] = q[1] * .5f + r[1] * .5f;
    q[2] = q[2] * .5f + r[2] * .5f;
    q[3] = q[3] * .5f + r[3] * .5f;
    return q;
  }

  float a = sinf((1.f - t) * halfTheta) / sinHalfTheta;
  float b = sinf(t * halfTheta) / sinHalfTheta;

  q[0] = q[0] * a + r[0] * b;
  q[1] = q[1] * a + r[1] * b;
  q[2] = q[2] * a + r[2] * b;
  q[3] = q[3] * a + r[3] * b;

  return q;
}

MAF void quat_rotate(quat q, vec3 v) {
  float s = q[3];
  float u[4];
  float c[4];
  vec3_init(u, q);
  vec3_cross(vec3_init(c, u), v);
  float uu = vec3_dot(u, u);
  float uv = vec3_dot(u, v);
  vec3_scale(u, 2.f * uv);
  vec3_scale(v, s * s - uu);
  vec3_scale(c, 2.f * s);
  vec3_add(v, vec3_add(u, c));
}

MAF void quat_getAngleAxis(quat q, float* angle, float* x, float* y, float* z) {
  if (q[3] > 1.f || q[3] < -1.f) {
    quat_normalize(q);
  }

  float qw = q[3];
  float s = sqrtf(1.f - qw * qw);
  s = s < .0001f ? 1.f : 1.f / s;
  *angle = 2.f * acosf(qw);
  *x = q[0] * s;
  *y = q[1] * s;
  *z = q[2] * s;
}

MAF quat quat_between(quat q, vec3 u, vec3 v) {
  float dot = vec3_dot(u, v);
  if (dot > .99999f) {
    q[0] = q[1] = q[2] = 0.f;
    q[3] = 1.f;
    return q;
  } else if (dot < -.99999f) {
    float axis[4];
    vec3_cross(vec3_set(axis, 1.f, 0.f, 0.f), u);
    if (vec3_length(axis) < .00001f) {
      vec3_cross(vec3_set(axis, 0.f, 1.f, 0.f), u);
    }
    vec3_normalize(axis);
    quat_fromAngleAxis(q, (float) M_PI, axis[0], axis[1], axis[2]);
    return q;
  }
  vec3_cross(vec3_init(q, u), v);
  q[3] = 1.f + dot;
  return quat_normalize(q);
}

<<<<<<< HEAD
MAF void quat_toEuler(quat q, float* x, float* y, float *z) {
  double unit = (q[0] * q[0]) + (q[1] * q[1]) + (q[2] * q[2]) + (q[3] * q[3]);
  double test = q[0] * q[3] - q[1] * q[2];
  const double eps = 1e-7;

  if (test > (0.5 - eps) * unit) {
    *x = (float)M_PI / 2.0f;
    *y = (float)2.0f * atan2(q[1], q[0]);
    *z = 0.0f;
  } else if (test < -(0.5 - eps) * unit) {
    *x = (float)-M_PI / 2.0f;
    *y = (float)-2.0f * atan2(q[1], q[0]);
    *z = 0.0f;
  } else {
    *x = asin(2.0 * (q[3] * q[0] - q[1] * q[2]));
    *y = atan2(2.0 * q[3] * q[1] + 2.0 * q[2] * q[0], 1 - 2.0 * (q[0] * q[0] + q[1] * q[1]));
    *z = atan2(2.0 * q[3] * q[2] + 2.0 * q[0] * q[1], 1 - 2.0 * (q[2] * q[2] + q[0] * q[0]));
  }
}

MAF quat quat_fromEuler(quat q, float x, float y, float z) {
  double cx = cos(x * 0.5);
  double sx = sin(x * 0.5);
  double cy = cos(y * 0.5);
  double sy = sin(y * 0.5);
  double cz = cos(z * 0.5);
  double sz = sin(z * 0.5);
=======
MAF void quat_getEuler(quat q, float* x, float* y, float* z) {
  float unit = (q[0] * q[0]) + (q[1] * q[1]) + (q[2] * q[2]) + (q[3] * q[3]);
  float test = q[0] * q[3] - q[1] * q[2];
  const float eps = 1e-7f;

  if (test > (.5f - eps) * unit) {
    *x = (float) M_PI / 2.f;
    *y = 2.f * atan2f(q[1], q[0]);
    *z = 0.f;
  } else if (test < -(.5f - eps) * unit) {
    *x = (float) -M_PI / 2.f;
    *y = -2.f * atan2f(q[1], q[0]);
    *z = 0.f;
  } else {
    *x = asinf(2.f * (q[3] * q[0] - q[1] * q[2]));
    *y = atan2f(2.f * q[3] * q[1] + 2.f * q[2] * q[0], 1.f - 2.f * (q[0] * q[0] + q[1] * q[1]));
    *z = atan2f(2.f * q[3] * q[2] + 2.f * q[0] * q[1], 1.f - 2.f * (q[2] * q[2] + q[0] * q[0]));
  }
}

MAF quat quat_setEuler(quat q, float x, float y, float z) {
  float cx = cosf(x * .5f);
  float sx = sinf(x * .5f);
  float cy = cosf(y * .5f);
  float sy = sinf(y * .5f);
  float cz = cosf(z * .5f);
  float sz = sinf(z * .5f);
>>>>>>> d2316423

  return quat_set(q,
    cy * sx * cz + sy * cx * sz,
    sy * cx * cz - cy * sx * sz,
    cy * cx * sz - sy * sx * cz,
    cy * cx * cz + sy * sx * sz
  );
}

// mat4

#define MAT4_IDENTITY { 1.f, 0.f, 0.f, 0.f,  0.f, 1.f, 0.f, 0.f,  0.f, 0.f, 1.f, 0.f,  0.f, 0.f, 0.f, 1.f }

#define mat4_init mat4_set
MAF mat4 mat4_set(mat4 m, mat4 n) {
  quat_init(m + 0, n + 0);
  quat_init(m + 4, n + 4);
  quat_init(m + 8, n + 8);
  quat_init(m + 12, n + 12);
  return m;
}

MAF mat4 mat4_fromQuat(mat4 m, quat q) {
  float x = q[0], y = q[1], z = q[2], w = q[3];
  m[0] = 1.f - 2.f * y * y - 2.f * z * z;
  m[1] = 2.f * x * y + 2 * w * z;
  m[2] = 2.f * x * z - 2.f * w * y;
  m[3] = 0.f;
  m[4] = 2.f * x * y - 2.f * w * z;
  m[5] = 1.f - 2.f * x * x - 2.f * z * z;
  m[6] = 2.f * y * z + 2.f * w * x;
  m[7] = 0.f;
  m[8] = 2.f * x * z + 2.f * w * y;
  m[9] = 2.f * y * z - 2.f * w * x;
  m[10] = 1.f - 2.f * x * x - 2.f * y * y;
  m[11] = 0.f;
  m[12] = 0.f;
  m[13] = 0.f;
  m[14] = 0.f;
  m[15] = 1.f;
  return m;
}

MAF mat4 mat4_fromPose(mat4 m, vec3 v, quat q) {
  mat4_fromQuat(m, q);
  vec3_init(m + 12, v);
  return m;
}

MAF mat4 mat4_identity(mat4 m) {
  m[0] = 1.f;
  m[1] = 0.f;
  m[2] = 0.f;
  m[3] = 0.f;
  m[4] = 0.f;
  m[5] = 1.f;
  m[6] = 0.f;
  m[7] = 0.f;
  m[8] = 0.f;
  m[9] = 0.f;
  m[10] = 1.f;
  m[11] = 0.f;
  m[12] = 0.f;
  m[13] = 0.f;
  m[14] = 0.f;
  m[15] = 1.f;
  return m;
}

MAF mat4 mat4_transpose(mat4 m) {
  float a01 = m[1], a02 = m[2], a03 = m[3], a12 = m[6], a13 = m[7], a23 = m[11];
  m[1] = m[4];
  m[2] = m[8];
  m[3] = m[12];
  m[4] = a01;
  m[6] = m[9];
  m[7] = m[13];
  m[8] = a02;
  m[9] = a12;
  m[11] = m[14];
  m[12] = a03;
  m[13] = a13;
  m[14] = a23;
  return m;
}

MAF mat4 mat4_invert(mat4 m) {
  float a00 = m[0], a01 = m[1], a02 = m[2], a03 = m[3],
        a10 = m[4], a11 = m[5], a12 = m[6], a13 = m[7],
        a20 = m[8], a21 = m[9], a22 = m[10], a23 = m[11],
        a30 = m[12], a31 = m[13], a32 = m[14], a33 = m[15],

        b00 = a00 * a11 - a01 * a10,
        b01 = a00 * a12 - a02 * a10,
        b02 = a00 * a13 - a03 * a10,
        b03 = a01 * a12 - a02 * a11,
        b04 = a01 * a13 - a03 * a11,
        b05 = a02 * a13 - a03 * a12,
        b06 = a20 * a31 - a21 * a30,
        b07 = a20 * a32 - a22 * a30,
        b08 = a20 * a33 - a23 * a30,
        b09 = a21 * a32 - a22 * a31,
        b10 = a21 * a33 - a23 * a31,
        b11 = a22 * a33 - a23 * a32,

        d = (b00 * b11 - b01 * b10 + b02 * b09 + b03 * b08 - b04 * b07 + b05 * b06),
        invDet;

  if (!d) { return m; }
  invDet = 1 / d;

  m[0] = (a11 * b11 - a12 * b10 + a13 * b09) * invDet;
  m[1] = (-a01 * b11 + a02 * b10 - a03 * b09) * invDet;
  m[2] = (a31 * b05 - a32 * b04 + a33 * b03) * invDet;
  m[3] = (-a21 * b05 + a22 * b04 - a23 * b03) * invDet;
  m[4] = (-a10 * b11 + a12 * b08 - a13 * b07) * invDet;
  m[5] = (a00 * b11 - a02 * b08 + a03 * b07) * invDet;
  m[6] = (-a30 * b05 + a32 * b02 - a33 * b01) * invDet;
  m[7] = (a20 * b05 - a22 * b02 + a23 * b01) * invDet;
  m[8] = (a10 * b10 - a11 * b08 + a13 * b06) * invDet;
  m[9] = (-a00 * b10 + a01 * b08 - a03 * b06) * invDet;
  m[10] = (a30 * b04 - a31 * b02 + a33 * b00) * invDet;
  m[11] = (-a20 * b04 + a21 * b02 - a23 * b00) * invDet;
  m[12] = (-a10 * b09 + a11 * b07 - a12 * b06) * invDet;
  m[13] = (a00 * b09 - a01 * b07 + a02 * b06) * invDet;
  m[14] = (-a30 * b03 + a31 * b01 - a32 * b00) * invDet;
  m[15] = (a20 * b03 - a21 * b01 + a22 * b00) * invDet;

  return m;
}

// Calculate matrix equivalent to "apply n, then m"
MAF mat4 mat4_mul(mat4 m, mat4 n) {
  float m00 = m[0], m01 = m[1], m02 = m[2], m03 = m[3],
        m10 = m[4], m11 = m[5], m12 = m[6], m13 = m[7],
        m20 = m[8], m21 = m[9], m22 = m[10], m23 = m[11],
        m30 = m[12], m31 = m[13], m32 = m[14], m33 = m[15],

        n00 = n[0], n01 = n[1], n02 = n[2], n03 = n[3],
        n10 = n[4], n11 = n[5], n12 = n[6], n13 = n[7],
        n20 = n[8], n21 = n[9], n22 = n[10], n23 = n[11],
        n30 = n[12], n31 = n[13], n32 = n[14], n33 = n[15];

  m[0] = n00 * m00 + n01 * m10 + n02 * m20 + n03 * m30;
  m[1] = n00 * m01 + n01 * m11 + n02 * m21 + n03 * m31;
  m[2] = n00 * m02 + n01 * m12 + n02 * m22 + n03 * m32;
  m[3] = n00 * m03 + n01 * m13 + n02 * m23 + n03 * m33;
  m[4] = n10 * m00 + n11 * m10 + n12 * m20 + n13 * m30;
  m[5] = n10 * m01 + n11 * m11 + n12 * m21 + n13 * m31;
  m[6] = n10 * m02 + n11 * m12 + n12 * m22 + n13 * m32;
  m[7] = n10 * m03 + n11 * m13 + n12 * m23 + n13 * m33;
  m[8] = n20 * m00 + n21 * m10 + n22 * m20 + n23 * m30;
  m[9] = n20 * m01 + n21 * m11 + n22 * m21 + n23 * m31;
  m[10] = n20 * m02 + n21 * m12 + n22 * m22 + n23 * m32;
  m[11] = n20 * m03 + n21 * m13 + n22 * m23 + n23 * m33;
  m[12] = n30 * m00 + n31 * m10 + n32 * m20 + n33 * m30;
  m[13] = n30 * m01 + n31 * m11 + n32 * m21 + n33 * m31;
  m[14] = n30 * m02 + n31 * m12 + n32 * m22 + n33 * m32;
  m[15] = n30 * m03 + n31 * m13 + n32 * m23 + n33 * m33;
  return m;
}

MAF vec4 mat4_mulVec4(mat4 m, vec4 v) {
  float x = v[0] * m[0] + v[1] * m[4] + v[2] * m[8] + v[3] * m[12];
  float y = v[0] * m[1] + v[1] * m[5] + v[2] * m[9] + v[3] * m[13];
  float z = v[0] * m[2] + v[1] * m[6] + v[2] * m[10] + v[3] * m[14];
  float w = v[0] * m[3] + v[1] * m[7] + v[2] * m[11] + v[3] * m[15];
  return vec4_set(v, x, y, z, w);
}


MAF vec4 mat4_mulPoint(mat4 m, vec3 v) {
  float x = v[0] * m[0] + v[1] * m[4] + v[2] * m[8] + m[12];
  float y = v[0] * m[1] + v[1] * m[5] + v[2] * m[9] + m[13];
  float z = v[0] * m[2] + v[1] * m[6] + v[2] * m[10] + m[14];
  float w = v[0] * m[3] + v[1] * m[7] + v[2] * m[11] + m[15];
  return vec3_set(v, x / w, y / w, z / w);
}

MAF vec4 mat4_mulDirection(mat4 m, vec3 v) {
  float x = v[0] * m[0] + v[1] * m[4] + v[2] * m[8];
  float y = v[0] * m[1] + v[1] * m[5] + v[2] * m[9];
  float z = v[0] * m[2] + v[1] * m[6] + v[2] * m[10];
  return vec3_set(v, x, y, z);
}

MAF mat4 mat4_translate(mat4 m, float x, float y, float z) {
  m[12] = m[0] * x + m[4] * y + m[8] * z + m[12];
  m[13] = m[1] * x + m[5] * y + m[9] * z + m[13];
  m[14] = m[2] * x + m[6] * y + m[10] * z + m[14];
  m[15] = m[3] * x + m[7] * y + m[11] * z + m[15];
  return m;
}

MAF mat4 mat4_rotateQuat(mat4 m, quat q) {
  float n[16];
  return mat4_mul(m, mat4_fromQuat(n, q));
}

MAF mat4 mat4_rotate(mat4 m, float angle, float x, float y, float z) {
  float q[4];
  quat_fromAngleAxis(q, angle, x, y, z);
  return mat4_rotateQuat(m, q);
}

MAF mat4 mat4_scale(mat4 m, float x, float y, float z) {
  m[0] *= x;
  m[1] *= x;
  m[2] *= x;
  m[3] *= x;
  m[4] *= y;
  m[5] *= y;
  m[6] *= y;
  m[7] *= y;
  m[8] *= z;
  m[9] *= z;
  m[10] *= z;
  m[11] *= z;
  return m;
}

MAF void mat4_getPosition(mat4 m, vec3 position) {
  vec3_init(position, m + 12);
}

MAF void mat4_getOrientation(mat4 m, quat orientation) {
  quat_fromMat4(orientation, m);
}

MAF void mat4_getAngleAxis(mat4 m, float* angle, float* ax, float* ay, float* az) {
  float sx = vec3_length(m + 0);
  float sy = vec3_length(m + 4);
  float sz = vec3_length(m + 8);
  float diagonal[4] = { m[0], m[5], m[10] };
  float axis[4] = { m[6] - m[9], m[8] - m[2], m[1] - m[4] };
  diagonal[0] /= sx;
  diagonal[1] /= sy;
  diagonal[2] /= sz;
  vec3_normalize(axis);
  float cosangle = (diagonal[0] + diagonal[1] + diagonal[2] - 1.f) / 2.f;
  if (fabsf(cosangle) < 1.f - FLT_EPSILON) {
    *angle = acosf(cosangle);
  } else {
    *angle = cosangle > 0.f ? 0.f : (float) M_PI;
  }
  *ax = axis[0];
  *ay = axis[1];
  *az = axis[2];
}

MAF void mat4_getScale(mat4 m, vec3 scale) {
  vec3_set(scale, vec3_length(m + 0), vec3_length(m + 4), vec3_length(m + 8));
}

// Does not have a Y flip, maps z = [-n,-f] to [0,1]
MAF mat4 mat4_orthographic(mat4 m, float left, float right, float bottom, float top, float n, float f) {
  float rl = right - left;
  float tb = top - bottom;
  float fn = f - n;
  memset(m, 0, 16 * sizeof(float));
  m[0] = 2.f / rl;
  m[5] = 2.f / tb;
  m[10] = -1.f / fn;
  m[12] = -(right + left) / rl;
  m[13] = -(top + bottom) / tb;
  m[14] = -n / fn;
  m[15] = 1.f;
  return m;
}

// Flips Y and maps z = [-n,-f] to [0,1] after dividing by w, f == 0 inverts z with infinite far
MAF mat4 mat4_perspective(mat4 m, float fovy, float aspect, float n, float f) {
  float cotan = 1.f  / tanf(fovy * .5f);
  memset(m, 0, 16 * sizeof(float));
  m[0] = cotan / aspect;
  m[5] = -cotan;
  if (f == 0.f) {
    m[10] = 0.f;
    m[11] = -1.f;
    m[14] = n;
  } else {
    m[10] = f / (n - f);
    m[11] = -1.f;
    m[14] = (n * f) / (n - f);
  }
  return m;
}

// Flips Y and maps z = [-n,-f] to [0,1] after dividing by w, f == 0 inverts z with infinite far
MAF mat4 mat4_fov(mat4 m, float left, float right, float up, float down, float n, float f) {
  left = -tanf(left);
  right = tanf(right);
  up = tanf(up);
  down = -tanf(down);
  memset(m, 0, 16 * sizeof(float));
  m[0] = 2.f / (right - left);
  m[5] = 2.f / (down - up);
  m[8] = (right + left) / (right - left);
  m[9] = (down + up) / (down - up);
  if (f == 0.f) {
    m[10] = 0.f;
    m[11] = -1.f;
    m[14] = n;
  } else {
    m[10] = f / (n - f);
    m[11] = -1.f;
    m[14] = (n * f) / (n - f);
  }
  return m;
}

MAF void mat4_getFov(mat4 m, float* left, float* right, float* up, float* down) {
  float v[4][4] = {
    {  1.f,  0.f, 0.f, 1.f },
    { -1.f,  0.f, 0.f, 1.f },
    {  0.f,  1.f, 0.f, 1.f },
    {  0.f, -1.f, 0.f, 1.f }
  };

  float transpose[16];
  mat4_init(transpose, m);
  mat4_transpose(transpose);
  mat4_mulVec4(transpose, v[0]);
  mat4_mulVec4(transpose, v[1]);
  mat4_mulVec4(transpose, v[2]);
  mat4_mulVec4(transpose, v[3]);
  *left = -atanf(v[0][2] / v[0][0]);
  *right = atanf(v[1][2] / v[1][0]);
  *up = atanf(v[2][2] / v[2][1]);
  *down = -atanf(v[3][2] / v[3][1]);
}

MAF mat4 mat4_lookAt(mat4 m, vec3 from, vec3 to, vec3 up) {
  float x[3];
  float y[3];
  float z[3];
  vec3_normalize(vec3_sub(vec3_init(z, from), to));
  vec3_normalize(vec3_cross(vec3_init(x, up), z));
  vec3_cross(vec3_init(y, z), x);
  m[0] = x[0];
  m[1] = y[0];
  m[2] = z[0];
  m[3] = 0.f;
  m[4] = x[1];
  m[5] = y[1];
  m[6] = z[1];
  m[7] = 0.f;
  m[8] = x[2];
  m[9] = y[2];
  m[10] = z[2];
  m[11] = 0.f;
  m[12] = -vec3_dot(x, from);
  m[13] = -vec3_dot(y, from);
  m[14] = -vec3_dot(z, from);
  m[15] = 1.f;
  return m;
}

MAF mat4 mat4_target(mat4 m, vec3 from, vec3 to, vec3 up) {
  float x[3];
  float y[3];
  float z[3];
  vec3_normalize(vec3_sub(vec3_init(z, from), to));
  vec3_normalize(vec3_cross(vec3_init(x, up), z));
  vec3_cross(vec3_init(y, z), x);
  m[0] = x[0];
  m[1] = x[1];
  m[2] = x[2];
  m[3] = 0.f;
  m[4] = y[0];
  m[5] = y[1];
  m[6] = y[2];
  m[7] = 0.f;
  m[8] = z[0];
  m[9] = z[1];
  m[10] = z[2];
  m[11] = 0.f;
  m[12] = from[0];
  m[13] = from[1];
  m[14] = from[2];
  m[15] = 1.f;
  return m;
}

MAF mat4 mat4_reflect(mat4 m, vec3 p, vec3 n) {
  float d = vec3_dot(p, n);
  m[0] = -2.f * n[0] * n[0] + 1.f;
  m[1] = -2.f * n[0] * n[1];
  m[2] = -2.f * n[0] * n[2];
  m[3] = 0.f;
  m[4] = -2.f * n[1] * n[0];
  m[5] = -2.f * n[1] * n[1] + 1.f;
  m[6] = -2.f * n[1] * n[2];
  m[7] = 0.f;
  m[8] = -2.f * n[2] * n[0];
  m[9] = -2.f * n[2] * n[1];
  m[10] = -2.f * n[2] * n[2] + 1.f;
  m[11] = 0.f;
  m[12] = 2.f * d * n[0];
  m[13] = 2.f * d * n[1];
  m[14] = 2.f * d * n[2];
  m[15] = 1.f;
  return m;
}<|MERGE_RESOLUTION|>--- conflicted
+++ resolved
@@ -494,35 +494,6 @@
   return quat_normalize(q);
 }
 
-<<<<<<< HEAD
-MAF void quat_toEuler(quat q, float* x, float* y, float *z) {
-  double unit = (q[0] * q[0]) + (q[1] * q[1]) + (q[2] * q[2]) + (q[3] * q[3]);
-  double test = q[0] * q[3] - q[1] * q[2];
-  const double eps = 1e-7;
-
-  if (test > (0.5 - eps) * unit) {
-    *x = (float)M_PI / 2.0f;
-    *y = (float)2.0f * atan2(q[1], q[0]);
-    *z = 0.0f;
-  } else if (test < -(0.5 - eps) * unit) {
-    *x = (float)-M_PI / 2.0f;
-    *y = (float)-2.0f * atan2(q[1], q[0]);
-    *z = 0.0f;
-  } else {
-    *x = asin(2.0 * (q[3] * q[0] - q[1] * q[2]));
-    *y = atan2(2.0 * q[3] * q[1] + 2.0 * q[2] * q[0], 1 - 2.0 * (q[0] * q[0] + q[1] * q[1]));
-    *z = atan2(2.0 * q[3] * q[2] + 2.0 * q[0] * q[1], 1 - 2.0 * (q[2] * q[2] + q[0] * q[0]));
-  }
-}
-
-MAF quat quat_fromEuler(quat q, float x, float y, float z) {
-  double cx = cos(x * 0.5);
-  double sx = sin(x * 0.5);
-  double cy = cos(y * 0.5);
-  double sy = sin(y * 0.5);
-  double cz = cos(z * 0.5);
-  double sz = sin(z * 0.5);
-=======
 MAF void quat_getEuler(quat q, float* x, float* y, float* z) {
   float unit = (q[0] * q[0]) + (q[1] * q[1]) + (q[2] * q[2]) + (q[3] * q[3]);
   float test = q[0] * q[3] - q[1] * q[2];
@@ -550,7 +521,6 @@
   float sy = sinf(y * .5f);
   float cz = cosf(z * .5f);
   float sz = sinf(z * .5f);
->>>>>>> d2316423
 
   return quat_set(q,
     cy * sx * cz + sy * cx * sz,
