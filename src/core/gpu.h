--- conflicted
+++ resolved
@@ -230,7 +230,6 @@
   GPU_SLOT_SAMPLED_TEXTURE,
   GPU_SLOT_STORAGE_TEXTURE,
   GPU_SLOT_SAMPLER,
-  GPU_SLOT_COMBINED_TEXTURE_SAMPLER
 } gpu_slot_type;
 
 enum {
@@ -293,11 +292,7 @@
   gpu_sampler* sampler;
   union {
     gpu_buffer_binding buffer;
-<<<<<<< HEAD
-    gpu_texture* texture;
-=======
     gpu_texture_binding texture;
->>>>>>> b304aeff
     gpu_buffer_binding* buffers;
     gpu_texture_binding* textures;
   };
