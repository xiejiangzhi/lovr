--- conflicted
+++ resolved
@@ -8,12 +8,6 @@
   if (initialized) return;
   initialized = true;
 
-<<<<<<< HEAD
-#if !(defined(LOVR_OVR) || defined(LOVR_OVR_MOBILE))
-
-void lovrHeadsetInit(HeadsetDriver* drivers, int count) {
-=======
->>>>>>> 897a09c4
   for (int i = 0; i < count; i++) {
     HeadsetInterface* interface = NULL;
 
@@ -50,6 +44,4 @@
     lovrHeadsetDriver->destroy();
     lovrHeadsetDriver = NULL;
   }
-}
-
-#endif+}