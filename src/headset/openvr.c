--- conflicted
+++ resolved
@@ -694,29 +694,6 @@
     modelData->vertices[vertex++] = texCoords[1];
   }
 
-<<<<<<< HEAD
-  ModelNode* root = malloc(sizeof(ModelNode));
-  vec_init(&root->meshes);
-  vec_push(&root->meshes, 0);
-  vec_init(&root->children);
-  mat4_identity(root->transform);
-
-  modelData->root = root;
-  modelData->hasNormals = 1;
-  modelData->hasTexCoords = 1;
-
-  return modelData;
-}
-
-static TextureData* openvrControllerNewTextureData(Controller* controller) {
-  if (!state.isInitialized || !controller) return NULL;
-
-  int id = controller->id;
-
-  if (!state.deviceModels[id]) {
-    openvrControllerNewModelData(controller);
-  }
-=======
   modelData->nodeCount = 1;
   modelData->primitiveCount = 1;
   modelData->materialCount = 1;
@@ -724,7 +701,6 @@
   modelData->nodes = malloc(1 * sizeof(ModelNode));
   modelData->primitives = malloc(1 * sizeof(ModelPrimitive));
   modelData->materials = malloc(1 * sizeof(MaterialData));
->>>>>>> cd9d2a44
 
   // Geometry
   ModelNode* root = &modelData->nodes[0];
@@ -880,7 +856,6 @@
   openvrControllerIsTouched,
   openvrControllerVibrate,
   openvrControllerNewModelData,
-  openvrControllerNewTextureData,
   openvrRenderTo,
   openvrUpdate,
 };
